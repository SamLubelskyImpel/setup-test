--- conflicted
+++ resolved
@@ -869,7 +869,81 @@
             Queue: !GetAtt DownloadQueue.Arn
       Policies:
         - !Ref LambdaExecutionPolicy
-<<<<<<< HEAD
+  
+  DsrOptout:
+    Type: 'AWS::Serverless::Function'
+    Properties:
+      CodeUri: app/
+      Handler: dsr_optout.lambda_handler
+      FunctionName: !Sub cdpi-${Environment}-ford-direct-dsr-output
+      MemorySize: 128
+      Timeout: 30
+      Events:
+        HttpApi:
+          Type: Api
+          Properties:
+            RestApiId: !Ref FordDirectWebhookAPI
+            Path: /v1/dsr-optout
+            Method: POST
+      Policies:
+        - !Ref LambdaExecutionPolicy
+      Layers:
+        - !If [
+            IsProd,
+            !Sub "arn:aws:lambda:${AWS::Region}:${AWS::AccountId}:layer:cdpi_orm_layer-prod:3",
+            !Sub "arn:aws:lambda:${AWS::Region}:${AWS::AccountId}:layer:cdpi_orm_layer-test:12"
+          ]
+
+  DsrOptoutLogGroup:
+    Type: AWS::Logs::LogGroup
+    Properties:
+      LogGroupName: !Sub "/aws/lambda/cdpi-${Environment}-ford-direct-dsr-output"
+
+  DsrDelete:
+    Type: 'AWS::Serverless::Function'
+    Properties:
+      CodeUri: app/
+      Handler: dsr_delete.lambda_handler
+      FunctionName: !Sub cdpi-${Environment}-ford-direct-dsr-delete
+      MemorySize: 128
+      Timeout: 30
+      Events:
+        HttpApi:
+          Type: Api
+          Properties:
+            RestApiId: !Ref FordDirectWebhookAPI
+            Path: /v1/dsr-delete
+            Method: POST
+      Policies:
+        - !Ref LambdaExecutionPolicy
+      Layers:
+        - !If [
+            IsProd,
+            !Sub "arn:aws:lambda:${AWS::Region}:${AWS::AccountId}:layer:cdpi_orm_layer-prod:3",
+            !Sub "arn:aws:lambda:${AWS::Region}:${AWS::AccountId}:layer:cdpi_orm_layer-test:12"
+          ]
+
+  DsrDeleteLogGroup:
+    Type: AWS::Logs::LogGroup
+    Properties:
+      LogGroupName: !Sub "/aws/lambda/cdpi-${Environment}-ford-direct-dsr-delete"
+
+  CallEventsAPI:
+    Type: 'AWS::Serverless::Function'
+    Properties:
+      CodeUri: app/
+      Handler: call_events_api.lambda_handler
+      FunctionName: !Sub cdpi-${Environment}-ford-direct-call-events-api
+      MemorySize: 128
+      Timeout: 30
+      VpcConfig: !Ref "AWS::NoValue"
+      Policies:
+        - !Ref LambdaExecutionPolicy
+  
+  CallEventsAPILogGroup:
+    Type: AWS::Logs::LogGroup
+    Properties:
+      LogGroupName: !Sub "/aws/lambda/cdpi-${Environment}-ford-direct-call-events-api"
 
   # EVENT Processing
 
@@ -933,80 +1007,3 @@
 
 
 
-=======
-  
-  DsrOptout:
-    Type: 'AWS::Serverless::Function'
-    Properties:
-      CodeUri: app/
-      Handler: dsr_optout.lambda_handler
-      FunctionName: !Sub cdpi-${Environment}-ford-direct-dsr-output
-      MemorySize: 128
-      Timeout: 30
-      Events:
-        HttpApi:
-          Type: Api
-          Properties:
-            RestApiId: !Ref FordDirectWebhookAPI
-            Path: /v1/dsr-optout
-            Method: POST
-      Policies:
-        - !Ref LambdaExecutionPolicy
-      Layers:
-        - !If [
-            IsProd,
-            !Sub "arn:aws:lambda:${AWS::Region}:${AWS::AccountId}:layer:cdpi_orm_layer-prod:3",
-            !Sub "arn:aws:lambda:${AWS::Region}:${AWS::AccountId}:layer:cdpi_orm_layer-test:12"
-          ]
-
-  DsrOptoutLogGroup:
-    Type: AWS::Logs::LogGroup
-    Properties:
-      LogGroupName: !Sub "/aws/lambda/cdpi-${Environment}-ford-direct-dsr-output"
-
-  DsrDelete:
-    Type: 'AWS::Serverless::Function'
-    Properties:
-      CodeUri: app/
-      Handler: dsr_delete.lambda_handler
-      FunctionName: !Sub cdpi-${Environment}-ford-direct-dsr-delete
-      MemorySize: 128
-      Timeout: 30
-      Events:
-        HttpApi:
-          Type: Api
-          Properties:
-            RestApiId: !Ref FordDirectWebhookAPI
-            Path: /v1/dsr-delete
-            Method: POST
-      Policies:
-        - !Ref LambdaExecutionPolicy
-      Layers:
-        - !If [
-            IsProd,
-            !Sub "arn:aws:lambda:${AWS::Region}:${AWS::AccountId}:layer:cdpi_orm_layer-prod:3",
-            !Sub "arn:aws:lambda:${AWS::Region}:${AWS::AccountId}:layer:cdpi_orm_layer-test:12"
-          ]
-
-  DsrDeleteLogGroup:
-    Type: AWS::Logs::LogGroup
-    Properties:
-      LogGroupName: !Sub "/aws/lambda/cdpi-${Environment}-ford-direct-dsr-delete"
-
-  CallEventsAPI:
-    Type: 'AWS::Serverless::Function'
-    Properties:
-      CodeUri: app/
-      Handler: call_events_api.lambda_handler
-      FunctionName: !Sub cdpi-${Environment}-ford-direct-call-events-api
-      MemorySize: 128
-      Timeout: 30
-      VpcConfig: !Ref "AWS::NoValue"
-      Policies:
-        - !Ref LambdaExecutionPolicy
-  
-  CallEventsAPILogGroup:
-    Type: AWS::Logs::LogGroup
-    Properties:
-      LogGroupName: !Sub "/aws/lambda/cdpi-${Environment}-ford-direct-call-events-api"
->>>>>>> 42b34c75
