--- conflicted
+++ resolved
@@ -351,17 +351,6 @@
       Threshold: 1
       TreatMissingData: notBreaching
 
-<<<<<<< HEAD
-
-
-# INBOUND
-  MatchingPIIInbound:
-    Type: AWS::Serverless::Function
-    Properties:
-      FunctionName: !Sub cdpi-ford-direct-MatchingPIIInbound-${Environment}
-      Handler: matching_pii_inbound.lambda_handler
-      CodeUri: ./app
-=======
   ConsumerSummaryBatcherLambda:
     Type: AWS::Serverless::Function
     Properties:
@@ -369,7 +358,6 @@
       Handler: consumer_summary_batcher.lambda_handler
       CodeUri: app/
       MemorySize: 1024
->>>>>>> 3f873dfd
       Timeout: 300
       Policies:
         - !Ref LambdaExecutionPolicy
@@ -377,12 +365,6 @@
           Statement:
             - Effect: Allow
               Action:
-<<<<<<< HEAD
-                - sqs:ReceiveMessage
-                - sqs:DeleteMessage
-                - sqs:GetQueueAttributes
-              Resource: !GetAtt MatchingPIIInboundQueue.Arn
-=======
                 - sqs:SendMessage
                 - sqs:ReceiveMessage
                 - sqs:DeleteMessage
@@ -393,39 +375,10 @@
       Environment:
         Variables:
           BATCH_SIZE: 1000
->>>>>>> 3f873dfd
       Layers:
         - !If [
             IsProd,
             !Sub "arn:aws:lambda:${AWS::Region}:${AWS::AccountId}:layer:cdpi_orm_layer-prod:1",
-<<<<<<< HEAD
-            !Sub "arn:aws:lambda:${AWS::Region}:${AWS::AccountId}:layer:cdpi_orm_layer-test:7"
-          ]
-          
-  MatchingPIIInboundQueue:
-    Type: AWS::SQS::Queue
-    Properties:
-      QueueName: !Sub cdpi-ford-direct-MatchingPIIInboundQueue-${Environment}
-      MessageRetentionPeriod: 1209600
-      VisibilityTimeout: 300
-      RedrivePolicy:
-          deadLetterTargetArn: !GetAtt MatchingPIIInboundDLQ.Arn
-          maxReceiveCount: 3
-
-  MatchingPIIInboundDLQ:
-    Type: AWS::SQS::Queue
-    Properties:
-      QueueName: !Sub cdpi-ford-direct-MatchingPIIInboundDLQ-${Environment}
-
-  MatchingPIIInboundQueuePolicy:
-    Type: AWS::SQS::QueuePolicy
-    Properties:
-      Queues:
-        - !Ref MatchingPIIInboundQueue
-      PolicyDocument:
-          Version: '2012-10-17'
-          Id: MatchingPIIInboundQueuePolicy
-=======
             !Sub "arn:aws:lambda:${AWS::Region}:${AWS::AccountId}:layer:cdpi_orm_layer-test:6"
           ]
 
@@ -467,17 +420,12 @@
       PolicyDocument:
           Version: '2012-10-17'
           Id: ConsumerSummaryBatcherQueuePolicy
->>>>>>> 3f873dfd
           Statement:
             - Sid: Allow-SNS-SendMessage
               Action:
                 - sqs:SendMessage
               Effect: Allow
-<<<<<<< HEAD
-              Resource: !GetAtt MatchingPIIInboundQueue.Arn
-=======
               Resource: !GetAtt ConsumerSummaryBatcherQueue.Arn
->>>>>>> 3f873dfd
               Principal:
                   Service: sns.amazonaws.com
               Condition:
@@ -488,7 +436,222 @@
                         !Sub "arn:aws:sns:${AWS::Region}:${AWS::AccountId}:cdpi-shared-sns-s3-topic-${AWS::Region}-test"
                       ]
 
-<<<<<<< HEAD
+  ConsumerSummaryBatcherTopicSubscription:
+    Type: AWS::SNS::Subscription
+    Properties:
+      Protocol: sqs
+      RawMessageDelivery: true
+      TopicArn: !If [
+        IsProd,
+        !Sub "arn:aws:sns:${AWS::Region}:${AWS::AccountId}:cdpi-shared-sns-s3-topic-${AWS::Region}-prod",
+        !Sub "arn:aws:sns:${AWS::Region}:${AWS::AccountId}:cdpi-shared-sns-s3-topic-${AWS::Region}-test"
+      ]
+      Endpoint: !GetAtt ConsumerSummaryBatcherQueue.Arn
+      FilterPolicyScope: MessageBody
+      FilterPolicy:
+        '{"Records":{"s3":{"object":{"key":[{"prefix":"fd-raw/consumer_profile_summary/"}]}},"eventName":[{"prefix":"ObjectCreated:"}]}}'
+
+  ConsumerSummaryBatcherDLQAlarm:
+    Type: AWS::CloudWatch::Alarm
+    Properties:
+      AlarmName: !Sub "cdpi-ford-direct-${Environment}-ConsumerSummaryBatcherDLQ"
+      AlarmDescription: "Alarm for Consumer Summary Dead Letter Queue"
+      ActionsEnabled: true
+      Namespace: AWS/SQS
+      MetricName: ApproximateNumberOfMessagesVisible
+      Dimensions:
+        - Name: QueueName
+          Value: !GetAtt ConsumerSummaryBatcherDeadLetterQueue.QueueName
+      Statistic: Sum
+      Period: 300
+      EvaluationPeriods: 1
+      Threshold: 1
+      ComparisonOperator: GreaterThanThreshold
+      AlarmActions:
+        - !Sub arn:aws:sns:${AWS::Region}:${AWS::AccountId}:alert_client_engineering
+      TreatMissingData: notBreaching
+
+  ConsumerSummaryLambda:
+    Type: AWS::Serverless::Function
+    Properties:
+      FunctionName: !Sub "cdpi-ford-direct-${Environment}-ConsumerSummary"
+      Handler: consumer_summary.lambda_handler
+      CodeUri: app/
+      MemorySize: 1024
+      Timeout: 60
+      Policies:
+        - !Ref LambdaExecutionPolicy
+        - Version: '2012-10-17'
+          Statement:
+            - Effect: Allow
+              Action:
+                - sqs:SendMessage
+                - sqs:ReceiveMessage
+                - sqs:DeleteMessage
+                - sqs:GetQueueAttributes
+              Resource:
+                - !GetAtt ConsumerSummaryQueue.Arn
+                - !GetAtt ConsumerSummaryBatcherQueue.Arn
+      Layers:
+        - !If [
+            IsProd,
+            !Sub "arn:aws:lambda:${AWS::Region}:${AWS::AccountId}:layer:cdpi_orm_layer-prod:1",
+            !Sub "arn:aws:lambda:${AWS::Region}:${AWS::AccountId}:layer:cdpi_orm_layer-test:6"
+          ]
+
+  ConsumerSummaryLogGroup:
+    Type: AWS::Logs::LogGroup
+    Properties:
+      LogGroupName: !Sub "/aws/lambda/cdpi-ford-direct-${Environment}-ConsumerSummary"
+
+  ConsumerSummaryQueue:
+    Type: AWS::SQS::Queue
+    Properties:
+      QueueName: !Sub "cdpi-ford-direct-${Environment}-ConsumerSummary"
+      MessageRetentionPeriod: 1209600
+      VisibilityTimeout: 60
+      RedrivePolicy:
+        deadLetterTargetArn: !GetAtt ConsumerSummaryDeadLetterQueue.Arn
+        maxReceiveCount: 2
+
+  ConsumerSummaryDeadLetterQueue:
+    Type: AWS::SQS::Queue
+    Properties:
+      QueueName: !Sub "cdpi-ford-direct-${Environment}-ConsumerSummaryDLQ"
+      MessageRetentionPeriod: 1209600
+      VisibilityTimeout: 10
+
+  ConsumerSummaryEventMapping:
+    Type: AWS::Lambda::EventSourceMapping
+    Properties:
+      BatchSize: 1
+      EventSourceArn: !GetAtt ConsumerSummaryQueue.Arn
+      MaximumBatchingWindowInSeconds: 0
+      FunctionName: !GetAtt ConsumerSummaryLambda.Arn
+
+  ConsumerSummaryQueuePolicy:
+    Type: AWS::SQS::QueuePolicy
+    Properties:
+      Queues:
+        - !Ref ConsumerSummaryQueue
+      PolicyDocument:
+          Version: '2012-10-17'
+          Id: ConsumerSummaryQueuePolicy
+          Statement:
+            - Sid: Allow-SNS-SendMessage
+              Action:
+                - sqs:SendMessage
+              Effect: Allow
+              Resource: !GetAtt ConsumerSummaryQueue.Arn
+              Principal:
+                  Service: sns.amazonaws.com
+              Condition:
+                  ArnEquals:
+                      aws:SourceArn: !If [
+                        IsProd,
+                        !Sub "arn:aws:sns:${AWS::Region}:${AWS::AccountId}:cdpi-shared-sns-s3-topic-${AWS::Region}-prod",
+                        !Sub "arn:aws:sns:${AWS::Region}:${AWS::AccountId}:cdpi-shared-sns-s3-topic-${AWS::Region}-test"
+                      ]
+
+  ConsumerSummaryTopicSubscription:
+    Type: AWS::SNS::Subscription
+    Properties:
+      Protocol: sqs
+      RawMessageDelivery: true
+      TopicArn: !If [
+        IsProd,
+        !Sub "arn:aws:sns:${AWS::Region}:${AWS::AccountId}:cdpi-shared-sns-s3-topic-${AWS::Region}-prod",
+        !Sub "arn:aws:sns:${AWS::Region}:${AWS::AccountId}:cdpi-shared-sns-s3-topic-${AWS::Region}-test"
+      ]
+      Endpoint: !GetAtt ConsumerSummaryQueue.Arn
+      FilterPolicyScope: MessageBody
+      FilterPolicy:
+        '{"Records":{"s3":{"object":{"key":[{"prefix":"fd-processed/consumer_profile_summary/"}]}},"eventName":[{"prefix":"ObjectCreated:"}]}}'
+
+  ConsumerSummaryDLQAlarm:
+    Type: AWS::CloudWatch::Alarm
+    Properties:
+      AlarmName: !Sub "cdpi-ford-direct-${Environment}-ConsumerSummaryDLQ"
+      AlarmDescription: "Alarm for Consumer Summarys Dead Letter Queue"
+      ActionsEnabled: true
+      Namespace: AWS/SQS
+      MetricName: ApproximateNumberOfMessagesVisible
+      Dimensions:
+        - Name: QueueName
+          Value: !GetAtt ConsumerSummaryDeadLetterQueue.QueueName
+      Statistic: Sum
+      Period: 300
+      EvaluationPeriods: 1
+      Threshold: 1
+      ComparisonOperator: GreaterThanThreshold
+      AlarmActions:
+        - !Sub arn:aws:sns:${AWS::Region}:${AWS::AccountId}:alert_client_engineering
+      TreatMissingData: notBreaching
+
+# INBOUND
+  MatchingPIIInbound:
+    Type: AWS::Serverless::Function
+    Properties:
+      FunctionName: !Sub cdpi-ford-direct-MatchingPIIInbound-${Environment}
+      Handler: matching_pii_inbound.lambda_handler
+      CodeUri: ./app
+      Timeout: 300
+      Policies:
+        - !Ref LambdaExecutionPolicy
+        - Version: '2012-10-17'
+          Statement:
+            - Effect: Allow
+              Action:
+                - sqs:ReceiveMessage
+                - sqs:DeleteMessage
+                - sqs:GetQueueAttributes
+              Resource: !GetAtt MatchingPIIInboundQueue.Arn
+      Layers:
+        - !If [
+            IsProd,
+            !Sub "arn:aws:lambda:${AWS::Region}:${AWS::AccountId}:layer:cdpi_orm_layer-prod:1",
+            !Sub "arn:aws:lambda:${AWS::Region}:${AWS::AccountId}:layer:cdpi_orm_layer-test:7"
+          ]
+
+  MatchingPIIInboundQueue:
+    Type: AWS::SQS::Queue
+    Properties:
+      QueueName: !Sub cdpi-ford-direct-MatchingPIIInboundQueue-${Environment}
+      MessageRetentionPeriod: 1209600
+      VisibilityTimeout: 300
+      RedrivePolicy:
+          deadLetterTargetArn: !GetAtt MatchingPIIInboundDLQ.Arn
+          maxReceiveCount: 3
+
+  MatchingPIIInboundDLQ:
+    Type: AWS::SQS::Queue
+    Properties:
+      QueueName: !Sub cdpi-ford-direct-MatchingPIIInboundDLQ-${Environment}
+
+  MatchingPIIInboundQueuePolicy:
+    Type: AWS::SQS::QueuePolicy
+    Properties:
+      Queues:
+        - !Ref MatchingPIIInboundQueue
+      PolicyDocument:
+          Version: '2012-10-17'
+          Id: MatchingPIIInboundQueuePolicy
+          Statement:
+            - Sid: Allow-SNS-SendMessage
+              Action:
+                - sqs:SendMessage
+              Effect: Allow
+              Resource: !GetAtt MatchingPIIInboundQueue.Arn
+              Principal:
+                  Service: sns.amazonaws.com
+              Condition:
+                  ArnEquals:
+                      aws:SourceArn: !If [
+                        IsProd,
+                        !Sub "arn:aws:sns:${AWS::Region}:${AWS::AccountId}:cdpi-shared-sns-s3-topic-${AWS::Region}-prod",
+                        !Sub "arn:aws:sns:${AWS::Region}:${AWS::AccountId}:cdpi-shared-sns-s3-topic-${AWS::Region}-test"
+                      ]
+
   MatchingPIIInboundDLQAlarm:
     Type: AWS::CloudWatch::Alarm
     Properties:
@@ -510,8 +673,6 @@
       TreatMissingData: notBreaching
 
   MatchingPIIInboundTopicSubscription:
-=======
-  ConsumerSummaryBatcherTopicSubscription:
     Type: AWS::SNS::Subscription
     Properties:
       Protocol: sqs
@@ -521,125 +682,6 @@
         !Sub "arn:aws:sns:${AWS::Region}:${AWS::AccountId}:cdpi-shared-sns-s3-topic-${AWS::Region}-prod",
         !Sub "arn:aws:sns:${AWS::Region}:${AWS::AccountId}:cdpi-shared-sns-s3-topic-${AWS::Region}-test"
       ]
-      Endpoint: !GetAtt ConsumerSummaryBatcherQueue.Arn
-      FilterPolicyScope: MessageBody
-      FilterPolicy:
-        '{"Records":{"s3":{"object":{"key":[{"prefix":"fd-raw/consumer_profile_summary/"}]}},"eventName":[{"prefix":"ObjectCreated:"}]}}'
-
-  ConsumerSummaryBatcherDLQAlarm:
-    Type: AWS::CloudWatch::Alarm
-    Properties:
-      AlarmName: !Sub "cdpi-ford-direct-${Environment}-ConsumerSummaryBatcherDLQ"
-      AlarmDescription: "Alarm for Consumer Summary Dead Letter Queue"
-      ActionsEnabled: true
-      Namespace: AWS/SQS
-      MetricName: ApproximateNumberOfMessagesVisible
-      Dimensions:
-        - Name: QueueName
-          Value: !GetAtt ConsumerSummaryBatcherDeadLetterQueue.QueueName
-      Statistic: Sum
-      Period: 300
-      EvaluationPeriods: 1
-      Threshold: 1
-      ComparisonOperator: GreaterThanThreshold
-      AlarmActions:
-        - !Sub arn:aws:sns:${AWS::Region}:${AWS::AccountId}:alert_client_engineering
-      TreatMissingData: notBreaching
-
-  ConsumerSummaryLambda:
-    Type: AWS::Serverless::Function
-    Properties:
-      FunctionName: !Sub "cdpi-ford-direct-${Environment}-ConsumerSummary"
-      Handler: consumer_summary.lambda_handler
-      CodeUri: app/
-      MemorySize: 1024
-      Timeout: 60
-      Policies:
-        - !Ref LambdaExecutionPolicy
-        - Version: '2012-10-17'
-          Statement:
-            - Effect: Allow
-              Action:
-                - sqs:SendMessage
-                - sqs:ReceiveMessage
-                - sqs:DeleteMessage
-                - sqs:GetQueueAttributes
-              Resource:
-                - !GetAtt ConsumerSummaryQueue.Arn
-                - !GetAtt ConsumerSummaryBatcherQueue.Arn
-      Layers:
-        - !If [
-            IsProd,
-            !Sub "arn:aws:lambda:${AWS::Region}:${AWS::AccountId}:layer:cdpi_orm_layer-prod:1",
-            !Sub "arn:aws:lambda:${AWS::Region}:${AWS::AccountId}:layer:cdpi_orm_layer-test:6"
-          ]
-
-  ConsumerSummaryLogGroup:
-    Type: AWS::Logs::LogGroup
-    Properties:
-      LogGroupName: !Sub "/aws/lambda/cdpi-ford-direct-${Environment}-ConsumerSummary"
-
-  ConsumerSummaryQueue:
-    Type: AWS::SQS::Queue
-    Properties:
-      QueueName: !Sub "cdpi-ford-direct-${Environment}-ConsumerSummary"
-      MessageRetentionPeriod: 1209600
-      VisibilityTimeout: 60
-      RedrivePolicy:
-        deadLetterTargetArn: !GetAtt ConsumerSummaryDeadLetterQueue.Arn
-        maxReceiveCount: 2
-
-  ConsumerSummaryDeadLetterQueue:
-    Type: AWS::SQS::Queue
-    Properties:
-      QueueName: !Sub "cdpi-ford-direct-${Environment}-ConsumerSummaryDLQ"
-      MessageRetentionPeriod: 1209600
-      VisibilityTimeout: 10
-
-  ConsumerSummaryEventMapping:
-    Type: AWS::Lambda::EventSourceMapping
-    Properties:
-      BatchSize: 1
-      EventSourceArn: !GetAtt ConsumerSummaryQueue.Arn
-      MaximumBatchingWindowInSeconds: 0
-      FunctionName: !GetAtt ConsumerSummaryLambda.Arn
-
-  ConsumerSummaryQueuePolicy:
-    Type: AWS::SQS::QueuePolicy
-    Properties:
-      Queues:
-        - !Ref ConsumerSummaryQueue
-      PolicyDocument:
-          Version: '2012-10-17'
-          Id: ConsumerSummaryQueuePolicy
-          Statement:
-            - Sid: Allow-SNS-SendMessage
-              Action:
-                - sqs:SendMessage
-              Effect: Allow
-              Resource: !GetAtt ConsumerSummaryQueue.Arn
-              Principal:
-                  Service: sns.amazonaws.com
-              Condition:
-                  ArnEquals:
-                      aws:SourceArn: !If [
-                        IsProd,
-                        !Sub "arn:aws:sns:${AWS::Region}:${AWS::AccountId}:cdpi-shared-sns-s3-topic-${AWS::Region}-prod",
-                        !Sub "arn:aws:sns:${AWS::Region}:${AWS::AccountId}:cdpi-shared-sns-s3-topic-${AWS::Region}-test"
-                      ]
-
-  ConsumerSummaryTopicSubscription:
->>>>>>> 3f873dfd
-    Type: AWS::SNS::Subscription
-    Properties:
-      Protocol: sqs
-      RawMessageDelivery: true
-      TopicArn: !If [
-        IsProd,
-        !Sub "arn:aws:sns:${AWS::Region}:${AWS::AccountId}:cdpi-shared-sns-s3-topic-${AWS::Region}-prod",
-        !Sub "arn:aws:sns:${AWS::Region}:${AWS::AccountId}:cdpi-shared-sns-s3-topic-${AWS::Region}-test"
-      ]
-<<<<<<< HEAD
       Endpoint: !GetAtt MatchingPIIInboundQueue.Arn
       FilterPolicyScope: MessageBody
       FilterPolicy:
@@ -651,30 +693,4 @@
       BatchSize: 1
       EventSourceArn: !GetAtt MatchingPIIInboundQueue.Arn
       MaximumBatchingWindowInSeconds: 0
-      FunctionName: !GetAtt MatchingPIIInbound.Arn
-=======
-      Endpoint: !GetAtt ConsumerSummaryQueue.Arn
-      FilterPolicyScope: MessageBody
-      FilterPolicy:
-        '{"Records":{"s3":{"object":{"key":[{"prefix":"fd-processed/consumer_profile_summary/"}]}},"eventName":[{"prefix":"ObjectCreated:"}]}}'
-
-  ConsumerSummaryDLQAlarm:
-    Type: AWS::CloudWatch::Alarm
-    Properties:
-      AlarmName: !Sub "cdpi-ford-direct-${Environment}-ConsumerSummaryDLQ"
-      AlarmDescription: "Alarm for Consumer Summarys Dead Letter Queue"
-      ActionsEnabled: true
-      Namespace: AWS/SQS
-      MetricName: ApproximateNumberOfMessagesVisible
-      Dimensions:
-        - Name: QueueName
-          Value: !GetAtt ConsumerSummaryDeadLetterQueue.QueueName
-      Statistic: Sum
-      Period: 300
-      EvaluationPeriods: 1
-      Threshold: 1
-      ComparisonOperator: GreaterThanThreshold
-      AlarmActions:
-        - !Sub arn:aws:sns:${AWS::Region}:${AWS::AccountId}:alert_client_engineering
-      TreatMissingData: notBreaching
->>>>>>> 3f873dfd
+      FunctionName: !GetAtt MatchingPIIInbound.Arn