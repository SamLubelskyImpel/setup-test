AWSTemplateFormatVersion: '2010-09-09'
Transform: AWS::Serverless-2016-10-31
Description: Ford Direct CDPI resources

Parameters:
  Environment:
    Description: The name of the runtime environment
    Type: String
    AllowedPattern: '^[a-zA-z0-9-]+$'
    ConstraintDescription: Must contain only lowercase, uppercase, numbers, or hyphens

Conditions:
  IsProd:
    Fn::Equals:
    - Ref: AWS::AccountId
    - 196800776222
  IsUsEast1: !Equals [ !Ref 'AWS::Region', 'us-east-1' ]


Mappings:
  Subnets:
    us-east-1:
      '196800776222':
        - subnet-0d29a385efe83bf1c
        - subnet-0e88ecdd743701e96
        - subnet-00291e028e21cb78f
        - subnet-0b1555d5fa3c8ba8e
      '143813444726':
        - subnet-030d57e39ec0df603
        - subnet-01044d580678ea63c
        - subnet-0b29db0aeb6cdabec
        - subnet-0e28d592f2ca28fb7
  VpcId:
    us-east-1:
      '196800776222': vpc-03417e688cee5bc07
      '143813444726': vpc-0b28df8980a1905d5
  SslCertificates:
    us-east-1:
      '143813444726': 'arn:aws:acm:us-east-1:143813444726:certificate/9f026b43-c690-4434-93e1-9be4ef91f67d'
      '196800776222': 'arn:aws:acm:us-east-1:196800776222:certificate/4bad36e0-d971-41e6-a2d8-a897013012be'

Globals:
  Function:
    Runtime: python3.9
    Environment:
      Variables:
        AWS_ACCOUNT_ID: !Sub '${AWS::AccountId}'
        ENVIRONMENT: !Ref Environment
        IS_PROD: !If [ IsProd, 1, 0 ]
        LOGLEVEL: INFO
<<<<<<< HEAD
=======
        SHARED_BUCKET: !If [ IsProd, !Sub 'cdpi-shared-${AWS::Region}-prod', !Sub 'cdpi-shared-${AWS::Region}-test' ]
>>>>>>> 71b1f404
    VpcConfig:
        SecurityGroupIds:
          - !Ref SecurityGroup
        SubnetIds: !FindInMap [ Subnets, !Ref 'AWS::Region', !Ref 'AWS::AccountId' ]

Resources:
  SecurityGroup:
    Type: AWS::EC2::SecurityGroup
    DeletionPolicy: Delete
    Properties:
      GroupDescription: Permit traffic from the forddirect cdpi integration
      VpcId: !FindInMap [ VpcId, !Ref 'AWS::Region', !Ref 'AWS::AccountId']
      SecurityGroupEgress:
        - Description: AllowAll
          CidrIp: 0.0.0.0/0
          IpProtocol: '-1'
      Tags:
        - Key: Environment
          Value: !Ref Environment
        - Key: Product
          Value: forddirect-cdpi-integration

  RDSInboundRule:
    Type: AWS::EC2::SecurityGroupIngress
    Properties:
      Description: "cdpi forddirect integration rds access"
      GroupId: !If [ IsProd,
                      'sg-00e12bc4c116eb820',
                      'sg-00b911ee260ce5153'
                    ]
      IpProtocol: tcp
      FromPort: 5432
      ToPort: 5432
      SourceSecurityGroupId: !GetAtt SecurityGroup.GroupId

  LambdaExecutionPolicy:
    Type: AWS::IAM::ManagedPolicy
    Properties:
      Description: Policy for forddirect granting access to AWS resources
      PolicyDocument:
        Version: '2012-10-17'
        Statement:
          - Effect: Allow
            Action:
              - secretsmanager:GetSecretValue
            Resource:
              - !If [
                  IsProd,
                  !Sub "arn:aws:secretsmanager:${AWS::Region}:${AWS::AccountId}:secret:prod/CDPI/DB/application*",
                  !Sub "arn:aws:secretsmanager:${AWS::Region}:${AWS::AccountId}:secret:test/CDPI/DB/application*",
                ]
          - Effect: Allow
            Action:
              - ec2:CreateNetworkInterface
              - ec2:DescribeNetworkInterfaces
              - ec2:DeleteNetworkInterface
            Resource: "*"
          - Effect: "Allow"
            Action:
              - s3:*
            Resource:
              - !If [
                IsProd,
                !Sub "arn:aws:s3:::cdpi-shared-${AWS::Region}-prod*",
                !Sub "arn:aws:s3:::cdpi-shared-${AWS::Region}-test*"
              ]

  InvokePIIOutbound:
    Type: AWS::Serverless::Function
    Properties:
      FunctionName: !Sub cdpi-ford-direct-InvokePIIOutbound-${Environment}
      Handler: invoke_pii_outbound.lambda_handler
      CodeUri: ./app
      Policies:
<<<<<<< HEAD
        - PolicyName: CloudWatchLogsPolicy
          PolicyDocument:
            Version: "2012-10-17"
            Statement:
              - Effect: "Allow"
                Action:
                  - "logs:CreateLogGroup"
                  - "logs:CreateLogStream"
                  - "logs:PutLogEvents"
                  - "logs:DescribeLogStreams"
                Resource: "arn:aws:logs:*:*:*"
        - PolicyName: AccessSecretsManager
          PolicyDocument:
            Version: "2012-10-17"
            Statement:
              - Effect: Allow
                Action:
                  - secretsmanager:GetSecretValue
                Resource:
                  - !If [
                      IsProd,
                      !Sub "arn:aws:secretsmanager:${AWS::Region}:${AWS::AccountId}:secret:prod/CDPI/DB/application*",
                      !Sub "arn:aws:secretsmanager:${AWS::Region}:${AWS::AccountId}:secret:test/CDPI/DB/application*",
                    ]
        - PolicyName: LambdaVPCAccess
          PolicyDocument:
            Version: "2012-10-17"
            Statement:
              - Effect: Allow
                Action:
                  - ec2:CreateNetworkInterface
                  - ec2:DescribeNetworkInterfaces
                  - ec2:DeleteNetworkInterface
                Resource: "*"
        - PolicyName: S3Access
          PolicyDocument:
            Version: "2012-10-17"
            Statement:
              - Effect: Allow
                Action:
                  - s3:GetObject
                  - s3:ListBucket
                  - s3:PutObject
                Resource:
                  - !If [
                      IsProd,
                      !Sub "arn:aws:s3:::cdpi-shared-${AWS::Region}-prod/fd-raw/consumer_profile_summary/*",
                      !Sub "arn:aws:s3:::cdpi-shared-${AWS::Region}-test/fd-raw/consumer_profile_summary/*"
                    ]
                  - !If [
                      IsProd,
                      !Sub "arn:aws:s3:::cdpi-shared-${AWS::Region}-prod/fd-processed/consumer_profile_summary/*",
                      !Sub "arn:aws:s3:::cdpi-shared-${AWS::Region}-test/fd-processed/consumer_profile_summary/*"
                    ]
        - PolicyName: SQSAccess
          PolicyDocument:
            Version: "2012-10-17"
            Statement:
              - Effect: Allow
                Action:
                  - sqs:SendMessage
                  - sqs:ReceiveMessage
                  - sqs:DeleteMessage
                  - sqs:GetQueueAttributes
                Resource:
                  - !GetAtt ConsumerSummaryQueue.Arn
                  - !GetAtt ConsumerSummaryBatcherQueue.Arn
        - PolicyName: SNSPolicy
          PolicyDocument:
            Version: "2012-10-17"
            Statement:
              - Effect: "Allow"
                Action:
                  - "sns:Publish"
                Resource:
                - !Sub 'arn:aws:sns:${AWS::Region}:${AWS::AccountId}:alert_client_engineering'
  
  ConsumerSummaryBatcherLambda:
    Type: AWS::Serverless::Function
    Properties:
      FunctionName: !Sub "cdpi-ford-direct-${Environment}-ConsumerSummaryBatcher"
      Handler: consumer_summary_batcher.lambda_handler
      CodeUri: app/
      Role: !GetAtt LambdaRole.Arn
      MemorySize: 1024
      Timeout: 300
      Environment:
        Variables:
          BATCH_SIZE: 1000
=======
        - !Ref LambdaExecutionPolicy
        - Version: '2012-10-17'
          Statement:
            - Effect: Allow
              Action:
                - sqs:SendMessage
              Resource: !GetAtt GeneratePIIOutboundQueue.Arn
      Events:
        ScheduledEvent:
          Type: Schedule
          Properties:
            Schedule: cron(0 12 * * ? *)
>>>>>>> 71b1f404
      Layers:
        - !If [
            IsProd,
            !Sub "arn:aws:lambda:${AWS::Region}:${AWS::AccountId}:layer:cdpi_orm_layer-prod:1",
<<<<<<< HEAD
            !Sub "arn:aws:lambda:${AWS::Region}:${AWS::AccountId}:layer:cdpi_orm_layer-test:6"
          ]

  ConsumerSummaryBatcherLogGroup:
    Type: AWS::Logs::LogGroup
    Properties:
      LogGroupName: !Sub "/aws/lambda/cdpi-ford-direct-${Environment}-ConsumerSummaryBatcher"

  ConsumerSummaryBatcherQueue:
    Type: AWS::SQS::Queue
    Properties:
      QueueName: !Sub "cdpi-ford-direct-${Environment}-ConsumerSummaryBatcher"
      MessageRetentionPeriod: 1209600
      VisibilityTimeout: 300
      RedrivePolicy:
        deadLetterTargetArn: !GetAtt ConsumerSummaryBatcherDeadLetterQueue.Arn
        maxReceiveCount: 1

  ConsumerSummaryBatcherDeadLetterQueue:
    Type: AWS::SQS::Queue
    Properties:
      QueueName: !Sub "cdpi-ford-direct-${Environment}-ConsumerSummaryBatcherDLQ"
      MessageRetentionPeriod: 1209600
      VisibilityTimeout: 10

  ConsumerSummaryBatcherEventMapping:
    Type: AWS::Lambda::EventSourceMapping
    Properties:
      BatchSize: 1
      EventSourceArn: !GetAtt ConsumerSummaryBatcherQueue.Arn
      MaximumBatchingWindowInSeconds: 0
      FunctionName: !GetAtt ConsumerSummaryBatcherLambda.Arn
  
  ConsumerSummaryBatcherQueuePolicy:
    Type: AWS::SQS::QueuePolicy
    Properties:
      Queues:
        - !Ref ConsumerSummaryBatcherQueue
      PolicyDocument:
          Version: '2012-10-17'
          Id: ConsumerSummaryBatcherQueuePolicy
          Statement:
            - Sid: Allow-SNS-SendMessage
              Action:
                - sqs:SendMessage
              Effect: Allow
              Resource: !GetAtt ConsumerSummaryBatcherQueue.Arn
              Principal:
                  Service: sns.amazonaws.com
              Condition:
                  ArnEquals:
                      aws:SourceArn: !If [
                        IsProd,
                        !Sub "arn:aws:sns:${AWS::Region}:${AWS::AccountId}:cdpi-shared-sns-s3-topic-${AWS::Region}-prod",
                        !Sub "arn:aws:sns:${AWS::Region}:${AWS::AccountId}:cdpi-shared-sns-s3-topic-${AWS::Region}-test"
                      ]
  
  ConsumerSummaryBatcherTopicSubscription:
    Type: AWS::SNS::Subscription
    Properties:
      Protocol: sqs
      RawMessageDelivery: true
      TopicArn: !If [
        IsProd,
        !Sub "arn:aws:sns:${AWS::Region}:${AWS::AccountId}:cdpi-shared-sns-s3-topic-${AWS::Region}-prod",
        !Sub "arn:aws:sns:${AWS::Region}:${AWS::AccountId}:cdpi-shared-sns-s3-topic-${AWS::Region}-test"
      ]
      Endpoint: !GetAtt ConsumerSummaryBatcherQueue.Arn
      FilterPolicyScope: MessageBody
      FilterPolicy:
        '{"Records":{"s3":{"object":{"key":[{"prefix":"fd-raw/consumer_profile_summary/"}]}},"eventName":[{"prefix":"ObjectCreated:"}]}}'

  ConsumerSummaryBatcherDLQAlarm:
    Type: AWS::CloudWatch::Alarm
    Properties:
      AlarmName: !Sub "cdpi-ford-direct-${Environment}-ConsumerSummaryBatcherDLQ"
      AlarmDescription: "Alarm for Consumer Summary Dead Letter Queue"
      ActionsEnabled: true
      Namespace: AWS/SQS
      MetricName: ApproximateNumberOfMessagesVisible
      Dimensions:
        - Name: QueueName
          Value: !GetAtt ConsumerSummaryBatcherDeadLetterQueue.QueueName
      Statistic: Sum
      Period: 300
      EvaluationPeriods: 1
      Threshold: 1
      ComparisonOperator: GreaterThanThreshold
      AlarmActions:
        - !Sub arn:aws:sns:${AWS::Region}:${AWS::AccountId}:alert_client_engineering
      TreatMissingData: notBreaching
  
  ConsumerSummaryLambda:
    Type: AWS::Serverless::Function
    Properties:
      FunctionName: !Sub "cdpi-ford-direct-${Environment}-ConsumerSummary"
      Handler: consumer_summary.lambda_handler
      CodeUri: app/
      Role: !GetAtt LambdaRole.Arn
      MemorySize: 1024
      Timeout: 60
      Layers:
        - !If [
            IsProd,
            !Sub "arn:aws:lambda:${AWS::Region}:${AWS::AccountId}:layer:cdpi_orm_layer-prod:1",
            !Sub "arn:aws:lambda:${AWS::Region}:${AWS::AccountId}:layer:cdpi_orm_layer-test:6"
          ]
  
  ConsumerSummaryLogGroup:
    Type: AWS::Logs::LogGroup
    Properties:
      LogGroupName: !Sub "/aws/lambda/cdpi-ford-direct-${Environment}-ConsumerSummary"
  
  ConsumerSummaryQueue:
    Type: AWS::SQS::Queue
    Properties:
      QueueName: !Sub "cdpi-ford-direct-${Environment}-ConsumerSummary"
      MessageRetentionPeriod: 1209600
      VisibilityTimeout: 60
      RedrivePolicy:
        deadLetterTargetArn: !GetAtt ConsumerSummaryDeadLetterQueue.Arn
        maxReceiveCount: 2
  
  ConsumerSummaryDeadLetterQueue:
    Type: AWS::SQS::Queue
    Properties:
      QueueName: !Sub "cdpi-ford-direct-${Environment}-ConsumerSummaryDLQ"
      MessageRetentionPeriod: 1209600
      VisibilityTimeout: 10
  
  ConsumerSummaryEventMapping:
    Type: AWS::Lambda::EventSourceMapping
    Properties:
      BatchSize: 1
      EventSourceArn: !GetAtt ConsumerSummaryQueue.Arn
      MaximumBatchingWindowInSeconds: 0
      FunctionName: !GetAtt ConsumerSummaryLambda.Arn

  ConsumerSummaryQueuePolicy:
    Type: AWS::SQS::QueuePolicy
    Properties:
      Queues:
        - !Ref ConsumerSummaryQueue
      PolicyDocument:
          Version: '2012-10-17'
          Id: ConsumerSummaryQueuePolicy
=======
            !Sub "arn:aws:lambda:${AWS::Region}:${AWS::AccountId}:layer:cdpi_orm_layer-test:7"
          ]
      Timeout: 30
      Environment:
        Variables:
          GENERATE_PII_QUEUE: !Ref GeneratePIIOutboundQueue

  InvokePIIOutboundAlarm:
    Type: AWS::CloudWatch::Alarm
    Properties:
      AlarmName: !Sub cdpi-ford-direct-InvokePIIOutboundAlarm-${Environment}
      AlarmDescription: InvokePIIOutboundAlarm execution failed
      Namespace: AWS/Lambda
      MetricName: Errors
      Dimensions:
        - Name: FunctionName
          Value: !Ref InvokePIIOutbound
      Statistic: Sum
      Period: 60
      EvaluationPeriods: 1
      Threshold: 1
      ComparisonOperator: GreaterThanOrEqualToThreshold
      AlarmActions:
        - !Sub arn:aws:sns:${AWS::Region}:${AWS::AccountId}:alert_client_engineering

  GeneratePIIOutboundQueue:
    Type: AWS::SQS::Queue
    Properties:
      QueueName: !Sub cdpi-ford-direct-GeneratePIIOutboundQueue-${Environment}
      MessageRetentionPeriod: 1209600
      VisibilityTimeout: 60
      RedrivePolicy:
          deadLetterTargetArn: !GetAtt GeneratePIIOutboundDLQ.Arn
          maxReceiveCount: 3

  GeneratePIIOutboundEventMapping:
    Type: AWS::Lambda::EventSourceMapping
    Properties:
      BatchSize: 1
      EventSourceArn: !GetAtt GeneratePIIOutboundQueue.Arn
      MaximumBatchingWindowInSeconds: 0
      FunctionName: !GetAtt GeneratePIIOutbound.Arn

  GeneratePIIOutbound:
    Type: AWS::Serverless::Function
    Properties:
      FunctionName: !Sub cdpi-ford-direct-GeneratePIIOutbound-${Environment}
      Handler: generate_pii_outbound.lambda_handler
      CodeUri: ./app
      Policies:
        - !Ref LambdaExecutionPolicy
        - Version: '2012-10-17'
          Statement:
            - Effect: Allow
              Action:
                - sqs:ReceiveMessage
                - sqs:DeleteMessage
                - sqs:GetQueueAttributes
              Resource: !GetAtt GeneratePIIOutboundQueue.Arn
      Layers:
        - !If [
            IsProd,
            !Sub "arn:aws:lambda:${AWS::Region}:${AWS::AccountId}:layer:cdpi_orm_layer-prod:1",
            !Sub "arn:aws:lambda:${AWS::Region}:${AWS::AccountId}:layer:cdpi_orm_layer-test:7"
          ]
      Timeout: 60

  GeneratePIIOutboundDLQ:
    Type: AWS::SQS::Queue
    Properties:
      QueueName: !Sub cdpi-ford-direct-GeneratePIIOutboundDLQ-${Environment}

  GeneratePIIOutboundDLQAlarm:
    Type: AWS::CloudWatch::Alarm
    Properties:
      AlarmName: !Sub cdpi-ford-direct-GeneratePIIOutboundDLQAlarm-${Environment}
      AlarmDescription: There are over 1 unprocessed messages in the GeneratePIIOutboundDLQ
      ActionsEnabled: !If [ IsProd, true, false ]
      AlarmActions:
        - !Sub arn:aws:sns:${AWS::Region}:${AWS::AccountId}:alert_client_engineering
      Dimensions:
        - Name: QueueName
          Value: !GetAtt GeneratePIIOutboundDLQ.QueueName
      EvaluationPeriods: 1
      MetricName: ApproximateNumberOfMessagesVisible
      Namespace: AWS/SQS
      Period: 300
      Statistic: Sum
      ComparisonOperator: GreaterThanOrEqualToThreshold
      Threshold: 1
      TreatMissingData: notBreaching

  UploadPIIOutboundQueue:
    Type: AWS::SQS::Queue
    Properties:
      QueueName: !Sub cdpi-ford-direct-UploadPIIOutboundQueue-${Environment}
      MessageRetentionPeriod: 1209600
      VisibilityTimeout: 300
      RedrivePolicy:
          deadLetterTargetArn: !GetAtt UploadPIIOutboundDLQ.Arn
          maxReceiveCount: 3

  UploadPIIOutboundQueuePolicy:
    Type: AWS::SQS::QueuePolicy
    Properties:
      Queues:
        - !Ref UploadPIIOutboundQueue
      PolicyDocument:
          Version: '2012-10-17'
          Id: UploadPIIOutboundQueuePolicy
>>>>>>> 71b1f404
          Statement:
            - Sid: Allow-SNS-SendMessage
              Action:
                - sqs:SendMessage
              Effect: Allow
<<<<<<< HEAD
              Resource: !GetAtt ConsumerSummaryQueue.Arn
=======
              Resource: !GetAtt UploadPIIOutboundQueue.Arn
>>>>>>> 71b1f404
              Principal:
                  Service: sns.amazonaws.com
              Condition:
                  ArnEquals:
                      aws:SourceArn: !If [
                        IsProd,
                        !Sub "arn:aws:sns:${AWS::Region}:${AWS::AccountId}:cdpi-shared-sns-s3-topic-${AWS::Region}-prod",
                        !Sub "arn:aws:sns:${AWS::Region}:${AWS::AccountId}:cdpi-shared-sns-s3-topic-${AWS::Region}-test"
                      ]
<<<<<<< HEAD
  
  ConsumerSummaryTopicSubscription:
=======

  UploadPIIOutbound:
    Type: AWS::Serverless::Function
    Properties:
      FunctionName: !Sub cdpi-ford-direct-UploadPIIOutbound-${Environment}
      Handler: upload_pii_outbound.lambda_handler
      CodeUri: ./app
      Timeout: 300
      Policies:
        - !Ref LambdaExecutionPolicy
        - Version: '2012-10-17'
          Statement:
            - Effect: Allow
              Action:
                - sqs:ReceiveMessage
                - sqs:DeleteMessage
                - sqs:GetQueueAttributes
              Resource: !GetAtt UploadPIIOutboundQueue.Arn
        - Version: '2012-10-17'
          Statement:
            - Effect: Allow
              Action:
                - secretsmanager:GetSecretValue
              Resource:
                - !If [
                    IsProd,
                    !Sub "arn:aws:secretsmanager:${AWS::Region}:${AWS::AccountId}:secret:prod/CDPI/FD-SFTP*",
                    !Sub "arn:aws:secretsmanager:${AWS::Region}:${AWS::AccountId}:secret:test/CDPI/FD-SFTP*"
                  ]
                - !If [
                    IsProd,
                    !Sub "arn:aws:secretsmanager:${AWS::Region}:${AWS::AccountId}:secret:prod/CDPI/FD-PKEY*",
                    !Sub "arn:aws:secretsmanager:${AWS::Region}:${AWS::AccountId}:secret:test/CDPI/FD-PKEY*"
                  ]

  UploadPIIOutboundEventMapping:
    Type: AWS::Lambda::EventSourceMapping
    Properties:
      BatchSize: 1
      EventSourceArn: !GetAtt UploadPIIOutboundQueue.Arn
      MaximumBatchingWindowInSeconds: 0
      FunctionName: !GetAtt UploadPIIOutbound.Arn

  UploadPIIOutboundTopicSubscription:
>>>>>>> 71b1f404
    Type: AWS::SNS::Subscription
    Properties:
      Protocol: sqs
      RawMessageDelivery: true
      TopicArn: !If [
        IsProd,
        !Sub "arn:aws:sns:${AWS::Region}:${AWS::AccountId}:cdpi-shared-sns-s3-topic-${AWS::Region}-prod",
        !Sub "arn:aws:sns:${AWS::Region}:${AWS::AccountId}:cdpi-shared-sns-s3-topic-${AWS::Region}-test"
      ]
<<<<<<< HEAD
      Endpoint: !GetAtt ConsumerSummaryQueue.Arn
      FilterPolicyScope: MessageBody
      FilterPolicy:
        '{"Records":{"s3":{"object":{"key":[{"prefix":"fd-processed/consumer_profile_summary/"}]}},"eventName":[{"prefix":"ObjectCreated:"}]}}'

  ConsumerSummaryDLQAlarm:
    Type: AWS::CloudWatch::Alarm
    Properties:
      AlarmName: !Sub "cdpi-ford-direct-${Environment}-ConsumerSummaryDLQ"
      AlarmDescription: "Alarm for Consumer Summarys Dead Letter Queue"
      ActionsEnabled: true
      Namespace: AWS/SQS
      MetricName: ApproximateNumberOfMessagesVisible
      Dimensions:
        - Name: QueueName
          Value: !GetAtt ConsumerSummaryDeadLetterQueue.QueueName
      Statistic: Sum
      Period: 300
      EvaluationPeriods: 1
      Threshold: 1
      ComparisonOperator: GreaterThanThreshold
      AlarmActions:
        - !Sub arn:aws:sns:${AWS::Region}:${AWS::AccountId}:alert_client_engineering
=======
      Endpoint: !GetAtt UploadPIIOutboundQueue.Arn
      FilterPolicyScope: MessageBody
      FilterPolicy:
        '{"Records":{"s3":{"object":{"key":[{"prefix":"fd-pii-outbound/"}]}},"eventName":[{"prefix":"ObjectCreated:"}]}}'

  UploadPIIOutboundDLQ:
    Type: AWS::SQS::Queue
    Properties:
      QueueName: !Sub cdpi-ford-direct-UploadPIIOutboundDLQ-${Environment}

  UploadPIIOutboundDLQAlarm:
    Type: AWS::CloudWatch::Alarm
    Properties:
      AlarmName: !Sub cdpi-ford-direct-UploadPIIOutboundDLQAlarm-${Environment}
      AlarmDescription: There are over 1 unprocessed messages in the UploadPIIOutboundDLQ
      ActionsEnabled: !If [ IsProd, true, false ]
      AlarmActions:
        - !Sub arn:aws:sns:${AWS::Region}:${AWS::AccountId}:alert_client_engineering
      Dimensions:
        - Name: QueueName
          Value: !GetAtt UploadPIIOutboundDLQ.QueueName
      EvaluationPeriods: 1
      MetricName: ApproximateNumberOfMessagesVisible
      Namespace: AWS/SQS
      Period: 300
      Statistic: Sum
      ComparisonOperator: GreaterThanOrEqualToThreshold
      Threshold: 1
>>>>>>> 71b1f404
      TreatMissingData: notBreaching<|MERGE_RESOLUTION|>--- conflicted
+++ resolved
@@ -48,10 +48,7 @@
         ENVIRONMENT: !Ref Environment
         IS_PROD: !If [ IsProd, 1, 0 ]
         LOGLEVEL: INFO
-<<<<<<< HEAD
-=======
         SHARED_BUCKET: !If [ IsProd, !Sub 'cdpi-shared-${AWS::Region}-prod', !Sub 'cdpi-shared-${AWS::Region}-test' ]
->>>>>>> 71b1f404
     VpcConfig:
         SecurityGroupIds:
           - !Ref SecurityGroup
@@ -118,6 +115,10 @@
                 !Sub "arn:aws:s3:::cdpi-shared-${AWS::Region}-prod*",
                 !Sub "arn:aws:s3:::cdpi-shared-${AWS::Region}-test*"
               ]
+          - Effect: "Allow"
+            Action:
+              - sns:Publish
+            Resource: !Sub 'arn:aws:sns:${AWS::Region}:${AWS::AccountId}:alert_client_engineering'
 
   InvokePIIOutbound:
     Type: AWS::Serverless::Function
@@ -126,97 +127,6 @@
       Handler: invoke_pii_outbound.lambda_handler
       CodeUri: ./app
       Policies:
-<<<<<<< HEAD
-        - PolicyName: CloudWatchLogsPolicy
-          PolicyDocument:
-            Version: "2012-10-17"
-            Statement:
-              - Effect: "Allow"
-                Action:
-                  - "logs:CreateLogGroup"
-                  - "logs:CreateLogStream"
-                  - "logs:PutLogEvents"
-                  - "logs:DescribeLogStreams"
-                Resource: "arn:aws:logs:*:*:*"
-        - PolicyName: AccessSecretsManager
-          PolicyDocument:
-            Version: "2012-10-17"
-            Statement:
-              - Effect: Allow
-                Action:
-                  - secretsmanager:GetSecretValue
-                Resource:
-                  - !If [
-                      IsProd,
-                      !Sub "arn:aws:secretsmanager:${AWS::Region}:${AWS::AccountId}:secret:prod/CDPI/DB/application*",
-                      !Sub "arn:aws:secretsmanager:${AWS::Region}:${AWS::AccountId}:secret:test/CDPI/DB/application*",
-                    ]
-        - PolicyName: LambdaVPCAccess
-          PolicyDocument:
-            Version: "2012-10-17"
-            Statement:
-              - Effect: Allow
-                Action:
-                  - ec2:CreateNetworkInterface
-                  - ec2:DescribeNetworkInterfaces
-                  - ec2:DeleteNetworkInterface
-                Resource: "*"
-        - PolicyName: S3Access
-          PolicyDocument:
-            Version: "2012-10-17"
-            Statement:
-              - Effect: Allow
-                Action:
-                  - s3:GetObject
-                  - s3:ListBucket
-                  - s3:PutObject
-                Resource:
-                  - !If [
-                      IsProd,
-                      !Sub "arn:aws:s3:::cdpi-shared-${AWS::Region}-prod/fd-raw/consumer_profile_summary/*",
-                      !Sub "arn:aws:s3:::cdpi-shared-${AWS::Region}-test/fd-raw/consumer_profile_summary/*"
-                    ]
-                  - !If [
-                      IsProd,
-                      !Sub "arn:aws:s3:::cdpi-shared-${AWS::Region}-prod/fd-processed/consumer_profile_summary/*",
-                      !Sub "arn:aws:s3:::cdpi-shared-${AWS::Region}-test/fd-processed/consumer_profile_summary/*"
-                    ]
-        - PolicyName: SQSAccess
-          PolicyDocument:
-            Version: "2012-10-17"
-            Statement:
-              - Effect: Allow
-                Action:
-                  - sqs:SendMessage
-                  - sqs:ReceiveMessage
-                  - sqs:DeleteMessage
-                  - sqs:GetQueueAttributes
-                Resource:
-                  - !GetAtt ConsumerSummaryQueue.Arn
-                  - !GetAtt ConsumerSummaryBatcherQueue.Arn
-        - PolicyName: SNSPolicy
-          PolicyDocument:
-            Version: "2012-10-17"
-            Statement:
-              - Effect: "Allow"
-                Action:
-                  - "sns:Publish"
-                Resource:
-                - !Sub 'arn:aws:sns:${AWS::Region}:${AWS::AccountId}:alert_client_engineering'
-  
-  ConsumerSummaryBatcherLambda:
-    Type: AWS::Serverless::Function
-    Properties:
-      FunctionName: !Sub "cdpi-ford-direct-${Environment}-ConsumerSummaryBatcher"
-      Handler: consumer_summary_batcher.lambda_handler
-      CodeUri: app/
-      Role: !GetAtt LambdaRole.Arn
-      MemorySize: 1024
-      Timeout: 300
-      Environment:
-        Variables:
-          BATCH_SIZE: 1000
-=======
         - !Ref LambdaExecutionPolicy
         - Version: '2012-10-17'
           Statement:
@@ -229,12 +139,246 @@
           Type: Schedule
           Properties:
             Schedule: cron(0 12 * * ? *)
->>>>>>> 71b1f404
       Layers:
         - !If [
             IsProd,
             !Sub "arn:aws:lambda:${AWS::Region}:${AWS::AccountId}:layer:cdpi_orm_layer-prod:1",
-<<<<<<< HEAD
+            !Sub "arn:aws:lambda:${AWS::Region}:${AWS::AccountId}:layer:cdpi_orm_layer-test:7"
+          ]
+      Timeout: 30
+      Environment:
+        Variables:
+          GENERATE_PII_QUEUE: !Ref GeneratePIIOutboundQueue
+
+  InvokePIIOutboundAlarm:
+    Type: AWS::CloudWatch::Alarm
+    Properties:
+      AlarmName: !Sub cdpi-ford-direct-InvokePIIOutboundAlarm-${Environment}
+      AlarmDescription: InvokePIIOutboundAlarm execution failed
+      Namespace: AWS/Lambda
+      MetricName: Errors
+      Dimensions:
+        - Name: FunctionName
+          Value: !Ref InvokePIIOutbound
+      Statistic: Sum
+      Period: 60
+      EvaluationPeriods: 1
+      Threshold: 1
+      ComparisonOperator: GreaterThanOrEqualToThreshold
+      AlarmActions:
+        - !Sub arn:aws:sns:${AWS::Region}:${AWS::AccountId}:alert_client_engineering
+
+  GeneratePIIOutboundQueue:
+    Type: AWS::SQS::Queue
+    Properties:
+      QueueName: !Sub cdpi-ford-direct-GeneratePIIOutboundQueue-${Environment}
+      MessageRetentionPeriod: 1209600
+      VisibilityTimeout: 60
+      RedrivePolicy:
+          deadLetterTargetArn: !GetAtt GeneratePIIOutboundDLQ.Arn
+          maxReceiveCount: 3
+
+  GeneratePIIOutboundEventMapping:
+    Type: AWS::Lambda::EventSourceMapping
+    Properties:
+      BatchSize: 1
+      EventSourceArn: !GetAtt GeneratePIIOutboundQueue.Arn
+      MaximumBatchingWindowInSeconds: 0
+      FunctionName: !GetAtt GeneratePIIOutbound.Arn
+
+  GeneratePIIOutbound:
+    Type: AWS::Serverless::Function
+    Properties:
+      FunctionName: !Sub cdpi-ford-direct-GeneratePIIOutbound-${Environment}
+      Handler: generate_pii_outbound.lambda_handler
+      CodeUri: ./app
+      Policies:
+        - !Ref LambdaExecutionPolicy
+        - Version: '2012-10-17'
+          Statement:
+            - Effect: Allow
+              Action:
+                - sqs:ReceiveMessage
+                - sqs:DeleteMessage
+                - sqs:GetQueueAttributes
+              Resource: !GetAtt GeneratePIIOutboundQueue.Arn
+      Layers:
+        - !If [
+            IsProd,
+            !Sub "arn:aws:lambda:${AWS::Region}:${AWS::AccountId}:layer:cdpi_orm_layer-prod:1",
+            !Sub "arn:aws:lambda:${AWS::Region}:${AWS::AccountId}:layer:cdpi_orm_layer-test:7"
+          ]
+      Timeout: 60
+
+  GeneratePIIOutboundDLQ:
+    Type: AWS::SQS::Queue
+    Properties:
+      QueueName: !Sub cdpi-ford-direct-GeneratePIIOutboundDLQ-${Environment}
+
+  GeneratePIIOutboundDLQAlarm:
+    Type: AWS::CloudWatch::Alarm
+    Properties:
+      AlarmName: !Sub cdpi-ford-direct-GeneratePIIOutboundDLQAlarm-${Environment}
+      AlarmDescription: There are over 1 unprocessed messages in the GeneratePIIOutboundDLQ
+      ActionsEnabled: !If [ IsProd, true, false ]
+      AlarmActions:
+        - !Sub arn:aws:sns:${AWS::Region}:${AWS::AccountId}:alert_client_engineering
+      Dimensions:
+        - Name: QueueName
+          Value: !GetAtt GeneratePIIOutboundDLQ.QueueName
+      EvaluationPeriods: 1
+      MetricName: ApproximateNumberOfMessagesVisible
+      Namespace: AWS/SQS
+      Period: 300
+      Statistic: Sum
+      ComparisonOperator: GreaterThanOrEqualToThreshold
+      Threshold: 1
+      TreatMissingData: notBreaching
+
+  UploadPIIOutboundQueue:
+    Type: AWS::SQS::Queue
+    Properties:
+      QueueName: !Sub cdpi-ford-direct-UploadPIIOutboundQueue-${Environment}
+      MessageRetentionPeriod: 1209600
+      VisibilityTimeout: 300
+      RedrivePolicy:
+          deadLetterTargetArn: !GetAtt UploadPIIOutboundDLQ.Arn
+          maxReceiveCount: 3
+
+  UploadPIIOutboundQueuePolicy:
+    Type: AWS::SQS::QueuePolicy
+    Properties:
+      Queues:
+        - !Ref UploadPIIOutboundQueue
+      PolicyDocument:
+          Version: '2012-10-17'
+          Id: UploadPIIOutboundQueuePolicy
+          Statement:
+            - Sid: Allow-SNS-SendMessage
+              Action:
+                - sqs:SendMessage
+              Effect: Allow
+              Resource: !GetAtt UploadPIIOutboundQueue.Arn
+              Principal:
+                  Service: sns.amazonaws.com
+              Condition:
+                  ArnEquals:
+                      aws:SourceArn: !If [
+                        IsProd,
+                        !Sub "arn:aws:sns:${AWS::Region}:${AWS::AccountId}:cdpi-shared-sns-s3-topic-${AWS::Region}-prod",
+                        !Sub "arn:aws:sns:${AWS::Region}:${AWS::AccountId}:cdpi-shared-sns-s3-topic-${AWS::Region}-test"
+                      ]
+
+  UploadPIIOutbound:
+    Type: AWS::Serverless::Function
+    Properties:
+      FunctionName: !Sub cdpi-ford-direct-UploadPIIOutbound-${Environment}
+      Handler: upload_pii_outbound.lambda_handler
+      CodeUri: ./app
+      Timeout: 300
+      Policies:
+        - !Ref LambdaExecutionPolicy
+        - Version: '2012-10-17'
+          Statement:
+            - Effect: Allow
+              Action:
+                - sqs:ReceiveMessage
+                - sqs:DeleteMessage
+                - sqs:GetQueueAttributes
+              Resource: !GetAtt UploadPIIOutboundQueue.Arn
+        - Version: '2012-10-17'
+          Statement:
+            - Effect: Allow
+              Action:
+                - secretsmanager:GetSecretValue
+              Resource:
+                - !If [
+                    IsProd,
+                    !Sub "arn:aws:secretsmanager:${AWS::Region}:${AWS::AccountId}:secret:prod/CDPI/FD-SFTP*",
+                    !Sub "arn:aws:secretsmanager:${AWS::Region}:${AWS::AccountId}:secret:test/CDPI/FD-SFTP*"
+                  ]
+                - !If [
+                    IsProd,
+                    !Sub "arn:aws:secretsmanager:${AWS::Region}:${AWS::AccountId}:secret:prod/CDPI/FD-PKEY*",
+                    !Sub "arn:aws:secretsmanager:${AWS::Region}:${AWS::AccountId}:secret:test/CDPI/FD-PKEY*"
+                  ]
+
+  UploadPIIOutboundEventMapping:
+    Type: AWS::Lambda::EventSourceMapping
+    Properties:
+      BatchSize: 1
+      EventSourceArn: !GetAtt UploadPIIOutboundQueue.Arn
+      MaximumBatchingWindowInSeconds: 0
+      FunctionName: !GetAtt UploadPIIOutbound.Arn
+
+  UploadPIIOutboundTopicSubscription:
+    Type: AWS::SNS::Subscription
+    Properties:
+      Protocol: sqs
+      RawMessageDelivery: true
+      TopicArn: !If [
+        IsProd,
+        !Sub "arn:aws:sns:${AWS::Region}:${AWS::AccountId}:cdpi-shared-sns-s3-topic-${AWS::Region}-prod",
+        !Sub "arn:aws:sns:${AWS::Region}:${AWS::AccountId}:cdpi-shared-sns-s3-topic-${AWS::Region}-test"
+      ]
+      Endpoint: !GetAtt UploadPIIOutboundQueue.Arn
+      FilterPolicyScope: MessageBody
+      FilterPolicy:
+        '{"Records":{"s3":{"object":{"key":[{"prefix":"fd-pii-outbound/"}]}},"eventName":[{"prefix":"ObjectCreated:"}]}}'
+
+  UploadPIIOutboundDLQ:
+    Type: AWS::SQS::Queue
+    Properties:
+      QueueName: !Sub cdpi-ford-direct-UploadPIIOutboundDLQ-${Environment}
+
+  UploadPIIOutboundDLQAlarm:
+    Type: AWS::CloudWatch::Alarm
+    Properties:
+      AlarmName: !Sub cdpi-ford-direct-UploadPIIOutboundDLQAlarm-${Environment}
+      AlarmDescription: There are over 1 unprocessed messages in the UploadPIIOutboundDLQ
+      ActionsEnabled: !If [ IsProd, true, false ]
+      AlarmActions:
+        - !Sub arn:aws:sns:${AWS::Region}:${AWS::AccountId}:alert_client_engineering
+      Dimensions:
+        - Name: QueueName
+          Value: !GetAtt UploadPIIOutboundDLQ.QueueName
+      EvaluationPeriods: 1
+      MetricName: ApproximateNumberOfMessagesVisible
+      Namespace: AWS/SQS
+      Period: 300
+      Statistic: Sum
+      ComparisonOperator: GreaterThanOrEqualToThreshold
+      Threshold: 1
+      TreatMissingData: notBreaching
+
+  ConsumerSummaryBatcherLambda:
+    Type: AWS::Serverless::Function
+    Properties:
+      FunctionName: !Sub "cdpi-ford-direct-${Environment}-ConsumerSummaryBatcher"
+      Handler: consumer_summary_batcher.lambda_handler
+      CodeUri: app/
+      MemorySize: 1024
+      Timeout: 300
+      Policies:
+        - !Ref LambdaExecutionPolicy
+        - Version: '2012-10-17'
+          Statement:
+            - Effect: Allow
+              Action:
+                - sqs:SendMessage
+                - sqs:ReceiveMessage
+                - sqs:DeleteMessage
+                - sqs:GetQueueAttributes
+              Resource:
+                - !GetAtt ConsumerSummaryQueue.Arn
+                - !GetAtt ConsumerSummaryBatcherQueue.Arn
+      Environment:
+        Variables:
+          BATCH_SIZE: 1000
+      Layers:
+        - !If [
+            IsProd,
+            !Sub "arn:aws:lambda:${AWS::Region}:${AWS::AccountId}:layer:cdpi_orm_layer-prod:1",
             !Sub "arn:aws:lambda:${AWS::Region}:${AWS::AccountId}:layer:cdpi_orm_layer-test:6"
           ]
 
@@ -267,7 +411,7 @@
       EventSourceArn: !GetAtt ConsumerSummaryBatcherQueue.Arn
       MaximumBatchingWindowInSeconds: 0
       FunctionName: !GetAtt ConsumerSummaryBatcherLambda.Arn
-  
+
   ConsumerSummaryBatcherQueuePolicy:
     Type: AWS::SQS::QueuePolicy
     Properties:
@@ -291,7 +435,7 @@
                         !Sub "arn:aws:sns:${AWS::Region}:${AWS::AccountId}:cdpi-shared-sns-s3-topic-${AWS::Region}-prod",
                         !Sub "arn:aws:sns:${AWS::Region}:${AWS::AccountId}:cdpi-shared-sns-s3-topic-${AWS::Region}-test"
                       ]
-  
+
   ConsumerSummaryBatcherTopicSubscription:
     Type: AWS::SNS::Subscription
     Properties:
@@ -326,28 +470,40 @@
       AlarmActions:
         - !Sub arn:aws:sns:${AWS::Region}:${AWS::AccountId}:alert_client_engineering
       TreatMissingData: notBreaching
-  
+
   ConsumerSummaryLambda:
     Type: AWS::Serverless::Function
     Properties:
       FunctionName: !Sub "cdpi-ford-direct-${Environment}-ConsumerSummary"
       Handler: consumer_summary.lambda_handler
       CodeUri: app/
-      Role: !GetAtt LambdaRole.Arn
       MemorySize: 1024
       Timeout: 60
+      Policies:
+        - !Ref LambdaExecutionPolicy
+        - Version: '2012-10-17'
+          Statement:
+            - Effect: Allow
+              Action:
+                - sqs:SendMessage
+                - sqs:ReceiveMessage
+                - sqs:DeleteMessage
+                - sqs:GetQueueAttributes
+              Resource:
+                - !GetAtt ConsumerSummaryQueue.Arn
+                - !GetAtt ConsumerSummaryBatcherQueue.Arn
       Layers:
         - !If [
             IsProd,
             !Sub "arn:aws:lambda:${AWS::Region}:${AWS::AccountId}:layer:cdpi_orm_layer-prod:1",
             !Sub "arn:aws:lambda:${AWS::Region}:${AWS::AccountId}:layer:cdpi_orm_layer-test:6"
           ]
-  
+
   ConsumerSummaryLogGroup:
     Type: AWS::Logs::LogGroup
     Properties:
       LogGroupName: !Sub "/aws/lambda/cdpi-ford-direct-${Environment}-ConsumerSummary"
-  
+
   ConsumerSummaryQueue:
     Type: AWS::SQS::Queue
     Properties:
@@ -357,14 +513,14 @@
       RedrivePolicy:
         deadLetterTargetArn: !GetAtt ConsumerSummaryDeadLetterQueue.Arn
         maxReceiveCount: 2
-  
+
   ConsumerSummaryDeadLetterQueue:
     Type: AWS::SQS::Queue
     Properties:
       QueueName: !Sub "cdpi-ford-direct-${Environment}-ConsumerSummaryDLQ"
       MessageRetentionPeriod: 1209600
       VisibilityTimeout: 10
-  
+
   ConsumerSummaryEventMapping:
     Type: AWS::Lambda::EventSourceMapping
     Properties:
@@ -381,128 +537,12 @@
       PolicyDocument:
           Version: '2012-10-17'
           Id: ConsumerSummaryQueuePolicy
-=======
-            !Sub "arn:aws:lambda:${AWS::Region}:${AWS::AccountId}:layer:cdpi_orm_layer-test:7"
-          ]
-      Timeout: 30
-      Environment:
-        Variables:
-          GENERATE_PII_QUEUE: !Ref GeneratePIIOutboundQueue
-
-  InvokePIIOutboundAlarm:
-    Type: AWS::CloudWatch::Alarm
-    Properties:
-      AlarmName: !Sub cdpi-ford-direct-InvokePIIOutboundAlarm-${Environment}
-      AlarmDescription: InvokePIIOutboundAlarm execution failed
-      Namespace: AWS/Lambda
-      MetricName: Errors
-      Dimensions:
-        - Name: FunctionName
-          Value: !Ref InvokePIIOutbound
-      Statistic: Sum
-      Period: 60
-      EvaluationPeriods: 1
-      Threshold: 1
-      ComparisonOperator: GreaterThanOrEqualToThreshold
-      AlarmActions:
-        - !Sub arn:aws:sns:${AWS::Region}:${AWS::AccountId}:alert_client_engineering
-
-  GeneratePIIOutboundQueue:
-    Type: AWS::SQS::Queue
-    Properties:
-      QueueName: !Sub cdpi-ford-direct-GeneratePIIOutboundQueue-${Environment}
-      MessageRetentionPeriod: 1209600
-      VisibilityTimeout: 60
-      RedrivePolicy:
-          deadLetterTargetArn: !GetAtt GeneratePIIOutboundDLQ.Arn
-          maxReceiveCount: 3
-
-  GeneratePIIOutboundEventMapping:
-    Type: AWS::Lambda::EventSourceMapping
-    Properties:
-      BatchSize: 1
-      EventSourceArn: !GetAtt GeneratePIIOutboundQueue.Arn
-      MaximumBatchingWindowInSeconds: 0
-      FunctionName: !GetAtt GeneratePIIOutbound.Arn
-
-  GeneratePIIOutbound:
-    Type: AWS::Serverless::Function
-    Properties:
-      FunctionName: !Sub cdpi-ford-direct-GeneratePIIOutbound-${Environment}
-      Handler: generate_pii_outbound.lambda_handler
-      CodeUri: ./app
-      Policies:
-        - !Ref LambdaExecutionPolicy
-        - Version: '2012-10-17'
-          Statement:
-            - Effect: Allow
-              Action:
-                - sqs:ReceiveMessage
-                - sqs:DeleteMessage
-                - sqs:GetQueueAttributes
-              Resource: !GetAtt GeneratePIIOutboundQueue.Arn
-      Layers:
-        - !If [
-            IsProd,
-            !Sub "arn:aws:lambda:${AWS::Region}:${AWS::AccountId}:layer:cdpi_orm_layer-prod:1",
-            !Sub "arn:aws:lambda:${AWS::Region}:${AWS::AccountId}:layer:cdpi_orm_layer-test:7"
-          ]
-      Timeout: 60
-
-  GeneratePIIOutboundDLQ:
-    Type: AWS::SQS::Queue
-    Properties:
-      QueueName: !Sub cdpi-ford-direct-GeneratePIIOutboundDLQ-${Environment}
-
-  GeneratePIIOutboundDLQAlarm:
-    Type: AWS::CloudWatch::Alarm
-    Properties:
-      AlarmName: !Sub cdpi-ford-direct-GeneratePIIOutboundDLQAlarm-${Environment}
-      AlarmDescription: There are over 1 unprocessed messages in the GeneratePIIOutboundDLQ
-      ActionsEnabled: !If [ IsProd, true, false ]
-      AlarmActions:
-        - !Sub arn:aws:sns:${AWS::Region}:${AWS::AccountId}:alert_client_engineering
-      Dimensions:
-        - Name: QueueName
-          Value: !GetAtt GeneratePIIOutboundDLQ.QueueName
-      EvaluationPeriods: 1
-      MetricName: ApproximateNumberOfMessagesVisible
-      Namespace: AWS/SQS
-      Period: 300
-      Statistic: Sum
-      ComparisonOperator: GreaterThanOrEqualToThreshold
-      Threshold: 1
-      TreatMissingData: notBreaching
-
-  UploadPIIOutboundQueue:
-    Type: AWS::SQS::Queue
-    Properties:
-      QueueName: !Sub cdpi-ford-direct-UploadPIIOutboundQueue-${Environment}
-      MessageRetentionPeriod: 1209600
-      VisibilityTimeout: 300
-      RedrivePolicy:
-          deadLetterTargetArn: !GetAtt UploadPIIOutboundDLQ.Arn
-          maxReceiveCount: 3
-
-  UploadPIIOutboundQueuePolicy:
-    Type: AWS::SQS::QueuePolicy
-    Properties:
-      Queues:
-        - !Ref UploadPIIOutboundQueue
-      PolicyDocument:
-          Version: '2012-10-17'
-          Id: UploadPIIOutboundQueuePolicy
->>>>>>> 71b1f404
           Statement:
             - Sid: Allow-SNS-SendMessage
               Action:
                 - sqs:SendMessage
               Effect: Allow
-<<<<<<< HEAD
               Resource: !GetAtt ConsumerSummaryQueue.Arn
-=======
-              Resource: !GetAtt UploadPIIOutboundQueue.Arn
->>>>>>> 71b1f404
               Principal:
                   Service: sns.amazonaws.com
               Condition:
@@ -512,55 +552,8 @@
                         !Sub "arn:aws:sns:${AWS::Region}:${AWS::AccountId}:cdpi-shared-sns-s3-topic-${AWS::Region}-prod",
                         !Sub "arn:aws:sns:${AWS::Region}:${AWS::AccountId}:cdpi-shared-sns-s3-topic-${AWS::Region}-test"
                       ]
-<<<<<<< HEAD
-  
+
   ConsumerSummaryTopicSubscription:
-=======
-
-  UploadPIIOutbound:
-    Type: AWS::Serverless::Function
-    Properties:
-      FunctionName: !Sub cdpi-ford-direct-UploadPIIOutbound-${Environment}
-      Handler: upload_pii_outbound.lambda_handler
-      CodeUri: ./app
-      Timeout: 300
-      Policies:
-        - !Ref LambdaExecutionPolicy
-        - Version: '2012-10-17'
-          Statement:
-            - Effect: Allow
-              Action:
-                - sqs:ReceiveMessage
-                - sqs:DeleteMessage
-                - sqs:GetQueueAttributes
-              Resource: !GetAtt UploadPIIOutboundQueue.Arn
-        - Version: '2012-10-17'
-          Statement:
-            - Effect: Allow
-              Action:
-                - secretsmanager:GetSecretValue
-              Resource:
-                - !If [
-                    IsProd,
-                    !Sub "arn:aws:secretsmanager:${AWS::Region}:${AWS::AccountId}:secret:prod/CDPI/FD-SFTP*",
-                    !Sub "arn:aws:secretsmanager:${AWS::Region}:${AWS::AccountId}:secret:test/CDPI/FD-SFTP*"
-                  ]
-                - !If [
-                    IsProd,
-                    !Sub "arn:aws:secretsmanager:${AWS::Region}:${AWS::AccountId}:secret:prod/CDPI/FD-PKEY*",
-                    !Sub "arn:aws:secretsmanager:${AWS::Region}:${AWS::AccountId}:secret:test/CDPI/FD-PKEY*"
-                  ]
-
-  UploadPIIOutboundEventMapping:
-    Type: AWS::Lambda::EventSourceMapping
-    Properties:
-      BatchSize: 1
-      EventSourceArn: !GetAtt UploadPIIOutboundQueue.Arn
-      MaximumBatchingWindowInSeconds: 0
-      FunctionName: !GetAtt UploadPIIOutbound.Arn
-
-  UploadPIIOutboundTopicSubscription:
->>>>>>> 71b1f404
     Type: AWS::SNS::Subscription
     Properties:
       Protocol: sqs
@@ -570,7 +563,6 @@
         !Sub "arn:aws:sns:${AWS::Region}:${AWS::AccountId}:cdpi-shared-sns-s3-topic-${AWS::Region}-prod",
         !Sub "arn:aws:sns:${AWS::Region}:${AWS::AccountId}:cdpi-shared-sns-s3-topic-${AWS::Region}-test"
       ]
-<<<<<<< HEAD
       Endpoint: !GetAtt ConsumerSummaryQueue.Arn
       FilterPolicyScope: MessageBody
       FilterPolicy:
@@ -594,34 +586,4 @@
       ComparisonOperator: GreaterThanThreshold
       AlarmActions:
         - !Sub arn:aws:sns:${AWS::Region}:${AWS::AccountId}:alert_client_engineering
-=======
-      Endpoint: !GetAtt UploadPIIOutboundQueue.Arn
-      FilterPolicyScope: MessageBody
-      FilterPolicy:
-        '{"Records":{"s3":{"object":{"key":[{"prefix":"fd-pii-outbound/"}]}},"eventName":[{"prefix":"ObjectCreated:"}]}}'
-
-  UploadPIIOutboundDLQ:
-    Type: AWS::SQS::Queue
-    Properties:
-      QueueName: !Sub cdpi-ford-direct-UploadPIIOutboundDLQ-${Environment}
-
-  UploadPIIOutboundDLQAlarm:
-    Type: AWS::CloudWatch::Alarm
-    Properties:
-      AlarmName: !Sub cdpi-ford-direct-UploadPIIOutboundDLQAlarm-${Environment}
-      AlarmDescription: There are over 1 unprocessed messages in the UploadPIIOutboundDLQ
-      ActionsEnabled: !If [ IsProd, true, false ]
-      AlarmActions:
-        - !Sub arn:aws:sns:${AWS::Region}:${AWS::AccountId}:alert_client_engineering
-      Dimensions:
-        - Name: QueueName
-          Value: !GetAtt UploadPIIOutboundDLQ.QueueName
-      EvaluationPeriods: 1
-      MetricName: ApproximateNumberOfMessagesVisible
-      Namespace: AWS/SQS
-      Period: 300
-      Statistic: Sum
-      ComparisonOperator: GreaterThanOrEqualToThreshold
-      Threshold: 1
->>>>>>> 71b1f404
       TreatMissingData: notBreaching