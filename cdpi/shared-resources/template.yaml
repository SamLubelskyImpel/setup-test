--- conflicted
+++ resolved
@@ -269,7 +269,6 @@
                   - ec2:DescribeNetworkInterfaces
                   - ec2:DeleteNetworkInterface
                 Resource: "*"
-<<<<<<< HEAD
         - PolicyName: S3Access
           PolicyDocument:
             Version: "2012-10-17"
@@ -305,9 +304,6 @@
                 Resource:
                 - !Sub 'arn:aws:sns:${AWS::Region}:${AWS::AccountId}:alert_client_engineering'
     
-=======
-
->>>>>>> c5c984ac
   CdpiOrmLayer:
     Type: AWS::Serverless::LayerVersion
     Properties:
