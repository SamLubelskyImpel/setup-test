AWSTemplateFormatVersion: '2010-09-09'
Transform: AWS::Serverless-2016-10-31
Description: Tekion DMS ETL

Parameters:
  Environment:
    Description: The name of the runtime environment
    Type: String
    AllowedPattern: '^[a-zA-z0-9-]+$'
    ConstraintDescription: Must contain only lowercase, uppercase, numbers, or hyphens

  DomainSuffix:
    Description: The domain suffix of the API Gateway
    Type: String
    AllowedPattern: '^[a-zA-z0-9-]+$|'
    ConstraintDescription: Must contain only lowercase, uppercase, numbers, or hyphens
    Default: ""

Conditions:
  IsProd:
    Fn::Equals:
    - Ref: AWS::AccountId
    - 196800776222
  IsUsEast1: !Equals [ !Ref 'AWS::Region', 'us-east-1' ]

Mappings:
  Subnets:
    us-east-1:
      '196800776222':
        - subnet-0d29a385efe83bf1c
        - subnet-0e88ecdd743701e96
        - subnet-00291e028e21cb78f
        - subnet-0b1555d5fa3c8ba8e
      '143813444726':
        - subnet-030d57e39ec0df603
        - subnet-01044d580678ea63c
        - subnet-0b29db0aeb6cdabec
        - subnet-0e28d592f2ca28fb7
  VpcId:
    us-east-1:
      '196800776222': vpc-03417e688cee5bc07
      '143813444726': vpc-0b28df8980a1905d5
  SslCertificates:
    us-east-1:
      '143813444726': 'arn:aws:acm:us-east-1:143813444726:certificate/9f026b43-c690-4434-93e1-9be4ef91f67d'
      '196800776222': 'arn:aws:acm:us-east-1:196800776222:certificate/4bad36e0-d971-41e6-a2d8-a897013012be'

Globals:
  Function:
    Runtime: python3.9
    Environment:
      Variables:
        AWS_ACCOUNT_ID: !Sub '${AWS::AccountId}'
        ENVIRONMENT: !Ref Environment
        IS_PROD: !If [ IsProd, 1, 0 ]
        LOGLEVEL: INFO
<<<<<<< HEAD
    VpcConfig:
      SecurityGroupIds:
        - !Ref TekionSecurityGroup
      SubnetIds: !FindInMap [ Subnets, !Ref 'AWS::Region', !Ref 'AWS::AccountId' ]

Resources:
  RepairOrderQueue:
    Type: AWS::SQS::Queue
=======
        CE_TOPIC: !Sub arn:aws:sns:${AWS::Region}:${AWS::AccountId}:alert_client_engineering

Resources:
  TekionGlueRole:
    Type: AWS::IAM::Role
    Properties:
      AssumeRolePolicyDocument:
        Version: 2012-10-17
        Statement:
          - Effect: Allow
            Principal:
              Service:
                - "glue.amazonaws.com"
            Action:
              - "sts:AssumeRole"
      ManagedPolicyArns:
          - 'arn:aws:iam::aws:policy/service-role/AWSGlueServiceRole'
      Policies:
        - PolicyName: TekionGluePolicy
          PolicyDocument:
            Version: '2012-10-17'
            Statement:
              - Sid: SMPolicy
                Effect: Allow
                Action:
                  - secretsmanager:GetSecretValue
                Resource: !If [ IsProd,
                        !Sub "arn:aws:secretsmanager:${AWS::Region}:${AWS::AccountId}:secret:prod/DMSDB-*",
                        !Sub "arn:aws:secretsmanager:${AWS::Region}:${AWS::AccountId}:secret:test/DMSDB-*"
                      ]
        - PolicyName: TekionGlueS3Policy
          PolicyDocument:
            Version: '2012-10-17'
            Statement:
              - Sid: SPolicy
                Effect: Allow
                Action:
                  - s3:GetObject
                  - s3:PutObject
                  - s3:ListBucket
                  - s3:*Object
                Resource:
                  - !If [ IsProd,
                      'arn:aws:s3:::integrations-etl-prod/raw_data/*',
                      'arn:aws:s3:::integrations-etl-test/raw_data/*'
                    ]
                  - !If [ IsProd,
                      'arn:aws:s3:::integrations-etl-prod/glue_etl_job/tekion_glue_job.py',
                      'arn:aws:s3:::integrations-etl-test/glue_etl_job/tekion_glue_job.py'
                    ]
                  - !If [ IsProd,
                      !Sub "arn:aws:s3:::integrations-${AWS::Region}-prod/*",
                      !Sub "arn:aws:s3:::integrations-${AWS::Region}-test/*"
                    ]
        - PolicyName: TekionSSMPolicy
          PolicyDocument:
            Version: '2012-10-17'
            Statement:
              - Sid: SSMPolicy
                Effect: Allow
                Action:
                  - ssm:GetParameters
                Resource: '*'
        - PolicyName: TekionGlueSQSPolicy
          PolicyDocument:
            Version: '2012-10-17'
            Statement:
              - Sid: SQSPolicy
                Effect: Allow
                Action:
                  - sqs:DeleteMessage
                  - sqs:GetQueueUrl
                  - sqs:CreateQueue
                  - sqs:SendMessage
                  - sqs:SendMessageBatch
                  - sqs:ListDeadLetterSourceQueues
                  - sqs:ChangeMessageVisibility
                  - sqs:PurgeQueue
                  - sqs:ReceiveMessage
                  - sqs:GetQueueAttributes
                  - sqs:ListQueueTags
                  - sqs:SetQueueAttributes
                Resource:
                  - !GetAtt TekionROQueue.Arn
                  - !GetAtt TekionRODLQ.Arn
                  - !GetAtt TekionDealQueue.Arn
                  - !GetAtt TekionDealDLQ.Arn
                  - !GetAtt TekionETLDLQ.Arn


  TekionCrawlerDB:
    Type: AWS::Glue::Database
    Properties:
      CatalogId: !Ref AWS::AccountId
      DatabaseInput:
        Name: "tekioncrawlerdb"
        Description: "TekionDB"

  TekionClassifier:
    Type: AWS::Glue::Classifier
>>>>>>> 36f457c5
    Properties:
      VisibilityTimeout: 3600
      RedrivePolicy:
        deadLetterTargetArn: !GetAtt RepairOrderDLQ.Arn
        maxReceiveCount: 5
  RepairOrderDLQ:
    Type: AWS::SQS::Queue

  DealsQueue:
    Type: AWS::SQS::Queue
    Properties:
      VisibilityTimeout: 3600
      RedrivePolicy:
        deadLetterTargetArn: !GetAtt DealsDLQ.Arn
        maxReceiveCount: 5
  DealsDLQ:
    Type: AWS::SQS::Queue

<<<<<<< HEAD
  InvokeTekionFunction:
    Type: AWS::Serverless::Function
=======
  TekionDealCrawler:
    Type: AWS::Glue::Crawler
    Properties:
      Name: !Sub 'tekion-crawler-deal-${Environment}'
      Description: Crawl raw json data for tekion deal folder.
      Role: !GetAtt TekionGlueRole.Arn
      TablePrefix: !Sub 'TekionCrawlerDB_'
      DatabaseName: !Ref TekionCrawlerDB
      Classifiers:
        - !Ref TekionClassifier
      Targets:
        S3Targets:
          - Path: !If [ IsProd,
                    !Sub "s3://integrations-${AWS::Region}-prod/tekion/fi_closed_deal/",
                    !Sub "s3://integrations-${AWS::Region}-test/tekion/fi_closed_deal/",
                  ]
            DlqEventQueueArn: !GetAtt TekionDealDLQ.Arn
            EventQueueArn: !GetAtt TekionDealQueue.Arn
      SchemaChangePolicy:
        UpdateBehavior: 'UPDATE_IN_DATABASE'
        DeleteBehavior: 'LOG'
      Configuration: '{"Version":1.0,"CrawlerOutput":{"Partitions":{"AddOrUpdateBehavior":"InheritFromTable"},"Tables":{"AddOrUpdateBehavior":"MergeNewColumns"}},"Grouping":{"TableGroupingPolicy":"CombineCompatibleSchemas"}}'
      RecrawlPolicy:
        RecrawlBehavior: 'CRAWL_EVENT_MODE'

  TekionROCrawler:
    Type: AWS::Glue::Crawler
>>>>>>> 36f457c5
    Properties:
      Description: Invoke data pull for every Tekion dealer
      CodeUri: app/
      Handler: invoke_tekion.lambda_handler
      Timeout: 180
      Policies:
        - Id: FunctionPermissions
          Version: "2012-10-17"
          Statement:
            - Sid: AllowSQS
              Effect: Allow
              Action:
                - sqs:SendMessage
              Resource:
                - !GetAtt RepairOrderQueue.Arn
                - !GetAtt DealsQueue.Arn
            - Sid: AllowSecrets
              Effect: Allow
              Action:
                - secretsmanager:GetSecretValue
              Resource:
                - !If [ IsProd, 
                    !Sub "arn:aws:secretsmanager:${AWS::Region}:${AWS::AccountId}:secret:prod/DmsDataService*",
                    !Sub "arn:aws:secretsmanager:${AWS::Region}:${AWS::AccountId}:secret:test/DmsDataService*",
                  ]
<<<<<<< HEAD
      Environment:
        Variables:
          Environment: !Ref Environment
          REPAIR_ORDER_QUEUE: !Ref RepairOrderQueue
          DEALS_QUEUE: !Ref DealsQueue
      Events:
        DailyInvoke:
          Type: Schedule
          Properties:
            Description: Start the daily data pull for each tekion dealer.
            Enabled: !If [ IsProd, true, false ]
            Schedule: cron(0 0 * * ? *)
            Input: '{"frequency": "daily"}'
=======
            DlqEventQueueArn: !GetAtt TekionRODLQ.Arn
            EventQueueArn: !GetAtt TekionROQueue.Arn
      SchemaChangePolicy:
        UpdateBehavior: 'UPDATE_IN_DATABASE'
        DeleteBehavior: 'LOG'
      Configuration: '{"Version":1.0,"CrawlerOutput":{"Partitions":{"AddOrUpdateBehavior":"InheritFromTable"},"Tables":{"AddOrUpdateBehavior":"MergeNewColumns"}},"Grouping":{"TableGroupingPolicy":"CombineCompatibleSchemas"}}'
      RecrawlPolicy:
        RecrawlBehavior: 'CRAWL_EVENT_MODE'

  TekionETLDeal:
    Type: AWS::Glue::Job
    Properties:
      Description: ETL job to run after the tekion deal crawler
      Name: !Sub 'tekion-etl-deal-${Environment}'
      Role: !GetAtt TekionGlueRole.Arn
      GlueVersion: 3.0
      WorkerType: G.8X
      NumberOfWorkers: 2
      ExecutionProperty:
        MaxConcurrentRuns: 1
      Connections:
        Connections:
            - !Sub 'tekion-rds-connection-${Environment}'
      Command:
        Name: glueetl
        PythonVersion: 3
        ScriptLocation: !If [ IsProd,
                      's3://integrations-etl-prod/glue_etl_job/tekion_glue_job.py',
                      's3://integrations-etl-test/glue_etl_job/tekion_glue_job.py'
                    ]
      DefaultArguments:
        '--job-bookmark-option': 'job-bookmark-enable'
        '--TempDir': !If [ IsProd,
                      's3://integrations-etl-prod/temporaryDeal/',
                      's3://integrations-etl-test/temporaryDeal/'
                    ]
        '--dlq_url': !Ref TekionETLDLQ
        '--region': !Ref AWS::Region
        '--db_name': !Ref TekionCrawlerDB
        '--catalog_table_names': "tekioncrawlerdb_fi_closed_deal"
        '--catalog_connection': !Ref TekionRDSConnection
        '--environment': !Ref Environment
        '--additional-python-modules': 'psycopg2-binary==2.9.3'

  TekionETLRO:
    Type: AWS::Glue::Job
    Properties:
      Description: ETL job to run after the tekion RO crawler
      Name: !Sub 'tekion-etl-ro-${Environment}'
      Role: !GetAtt TekionGlueRole.Arn
      GlueVersion: 3.0
      WorkerType: G.8X
      NumberOfWorkers: 2
      ExecutionProperty:
        MaxConcurrentRuns: 1
      Connections:
        Connections:
            - !Sub 'tekion-rds-connection-${Environment}'
      Command:
        Name: glueetl
        PythonVersion: 3
        ScriptLocation: !If [ IsProd,
                      's3://integrations-etl-prod/glue_etl_job/tekion_glue_job.py',
                      's3://integrations-etl-test/glue_etl_job/tekion_glue_job.py'
                    ]
      DefaultArguments:
        '--job-bookmark-option': 'job-bookmark-enable'
        '--TempDir': !If [ IsProd,
                      's3://integrations-etl-prod/temporaryRO/',
                      's3://integrations-etl-test/temporaryRO/'
                    ]
        '--dlq_url': !Ref TekionETLDLQ
        '--db_name': !Ref TekionCrawlerDB
        '--region': !Ref AWS::Region
        '--catalog_table_names': "tekioncrawlerdb_repair_order"
        '--catalog_connection': !Ref TekionRDSConnection
        '--environment': !Ref Environment
        '--additional-python-modules': 'psycopg2-binary==2.9.3'

  GlueTriggerTekionPolicy:
    Type: AWS::IAM::ManagedPolicy
    Properties:
      PolicyDocument:
        Version: '2012-10-17'
        Statement:
        - Effect: Allow
          Action:
          - glue:notifyEvent
          Resource:
          - !Sub arn:aws:glue:${AWS::Region}:${AWS::AccountId}:workflow/${TekionWorkflowRO}
          - !Sub arn:aws:glue:${AWS::Region}:${AWS::AccountId}:workflow/${TekionWorkflowDeal}
>>>>>>> 36f457c5

  RepairOrderFunction:
    Type: AWS::Serverless::Function
    Properties:
      Description: Tekion Repair Order Data Pull
      CodeUri: app/
      Handler: repair_orders.lambda_handler
      Timeout: 900
      Policies:
<<<<<<< HEAD
        - Id: FunctionPermissions
          Version: "2012-10-17"
          Statement:
            - Sid: AllowSecrets
              Effect: Allow
              Action:
                - secretsmanager:GetSecretValue
              Resource:
                - !If [ IsProd, 
                    !Sub "arn:aws:secretsmanager:${AWS::Region}:${AWS::AccountId}:secret:prod/tekion*",
                    !Sub "arn:aws:secretsmanager:${AWS::Region}:${AWS::AccountId}:secret:stage/tekion*",
                  ]
            - Sid: AllowS3
              Effect: Allow
              Action:
                - s3:GetObject
                - s3:PutObject
                - s3:ListBucket
                - s3:*Object
              Resource:
                - !If [ IsProd, 
                    !Sub "arn:aws:s3:::integrations-${AWS::Region}-prod/*",
                    !Sub "arn:aws:s3:::integrations-${AWS::Region}-test/*"
                  ]  
      Environment:
        Variables:
          Environment: !Ref Environment
      Events:
        SQSEvent:
          Type: SQS
          Properties:
            Enabled: True
            Queue: !GetAtt RepairOrderQueue.Arn
=======
        - PolicyName: NotifyGlueWorkflow
          PolicyDocument:
            Version: "2012-10-17"
            Statement:
              - Effect: Allow
                Action:
                - glue:notifyEvent
                Resource:
                - !Sub arn:aws:glue:${AWS::Region}:${AWS::AccountId}:workflow/${TekionWorkflowRO}
                - !Sub arn:aws:glue:${AWS::Region}:${AWS::AccountId}:workflow/${TekionWorkflowDeal}

  TekionWorkflowRO:
    Type: AWS::Glue::Workflow
    Properties:
      Description: Workflow for orchestrating glue tekion RO jobs
      Name: !Sub 'tekion-glue-workflow-ro-${Environment}'

  TekionWorkflowRORuleEvent:
    Type: AWS::Events::Rule
    Properties:
      EventPattern:
        source:
        - "aws.s3"
        detail-type:
        - "Object Created"
        detail:
          bucket:
            name:
            - !If [ IsProd,
                    !Sub "integrations-${AWS::Region}-prod",
                    !Sub "integrations-${AWS::Region}-test",
                  ]
          object:
            key:
            - prefix: "tekion/repair_order/"
      Targets:
        - Id: !Sub tekion-workflow-ro-target-${Environment}
          Arn: !Sub arn:aws:glue:${AWS::Region}:${AWS::AccountId}:workflow/${TekionWorkflowRO}
          RoleArn: !GetAtt TekionEventBridgeRole.Arn

  TekionWorkflowROStart:
    Type: AWS::Glue::Trigger
    Properties:
      Name: !Sub 'tekion-workflow-start-ro-${Environment}'
      Type: EVENT
      EventBatchingCondition:
        BatchSize: 100
        BatchWindow: 900
      WorkflowName: !Ref TekionWorkflowRO
      Actions:
        - CrawlerName: !Ref TekionROCrawler
>>>>>>> 36f457c5

  DealsFunction:
    Type: AWS::Serverless::Function
    Properties:
<<<<<<< HEAD
      Description: Tekion Deals Data Pull
      CodeUri: app/
      Handler: vehicle_sale.lambda_handler
      Timeout: 900
      Policies:
        - Id: FunctionPermissions
          Version: "2012-10-17"
          Statement:
            - Sid: AllowSecrets
              Effect: Allow
              Action:
                - secretsmanager:GetSecretValue
              Resource:
                - !If [ IsProd, 
                    !Sub "arn:aws:secretsmanager:${AWS::Region}:${AWS::AccountId}:secret:prod/tekion*",
                    !Sub "arn:aws:secretsmanager:${AWS::Region}:${AWS::AccountId}:secret:stage/tekion*",
                  ]
            - Sid: AllowS3
              Effect: Allow
              Action:
                - s3:GetObject
                - s3:PutObject
                - s3:ListBucket
                - s3:*Object
              Resource:
                - !If [ IsProd, 
                    !Sub "arn:aws:s3:::integrations-${AWS::Region}-prod/*",
                    !Sub "arn:aws:s3:::integrations-${AWS::Region}-test/*"
                  ]  
      Environment:
        Variables:
          Environment: !Ref Environment
      Events:
        SQSEvent:
          Type: SQS
          Properties:
            Enabled: True
            Queue: !GetAtt DealsQueue.Arn

  RepairOrderDLQAlarm:
    Type: AWS::CloudWatch::Alarm
    Condition: IsProd
=======
      Name: !Sub 'tekion-ro-crawler-glue-success-${Environment}'
      Type: CONDITIONAL
      Description: Trigger to start the unverisal integration glue job
      WorkflowName: !Ref TekionWorkflowRO
      StartOnCreation: true
      Actions:
        - JobName: !Ref TekionETLRO
      Predicate:
        Logical: ANY
        Conditions:
            - LogicalOperator: EQUALS
              CrawlerName: !Ref TekionROCrawler
              CrawlState: SUCCEEDED

  TekionWorkflowDeal:
    Type: AWS::Glue::Workflow
    Properties:
      Description: Workflow for orchestrating glue tekion deal jobs
      Name: !Sub 'tekion-glue-workflow-deal-${Environment}'

  TekionWorkflowDealRuleEvent:
    Type: AWS::Events::Rule
    Properties:
      EventPattern:
        source:
        - "aws.s3"
        detail-type:
        - "Object Created"
        detail:
          bucket:
            name:
            - !If [ IsProd,
                    !Sub "integrations-${AWS::Region}-prod",
                    !Sub "integrations-${AWS::Region}-test",
                  ]
          object:
            key:
            - prefix: "tekion/fi_closed_deal/"
      Targets:
        - Id: !Sub tekion-workflow-ro-target-${Environment}
          Arn: !Sub arn:aws:glue:${AWS::Region}:${AWS::AccountId}:workflow/${TekionWorkflowDeal}
          RoleArn: !GetAtt TekionEventBridgeRole.Arn

  TekionWorkflowDealStart:
    Type: AWS::Glue::Trigger
>>>>>>> 36f457c5
    Properties:
      AlarmName: TekionRepairOrderDLQAlarm
      AlarmDescription: There are messages in the Tekion repair order DLQ
      ActionsEnabled: true
      AlarmActions:
        - !Sub "arn:aws:sns:${AWS::Region}:${AWS::AccountId}:alert_client_engineering"
      Dimensions:
        - Name: QueueName
          Value: !GetAtt RepairOrderDLQ.QueueName
      EvaluationPeriods: 1
      MetricName: ApproximateNumberOfMessagesVisible
      Namespace: AWS/SQS
      Period: 300
      Statistic: Sum
      ComparisonOperator: GreaterThanThreshold
      Threshold: 0
      TreatMissingData: notBreaching

  DealsDLQAlarm:
    Type: AWS::CloudWatch::Alarm
    Condition: IsProd
    Properties:
      AlarmName: TekionDealsDLQAlarm
      AlarmDescription: There are messages in the Tekion deals DLQ
      ActionsEnabled: true
      AlarmActions:
        - !Sub "arn:aws:sns:${AWS::Region}:${AWS::AccountId}:alert_client_engineering"
      Dimensions:
        - Name: QueueName
          Value: !GetAtt DealsDLQ.QueueName
      EvaluationPeriods: 1
      MetricName: ApproximateNumberOfMessagesVisible
      Namespace: AWS/SQS
      Period: 300
      Statistic: Sum
      ComparisonOperator: GreaterThanThreshold
      Threshold: 0
      TreatMissingData: notBreaching

  TekionSecurityGroup:
    Type: AWS::EC2::SecurityGroup
    DeletionPolicy: Delete
    Properties:
      GroupDescription: Permit traffic from the tekion integration service
      VpcId: !FindInMap [ VpcId, !Ref 'AWS::Region', !Ref 'AWS::AccountId']
      SecurityGroupEgress:
        - Description: AllowAll
          CidrIp: 0.0.0.0/0
          IpProtocol: '-1'
      Tags:
        - Key: Environment
          Value: !Ref Environment
        - Key: Product
          Value: tekion-integration

  RDSInboundRule:
    Type: AWS::EC2::SecurityGroupIngress
    Properties:
<<<<<<< HEAD
      Description: "tekion integration rds access"
      GroupId: !If [ IsProd, 
=======
      Description: "tekion glue rds access"
      GroupId: !If [ IsProd,
>>>>>>> 36f457c5
                      'sg-00e12bc4c116eb820',
                      'sg-00b911ee260ce5153'
                    ]
      IpProtocol: tcp
      FromPort: 5432
      ToPort: 5432
      SourceSecurityGroupId: !GetAtt TekionSecurityGroup.GroupId

<<<<<<< HEAD
  tekionFormatRODLQ:
    Type: AWS::SQS::Queue
    Properties:
      QueueName: tekionFormatRODLQ
  
  tekionFormatROQueue:
=======
  TekionRDSConnection:
    Type: AWS::Glue::Connection
    Properties:
      CatalogId: !Ref AWS::AccountId
      ConnectionInput:
        Name: !Sub 'tekion-rds-connection-${Environment}'
        PhysicalConnectionRequirements:
          AvailabilityZone: 'us-east-1b'
          SecurityGroupIdList:
            - !GetAtt SecurityGroup.GroupId
          SubnetId: !If [ IsProd,
                  'subnet-0b1555d5fa3c8ba8e',
                  'subnet-030d57e39ec0df603'
                ]
        ConnectionProperties:
          Type: JDBC
          JDBC_CONNECTION_URL: !If [ IsProd,
                    !Sub '{{resolve:secretsmanager:arn:aws:secretsmanager:us-east-1:${AWS::AccountId}:secret:prod/DMSDB:SecretString:jdbc_url}}',
                    !Sub '{{resolve:secretsmanager:arn:aws:secretsmanager:us-east-1:${AWS::AccountId}:secret:test/DMSDB:SecretString:jdbc_url}}'
                  ]
          USERNAME: !If [ IsProd,
                    !Sub '{{resolve:secretsmanager:arn:aws:secretsmanager:us-east-1:${AWS::AccountId}:secret:prod/DMSDB:SecretString:user}}',
                    !Sub '{{resolve:secretsmanager:arn:aws:secretsmanager:us-east-1:${AWS::AccountId}:secret:test/DMSDB:SecretString:user}}'
                  ]
          PASSWORD: !If [ IsProd,
                    !Sub '{{resolve:secretsmanager:arn:aws:secretsmanager:us-east-1:${AWS::AccountId}:secret:prod/DMSDB:SecretString:password}}',
                    !Sub '{{resolve:secretsmanager:arn:aws:secretsmanager:us-east-1:${AWS::AccountId}:secret:test/DMSDB:SecretString:password}}'
                  ]
        ConnectionType: JDBC

  TekionETLDLQ:
    Type: AWS::SQS::Queue
    Properties:
      QueueName: TekionETLDLQ

  TekionDealDLQ:
    Type: AWS::SQS::Queue
    Properties:
      QueueName: TekionDealDLQ

  TekionRODLQ:
    Type: AWS::SQS::Queue
    Properties:
      QueueName: TekionRODLQ

  TekionROQueue:
>>>>>>> 36f457c5
    Type: AWS::SQS::Queue
    DependsOn: tekionFormatRODLQ
    Properties:
      QueueName: tekionFormatROQueue
      VisibilityTimeout: 900
      RedrivePolicy:
        deadLetterTargetArn: !GetAtt tekionFormatRODLQ.Arn
        maxReceiveCount: 5

  tekionFormatROQueueSubscription:
    Type: AWS::SNS::Subscription
    Properties:
      TopicArn: !If [ IsProd,
                    !Sub 'arn:aws:sns:${AWS::Region}:${AWS::AccountId}:integrations-sns-s3-topic-${AWS::Region}-prod',
                    !Sub 'arn:aws:sns:${AWS::Region}:${AWS::AccountId}:integrations-sns-s3-topic-${AWS::Region}-test'
                  ]
      Protocol: sqs
<<<<<<< HEAD
      RawMessageDelivery: true 
      Endpoint: !GetAtt tekionFormatROQueue.Arn
=======
      RawMessageDelivery: true
      Endpoint: !GetAtt TekionDealQueue.Arn
>>>>>>> 36f457c5
      FilterPolicyScope: MessageBody
      FilterPolicy:
        '{"Records":{"s3":{"object":{"key":[{"prefix":"tekion/repair_order"}]}},"eventName":[{"prefix":"ObjectCreated:"}]}}'

  tekionFormatROQueuePolicy:
    Type: AWS::SQS::QueuePolicy
    Properties:
      Queues:
        - !Ref tekionFormatROQueue
      PolicyDocument:
          Version: '2012-10-17'
          Id: tekionFormatROQueuePolicy
          Statement:
            - Sid: Allow-SNS-SendMessage
              Action:
                - sqs:SendMessage
              Effect: Allow
              Resource: !GetAtt tekionFormatROQueue.Arn
              Principal:
                  Service: sns.amazonaws.com
              Condition:
                  ArnEquals:
                      aws:SourceArn: !If [ IsProd,
                            !Sub 'arn:aws:sns:${AWS::Region}:${AWS::AccountId}:integrations-sns-s3-topic-${AWS::Region}-prod',
                            !Sub 'arn:aws:sns:${AWS::Region}:${AWS::AccountId}:integrations-sns-s3-topic-${AWS::Region}-test'
                          ]

  tekionFormatROInsertFunction:
    Type: AWS::Serverless::Function
    Properties:
      Description: Format tekion RO data to the unified s3 bucket.
      CodeUri: app/
      Handler: repair_order_format.lambda_handler
      Timeout: 900
      MemorySize: 1024
      Policies:
        - Id: FunctionPermissions
          Version: "2012-10-17"
          Statement:
            - Sid: AllowGetDBInfo
              Effect: Allow
              Action:
                - secretsmanager:GetSecretValue
              Resource: !If [ IsProd, 
                          !Sub "arn:aws:secretsmanager:${AWS::Region}:${AWS::AccountId}:secret:prod/DMSDB*",
                          !Sub "arn:aws:secretsmanager:${AWS::Region}:${AWS::AccountId}:secret:test/DMSDB*"
                        ]
            - Sid: S3
              Effect: Allow
              Action:
                - s3:*
              Resource: !If [ IsProd, 
                  !Sub "arn:aws:s3:::integrations-${AWS::Region}-prod/*",
                  !Sub "arn:aws:s3:::integrations-${AWS::Region}-test/*"
                ]
      Events:
        SqsEvent:
          Type: SQS
          Properties:
            Queue: !GetAtt tekionFormatROQueue.Arn

  tekionFormatRODLQAlarm:
    Type: AWS::CloudWatch::Alarm
    Condition: IsProd
    Properties:
      AlarmName: !Sub tekionFormatRODLQ-${Environment}
      AlarmDescription: Messages are in the tekion format RO lambda
      ActionsEnabled: true
      AlarmActions:
        - !Sub arn:aws:sns:${AWS::Region}:${AWS::AccountId}:alert_service_availability
      Dimensions:
        - Name: QueueName
          Value: !GetAtt tekionFormatRODLQ.QueueName
      EvaluationPeriods: 1
      MetricName: ApproximateNumberOfMessagesVisible
      Namespace: AWS/SQS
      Period: 300
      Statistic: Sum
      ComparisonOperator: GreaterThanThreshold
      Threshold: 0
      TreatMissingData: notBreaching

  tekionFormatFIDLQ:
    Type: AWS::SQS::Queue
    Properties:
      QueueName: tekionFormatFIDLQ
  
  tekionFormatFIQueue:
    Type: AWS::SQS::Queue
    DependsOn: tekionFormatFIDLQ
    Properties:
      QueueName: tekionFormatFIQueue
      VisibilityTimeout: 900
      RedrivePolicy:
        deadLetterTargetArn: !GetAtt tekionFormatFIDLQ.Arn
        maxReceiveCount: 5

  tekionFormatFIQueueSubscription:
    Type: AWS::SNS::Subscription
    Properties:
      TopicArn: !If [ IsProd,
                    !Sub 'arn:aws:sns:${AWS::Region}:${AWS::AccountId}:integrations-sns-s3-topic-${AWS::Region}-prod',
                    !Sub 'arn:aws:sns:${AWS::Region}:${AWS::AccountId}:integrations-sns-s3-topic-${AWS::Region}-test'
                  ]
      Protocol: sqs
<<<<<<< HEAD
      RawMessageDelivery: true 
      Endpoint: !GetAtt tekionFormatFIQueue.Arn
=======
      RawMessageDelivery: true
      Endpoint: !GetAtt TekionROQueue.Arn
>>>>>>> 36f457c5
      FilterPolicyScope: MessageBody
      FilterPolicy:
        '{"Records":{"s3":{"object":{"key":[{"prefix":"tekion/fi_closed_deal"}]}},"eventName":[{"prefix":"ObjectCreated:"}]}}'

  tekionFormatFIQueuePolicy:
    Type: AWS::SQS::QueuePolicy
    Properties:
      Queues:
        - !Ref tekionFormatFIQueue
      PolicyDocument:
          Version: '2012-10-17'
          Id: tekionFormatFIQueuePolicy
          Statement:
            - Sid: Allow-SNS-SendMessage
              Action:
                - sqs:SendMessage
              Effect: Allow
              Resource: !GetAtt tekionFormatFIQueue.Arn
              Principal:
                  Service: sns.amazonaws.com
              Condition:
                  ArnEquals:
                      aws:SourceArn: !If [ IsProd,
                            !Sub 'arn:aws:sns:${AWS::Region}:${AWS::AccountId}:integrations-sns-s3-topic-${AWS::Region}-prod',
                            !Sub 'arn:aws:sns:${AWS::Region}:${AWS::AccountId}:integrations-sns-s3-topic-${AWS::Region}-test'
                          ]

<<<<<<< HEAD
  tekionFormatFIInsertFunction:
=======
  TekionROCrawlerAlert:
    Type: 'AWS::Events::Rule'
    Properties:
      Description: Alert for when Tekion RO Glue Crawler fails
      State: DISABLED # !If [ IsProd, ENABLED, DISABLED ] TODO: Enable once tekion sends data to avoid alert spam
      EventPattern:
        source:
          - aws.glue
        detail-type:
          - "Glue Crawler State Change"
        detail:
          state:
            - "Failed"
          crawlerName:
            - !Ref TekionROCrawler
      Targets:
        - Arn: !Sub "arn:aws:sns:${AWS::Region}:${AWS::AccountId}:alert_client_engineering"
          Id: !Sub TekionROCrawlerAlert-target-${Environment}

  TekionDealCrawlerAlert:
    Type: 'AWS::Events::Rule'
    Properties:
      Description: Alert for when Tekion Deal Glue Crawler fails
      State: DISABLED # !If [ IsProd, ENABLED, DISABLED ] TODO: Enable once tekion sends data to avoid alert spam
      EventPattern:
        source:
          - aws.glue
        detail-type:
          - "Glue Crawler State Change"
        detail:
          state:
            - "Failed"
          crawlerName:
            - !Ref TekionDealCrawler
      Targets:
        - Arn: !Sub "arn:aws:sns:${AWS::Region}:${AWS::AccountId}:alert_client_engineering"
          Id: !Sub TekionDealCrawlerAlert-target-${Environment}

  TekionETLDealAlert:
    Type: 'AWS::Events::Rule'
    Properties:
      Description: Alert for when Tekion Glue ETL fails
      State: DISABLED # !If [ IsProd, ENABLED, DISABLED ] TODO: Enable once Tekion sends data to avoid alert spam
      EventPattern:
        source:
          - aws.glue
        detail-type:
          - "Glue Job State Change"
        detail:
          state:
            - "Failed"
          jobName:
            - !Ref TekionETLDeal
      Targets:
        - Arn: !Sub "arn:aws:sns:${AWS::Region}:${AWS::AccountId}:alert_client_engineering"
          Id: !Sub TekionETLDealAlert-target-${Environment}

  TekionETLROAlert:
    Type: 'AWS::Events::Rule'
    Properties:
      Description: Alert for when Tekion Glue ETL fails
      State: DISABLED # !If [ IsProd, ENABLED, DISABLED ] TODO: Enable once Tekion sends data to avoid alert spam
      EventPattern:
        source:
          - aws.glue
        detail-type:
          - "Glue Job State Change"
        detail:
          state:
            - "Failed"
          jobName:
            - !Ref TekionETLRO
      Targets:
        - Arn: !Sub "arn:aws:sns:${AWS::Region}:${AWS::AccountId}:alert_client_engineering"
          Id: !Sub TekionETLROAlert-target-${Environment}

  AlertTopicPolicy:
    Type: 'AWS::SNS::TopicPolicy'
    Properties:
      PolicyDocument:
        Statement:
          - Sid: AllowSNS
            Effect: Allow
            Principal:
              Service:
                - events.amazonaws.com
            Action: 'sns:Publish'
            Resource:
              - !Sub "arn:aws:sns:${AWS::Region}:${AWS::AccountId}:alert_client_engineering"
      Topics:
        - !Sub "arn:aws:sns:${AWS::Region}:${AWS::AccountId}:alert_client_engineering"

  TekionETLDLQRule:
    Type: AWS::CloudWatch::Alarm
    Properties:
      AlarmName: !Sub 'tekion-glue-etl-dql-rule-${Environment}'
      AlarmDescription: There are messages in the Tekion ETL DLQ
      ActionsEnabled: true
      Dimensions:
        - Name: QueueName
          Value: !GetAtt TekionETLDLQ.QueueName
      EvaluationPeriods: 1
      MetricName: ApproximateNumberOfMessagesVisible
      Namespace: AWS/SQS
      Period: 1800
      Statistic: Sum
      ComparisonOperator: GreaterThanThreshold
      Threshold: 0
      TreatMissingData: notBreaching

  TekionETLDLQRuleEvent:
    Type: AWS::Events::Rule
    Properties:
      State: ENABLED
      RoleArn: !GetAtt TekionEventBridgeRole.Arn
      EventPattern:
        source:
        - aws.cloudwatch
        detail-type:
        - CloudWatch Alarm State Change
        detail:
          alarmName:
            - !Sub 'tekion-glue-etl-dql-rule-${Environment}'
          state:
            value:
            - ALARM
      Description: Runs on tekion ETL alarm triggered
      Targets:
        - Arn: !Sub "arn:aws:sns:${AWS::Region}:${AWS::AccountId}:alert_client_engineering"
          Id: !Sub TekionETLDLQAlert-target-${Environment}

  TekionDevPolicy:
    Type: AWS::IAM::ManagedPolicy
    Properties:
      PolicyDocument:
        Version: '2012-10-17'
        Statement:
          - Sid: AllowDevGlueROWorkflow
            Effect: Allow
            Action: 'glue:*'
            Resource: !Sub arn:aws:glue:${AWS::Region}:${AWS::AccountId}:workflow/${TekionWorkflowRO}
          - Sid: AllowDevGlueFIWorkflow
            Effect: Allow
            Action: 'glue:*'
            Resource: !Sub arn:aws:glue:${AWS::Region}:${AWS::AccountId}:workflow/${TekionWorkflowDeal}
          - Sid: TekionDevGlueCrawlerRO
            Effect: Allow
            Action:
              - glue:*
            Resource: !Sub arn:aws:glue:${AWS::Region}:${AWS::AccountId}:crawler/${TekionROCrawler}
          - Sid: TekionDevGlueCrawlerDeal
            Effect: Allow
            Action:
              - glue:*
            Resource: !Sub arn:aws:glue:${AWS::Region}:${AWS::AccountId}:crawler/${TekionDealCrawler}
      Roles:
        - "dev"

  RepairOrderQueue:
    Type: AWS::SQS::Queue
    Properties:
      VisibilityTimeout: 3600
      RedrivePolicy:
        deadLetterTargetArn: !GetAtt RepairOrderDLQ.Arn
        maxReceiveCount: 5

  RepairOrderDLQ:
    Type: AWS::SQS::Queue

  DealsQueue:
    Type: AWS::SQS::Queue
    Properties:
      VisibilityTimeout: 3600
      RedrivePolicy:
        deadLetterTargetArn: !GetAtt DealsDLQ.Arn
        maxReceiveCount: 5

  DealsDLQ:
    Type: AWS::SQS::Queue

  TekionDataPullRole:
    Type: AWS::IAM::Role
    Properties:
      RoleName: !Sub tekion-data-pull-role-${Environment}
      AssumeRolePolicyDocument:
        Version: "2012-10-17"
        Statement:
          - Effect: Allow
            Principal:
              Service: lambda.amazonaws.com
            Action: sts:AssumeRole
      Policies:
        - PolicyName: SQSPolicy
          PolicyDocument:
            Version: "2012-10-17"
            Statement:
              - Effect: Allow
                Action:
                  - sqs:*
                Resource:
                  - !GetAtt RepairOrderQueue.Arn
                  - !GetAtt DealsQueue.Arn
        - PolicyName: LogPolicy
          PolicyDocument:
            Version: "2012-10-17"
            Statement:
              - Effect: Allow
                Action:
                  - logs:CreateLogGroup
                  - logs:CreateLogStream
                  - logs:PutLogEvents
                Resource: '*'
        - PolicyName: SecretsPolicy
          PolicyDocument:
            Version: "2012-10-17"
            Statement:
              - Effect: Allow
                Action:
                  - secretsmanager:GetSecretValue
                Resource:
                  - !If [ IsProd,
                      !Sub "arn:aws:secretsmanager:${AWS::Region}:${AWS::AccountId}:secret:prod/DmsDataService*",
                      !Sub "arn:aws:secretsmanager:${AWS::Region}:${AWS::AccountId}:secret:test/DmsDataService*",
                    ]
                  - !If [ IsProd,
                      !Sub "arn:aws:secretsmanager:${AWS::Region}:${AWS::AccountId}:secret:prod/tekion*",
                      !Sub "arn:aws:secretsmanager:${AWS::Region}:${AWS::AccountId}:secret:stage/tekion*",
                    ]
        - PolicyName: S3Policy
          PolicyDocument:
            Version: "2012-10-17"
            Statement:
              - Effect: Allow
                Action:
                  - s3:GetObject
                  - s3:PutObject
                  - s3:ListBucket
                  - s3:*Object
                Resource:
                  - !If [ IsProd,
                      !Sub "arn:aws:s3:::integrations-${AWS::Region}-prod/*",
                      !Sub "arn:aws:s3:::integrations-${AWS::Region}-test/*"
                    ]
        - PolicyName: SNSPolicy
          PolicyDocument:
            Version: "2012-10-17"
            Statement:
              - Effect: Allow
                Action:
                  - sns:Publish
                Resource:
                  - !Sub "arn:aws:sns:${AWS::Region}:${AWS::AccountId}:alert_client_engineering"
        - PolicyName: LambdaPolicy
          PolicyDocument:
            Version: "2012-10-17"
            Statement:
              - Effect: Allow
                Action:
                  - lambda:InvokeFunction
                Resource:
                  - !Sub "arn:aws:lambda:${AWS::Region}:${AWS::AccountId}:function:tekion-refresh-token-${Environment}"

  InvokeTekionFunction:
    Type: AWS::Serverless::Function
    Properties:
      Description: Invoke data pull for every Tekion dealer
      CodeUri: app/
      Handler: invoke_tekion.lambda_handler
      Timeout: 180
      Role: !GetAtt TekionDataPullRole.Arn
      Environment:
        Variables:
          Environment: !Ref Environment
          REPAIR_ORDER_QUEUE: !Ref RepairOrderQueue
          DEALS_QUEUE: !Ref DealsQueue
      Events:
        DailyInvoke:
          Type: Schedule
          Properties:
            Description: Start the daily data pull for each tekion dealer.
            Enabled: !If [ IsProd, true, false ]
            Schedule: cron(0 0 * * ? *)
            Input: '{"frequency": "daily"}'

  RepairOrderFunction:
    Type: AWS::Serverless::Function
    Properties:
      Description: Tekion Repair Order Data Pull
      CodeUri: app/
      Handler: repair_orders.lambda_handler
      Timeout: 900
      Role: !GetAtt TekionDataPullRole.Arn
      Environment:
        Variables:
          Environment: !Ref Environment
      Events:
        SQSEvent:
          Type: SQS
          Properties:
            Enabled: True
            Queue: !GetAtt RepairOrderQueue.Arn

  DealsFunction:
>>>>>>> 36f457c5
    Type: AWS::Serverless::Function
    Properties:
      Description: Format tekion FI data to the unified s3 bucket.
      CodeUri: app/
      Handler: vehicle_sale_format.lambda_handler
      Timeout: 900
      MemorySize: 1024
      Policies:
        - Id: FunctionPermissions
          Version: "2012-10-17"
          Statement:
            - Sid: AllowGetDBInfo
              Effect: Allow
              Action:
                - secretsmanager:GetSecretValue
              Resource: !If [ IsProd, 
                          !Sub "arn:aws:secretsmanager:${AWS::Region}:${AWS::AccountId}:secret:prod/DMSDB*",
                          !Sub "arn:aws:secretsmanager:${AWS::Region}:${AWS::AccountId}:secret:test/DMSDB*"
                        ]
            - Sid: S3
              Effect: Allow
              Action:
                - s3:*
              Resource: !If [ IsProd, 
                  !Sub "arn:aws:s3:::integrations-${AWS::Region}-prod/*",
                  !Sub "arn:aws:s3:::integrations-${AWS::Region}-test/*"
                ]
      Events:
        SqsEvent:
          Type: SQS
          Properties:
            Queue: !GetAtt tekionFormatFIQueue.Arn

  tekionFormatFIDLQAlarm:
    Type: AWS::CloudWatch::Alarm
    Condition: IsProd
    Properties:
      AlarmName: !Sub tekionFormatFIDLQ-${Environment}
      AlarmDescription: Messages are in the tekion format FI lambda
      ActionsEnabled: true
      AlarmActions:
        - !Sub arn:aws:sns:${AWS::Region}:${AWS::AccountId}:alert_service_availability
      Dimensions:
        - Name: QueueName
          Value: !GetAtt tekionFormatFIDLQ.QueueName
      EvaluationPeriods: 1
      MetricName: ApproximateNumberOfMessagesVisible
      Namespace: AWS/SQS
      Period: 300
      Statistic: Sum
      ComparisonOperator: GreaterThanThreshold
      Threshold: 0
      TreatMissingData: notBreaching

  RefreshTokenLambda:
    Type: AWS::Serverless::Function
    Properties:
      Description: Refresh Tekion token
      FunctionName: !Sub tekion-refresh-token-${Environment}
      CodeUri: app/
      Handler: refresh_token.lambda_handler
      ReservedConcurrentExecutions: 1
      Timeout: 30
      Role: !GetAtt TekionDataPullRole.Arn<|MERGE_RESOLUTION|>--- conflicted
+++ resolved
@@ -54,7 +54,7 @@
         ENVIRONMENT: !Ref Environment
         IS_PROD: !If [ IsProd, 1, 0 ]
         LOGLEVEL: INFO
-<<<<<<< HEAD
+        CE_TOPIC: !Sub arn:aws:sns:${AWS::Region}:${AWS::AccountId}:alert_client_engineering
     VpcConfig:
       SecurityGroupIds:
         - !Ref TekionSecurityGroup
@@ -63,43 +63,79 @@
 Resources:
   RepairOrderQueue:
     Type: AWS::SQS::Queue
-=======
-        CE_TOPIC: !Sub arn:aws:sns:${AWS::Region}:${AWS::AccountId}:alert_client_engineering
-
-Resources:
-  TekionGlueRole:
+    Properties:
+      VisibilityTimeout: 3600
+      RedrivePolicy:
+        deadLetterTargetArn: !GetAtt RepairOrderDLQ.Arn
+        maxReceiveCount: 5
+
+  RepairOrderDLQ:
+    Type: AWS::SQS::Queue
+
+  DealsQueue:
+    Type: AWS::SQS::Queue
+    Properties:
+      VisibilityTimeout: 3600
+      RedrivePolicy:
+        deadLetterTargetArn: !GetAtt DealsDLQ.Arn
+        maxReceiveCount: 5
+
+  DealsDLQ:
+    Type: AWS::SQS::Queue
+
+  TekionDataPullRole:
     Type: AWS::IAM::Role
     Properties:
+      RoleName: !Sub tekion-data-pull-role-${Environment}
       AssumeRolePolicyDocument:
-        Version: 2012-10-17
+        Version: "2012-10-17"
         Statement:
           - Effect: Allow
             Principal:
-              Service:
-                - "glue.amazonaws.com"
-            Action:
-              - "sts:AssumeRole"
-      ManagedPolicyArns:
-          - 'arn:aws:iam::aws:policy/service-role/AWSGlueServiceRole'
+              Service: lambda.amazonaws.com
+            Action: sts:AssumeRole
       Policies:
-        - PolicyName: TekionGluePolicy
-          PolicyDocument:
-            Version: '2012-10-17'
-            Statement:
-              - Sid: SMPolicy
-                Effect: Allow
+        - PolicyName: SQSPolicy
+          PolicyDocument:
+            Version: "2012-10-17"
+            Statement:
+              - Effect: Allow
+                Action:
+                  - sqs:*
+                Resource:
+                  - !GetAtt RepairOrderQueue.Arn
+                  - !GetAtt DealsQueue.Arn
+        - PolicyName: LogPolicy
+          PolicyDocument:
+            Version: "2012-10-17"
+            Statement:
+              - Effect: Allow
+                Action:
+                  - logs:CreateLogGroup
+                  - logs:CreateLogStream
+                  - logs:PutLogEvents
+                Resource: '*'
+        - PolicyName: SecretsPolicy
+          PolicyDocument:
+            Version: "2012-10-17"
+            Statement:
+              - Effect: Allow
                 Action:
                   - secretsmanager:GetSecretValue
-                Resource: !If [ IsProd,
-                        !Sub "arn:aws:secretsmanager:${AWS::Region}:${AWS::AccountId}:secret:prod/DMSDB-*",
-                        !Sub "arn:aws:secretsmanager:${AWS::Region}:${AWS::AccountId}:secret:test/DMSDB-*"
-                      ]
-        - PolicyName: TekionGlueS3Policy
-          PolicyDocument:
-            Version: '2012-10-17'
-            Statement:
-              - Sid: SPolicy
-                Effect: Allow
+                Resource:
+                  - !If [ IsProd,
+                      !Sub "arn:aws:secretsmanager:${AWS::Region}:${AWS::AccountId}:secret:prod/DmsDataService*",
+                      !Sub "arn:aws:secretsmanager:${AWS::Region}:${AWS::AccountId}:secret:test/DmsDataService*",
+                    ]
+                  - !If [ IsProd,
+                      !Sub "arn:aws:secretsmanager:${AWS::Region}:${AWS::AccountId}:secret:prod/tekion*",
+                      !Sub "arn:aws:secretsmanager:${AWS::Region}:${AWS::AccountId}:secret:stage/tekion*",
+                    ]
+        - PolicyName: S3Policy
+          PolicyDocument:
+            Version: "2012-10-17"
+            Statement:
+              - Effect: Allow
                 Action:
                   - s3:GetObject
                   - s3:PutObject
@@ -107,114 +143,30 @@
                   - s3:*Object
                 Resource:
                   - !If [ IsProd,
-                      'arn:aws:s3:::integrations-etl-prod/raw_data/*',
-                      'arn:aws:s3:::integrations-etl-test/raw_data/*'
-                    ]
-                  - !If [ IsProd,
-                      'arn:aws:s3:::integrations-etl-prod/glue_etl_job/tekion_glue_job.py',
-                      'arn:aws:s3:::integrations-etl-test/glue_etl_job/tekion_glue_job.py'
-                    ]
-                  - !If [ IsProd,
                       !Sub "arn:aws:s3:::integrations-${AWS::Region}-prod/*",
                       !Sub "arn:aws:s3:::integrations-${AWS::Region}-test/*"
                     ]
-        - PolicyName: TekionSSMPolicy
-          PolicyDocument:
-            Version: '2012-10-17'
-            Statement:
-              - Sid: SSMPolicy
-                Effect: Allow
-                Action:
-                  - ssm:GetParameters
-                Resource: '*'
-        - PolicyName: TekionGlueSQSPolicy
-          PolicyDocument:
-            Version: '2012-10-17'
-            Statement:
-              - Sid: SQSPolicy
-                Effect: Allow
-                Action:
-                  - sqs:DeleteMessage
-                  - sqs:GetQueueUrl
-                  - sqs:CreateQueue
-                  - sqs:SendMessage
-                  - sqs:SendMessageBatch
-                  - sqs:ListDeadLetterSourceQueues
-                  - sqs:ChangeMessageVisibility
-                  - sqs:PurgeQueue
-                  - sqs:ReceiveMessage
-                  - sqs:GetQueueAttributes
-                  - sqs:ListQueueTags
-                  - sqs:SetQueueAttributes
-                Resource:
-                  - !GetAtt TekionROQueue.Arn
-                  - !GetAtt TekionRODLQ.Arn
-                  - !GetAtt TekionDealQueue.Arn
-                  - !GetAtt TekionDealDLQ.Arn
-                  - !GetAtt TekionETLDLQ.Arn
-
-
-  TekionCrawlerDB:
-    Type: AWS::Glue::Database
-    Properties:
-      CatalogId: !Ref AWS::AccountId
-      DatabaseInput:
-        Name: "tekioncrawlerdb"
-        Description: "TekionDB"
-
-  TekionClassifier:
-    Type: AWS::Glue::Classifier
->>>>>>> 36f457c5
-    Properties:
-      VisibilityTimeout: 3600
-      RedrivePolicy:
-        deadLetterTargetArn: !GetAtt RepairOrderDLQ.Arn
-        maxReceiveCount: 5
-  RepairOrderDLQ:
-    Type: AWS::SQS::Queue
-
-  DealsQueue:
-    Type: AWS::SQS::Queue
-    Properties:
-      VisibilityTimeout: 3600
-      RedrivePolicy:
-        deadLetterTargetArn: !GetAtt DealsDLQ.Arn
-        maxReceiveCount: 5
-  DealsDLQ:
-    Type: AWS::SQS::Queue
-
-<<<<<<< HEAD
+        - PolicyName: SNSPolicy
+          PolicyDocument:
+            Version: "2012-10-17"
+            Statement:
+              - Effect: Allow
+                Action:
+                  - sns:Publish
+                Resource:
+                  - !Sub "arn:aws:sns:${AWS::Region}:${AWS::AccountId}:alert_client_engineering"
+        - PolicyName: LambdaPolicy
+          PolicyDocument:
+            Version: "2012-10-17"
+            Statement:
+              - Effect: Allow
+                Action:
+                  - lambda:InvokeFunction
+                Resource:
+                  - !Sub "arn:aws:lambda:${AWS::Region}:${AWS::AccountId}:function:tekion-refresh-token-${Environment}"
+
   InvokeTekionFunction:
     Type: AWS::Serverless::Function
-=======
-  TekionDealCrawler:
-    Type: AWS::Glue::Crawler
-    Properties:
-      Name: !Sub 'tekion-crawler-deal-${Environment}'
-      Description: Crawl raw json data for tekion deal folder.
-      Role: !GetAtt TekionGlueRole.Arn
-      TablePrefix: !Sub 'TekionCrawlerDB_'
-      DatabaseName: !Ref TekionCrawlerDB
-      Classifiers:
-        - !Ref TekionClassifier
-      Targets:
-        S3Targets:
-          - Path: !If [ IsProd,
-                    !Sub "s3://integrations-${AWS::Region}-prod/tekion/fi_closed_deal/",
-                    !Sub "s3://integrations-${AWS::Region}-test/tekion/fi_closed_deal/",
-                  ]
-            DlqEventQueueArn: !GetAtt TekionDealDLQ.Arn
-            EventQueueArn: !GetAtt TekionDealQueue.Arn
-      SchemaChangePolicy:
-        UpdateBehavior: 'UPDATE_IN_DATABASE'
-        DeleteBehavior: 'LOG'
-      Configuration: '{"Version":1.0,"CrawlerOutput":{"Partitions":{"AddOrUpdateBehavior":"InheritFromTable"},"Tables":{"AddOrUpdateBehavior":"MergeNewColumns"}},"Grouping":{"TableGroupingPolicy":"CombineCompatibleSchemas"}}'
-      RecrawlPolicy:
-        RecrawlBehavior: 'CRAWL_EVENT_MODE'
-
-  TekionROCrawler:
-    Type: AWS::Glue::Crawler
->>>>>>> 36f457c5
     Properties:
       Description: Invoke data pull for every Tekion dealer
       CodeUri: app/
@@ -240,7 +192,6 @@
                     !Sub "arn:aws:secretsmanager:${AWS::Region}:${AWS::AccountId}:secret:prod/DmsDataService*",
                     !Sub "arn:aws:secretsmanager:${AWS::Region}:${AWS::AccountId}:secret:test/DmsDataService*",
                   ]
-<<<<<<< HEAD
       Environment:
         Variables:
           Environment: !Ref Environment
@@ -254,99 +205,6 @@
             Enabled: !If [ IsProd, true, false ]
             Schedule: cron(0 0 * * ? *)
             Input: '{"frequency": "daily"}'
-=======
-            DlqEventQueueArn: !GetAtt TekionRODLQ.Arn
-            EventQueueArn: !GetAtt TekionROQueue.Arn
-      SchemaChangePolicy:
-        UpdateBehavior: 'UPDATE_IN_DATABASE'
-        DeleteBehavior: 'LOG'
-      Configuration: '{"Version":1.0,"CrawlerOutput":{"Partitions":{"AddOrUpdateBehavior":"InheritFromTable"},"Tables":{"AddOrUpdateBehavior":"MergeNewColumns"}},"Grouping":{"TableGroupingPolicy":"CombineCompatibleSchemas"}}'
-      RecrawlPolicy:
-        RecrawlBehavior: 'CRAWL_EVENT_MODE'
-
-  TekionETLDeal:
-    Type: AWS::Glue::Job
-    Properties:
-      Description: ETL job to run after the tekion deal crawler
-      Name: !Sub 'tekion-etl-deal-${Environment}'
-      Role: !GetAtt TekionGlueRole.Arn
-      GlueVersion: 3.0
-      WorkerType: G.8X
-      NumberOfWorkers: 2
-      ExecutionProperty:
-        MaxConcurrentRuns: 1
-      Connections:
-        Connections:
-            - !Sub 'tekion-rds-connection-${Environment}'
-      Command:
-        Name: glueetl
-        PythonVersion: 3
-        ScriptLocation: !If [ IsProd,
-                      's3://integrations-etl-prod/glue_etl_job/tekion_glue_job.py',
-                      's3://integrations-etl-test/glue_etl_job/tekion_glue_job.py'
-                    ]
-      DefaultArguments:
-        '--job-bookmark-option': 'job-bookmark-enable'
-        '--TempDir': !If [ IsProd,
-                      's3://integrations-etl-prod/temporaryDeal/',
-                      's3://integrations-etl-test/temporaryDeal/'
-                    ]
-        '--dlq_url': !Ref TekionETLDLQ
-        '--region': !Ref AWS::Region
-        '--db_name': !Ref TekionCrawlerDB
-        '--catalog_table_names': "tekioncrawlerdb_fi_closed_deal"
-        '--catalog_connection': !Ref TekionRDSConnection
-        '--environment': !Ref Environment
-        '--additional-python-modules': 'psycopg2-binary==2.9.3'
-
-  TekionETLRO:
-    Type: AWS::Glue::Job
-    Properties:
-      Description: ETL job to run after the tekion RO crawler
-      Name: !Sub 'tekion-etl-ro-${Environment}'
-      Role: !GetAtt TekionGlueRole.Arn
-      GlueVersion: 3.0
-      WorkerType: G.8X
-      NumberOfWorkers: 2
-      ExecutionProperty:
-        MaxConcurrentRuns: 1
-      Connections:
-        Connections:
-            - !Sub 'tekion-rds-connection-${Environment}'
-      Command:
-        Name: glueetl
-        PythonVersion: 3
-        ScriptLocation: !If [ IsProd,
-                      's3://integrations-etl-prod/glue_etl_job/tekion_glue_job.py',
-                      's3://integrations-etl-test/glue_etl_job/tekion_glue_job.py'
-                    ]
-      DefaultArguments:
-        '--job-bookmark-option': 'job-bookmark-enable'
-        '--TempDir': !If [ IsProd,
-                      's3://integrations-etl-prod/temporaryRO/',
-                      's3://integrations-etl-test/temporaryRO/'
-                    ]
-        '--dlq_url': !Ref TekionETLDLQ
-        '--db_name': !Ref TekionCrawlerDB
-        '--region': !Ref AWS::Region
-        '--catalog_table_names': "tekioncrawlerdb_repair_order"
-        '--catalog_connection': !Ref TekionRDSConnection
-        '--environment': !Ref Environment
-        '--additional-python-modules': 'psycopg2-binary==2.9.3'
-
-  GlueTriggerTekionPolicy:
-    Type: AWS::IAM::ManagedPolicy
-    Properties:
-      PolicyDocument:
-        Version: '2012-10-17'
-        Statement:
-        - Effect: Allow
-          Action:
-          - glue:notifyEvent
-          Resource:
-          - !Sub arn:aws:glue:${AWS::Region}:${AWS::AccountId}:workflow/${TekionWorkflowRO}
-          - !Sub arn:aws:glue:${AWS::Region}:${AWS::AccountId}:workflow/${TekionWorkflowDeal}
->>>>>>> 36f457c5
 
   RepairOrderFunction:
     Type: AWS::Serverless::Function
@@ -356,7 +214,6 @@
       Handler: repair_orders.lambda_handler
       Timeout: 900
       Policies:
-<<<<<<< HEAD
         - Id: FunctionPermissions
           Version: "2012-10-17"
           Statement:
@@ -390,64 +247,10 @@
           Properties:
             Enabled: True
             Queue: !GetAtt RepairOrderQueue.Arn
-=======
-        - PolicyName: NotifyGlueWorkflow
-          PolicyDocument:
-            Version: "2012-10-17"
-            Statement:
-              - Effect: Allow
-                Action:
-                - glue:notifyEvent
-                Resource:
-                - !Sub arn:aws:glue:${AWS::Region}:${AWS::AccountId}:workflow/${TekionWorkflowRO}
-                - !Sub arn:aws:glue:${AWS::Region}:${AWS::AccountId}:workflow/${TekionWorkflowDeal}
-
-  TekionWorkflowRO:
-    Type: AWS::Glue::Workflow
-    Properties:
-      Description: Workflow for orchestrating glue tekion RO jobs
-      Name: !Sub 'tekion-glue-workflow-ro-${Environment}'
-
-  TekionWorkflowRORuleEvent:
-    Type: AWS::Events::Rule
-    Properties:
-      EventPattern:
-        source:
-        - "aws.s3"
-        detail-type:
-        - "Object Created"
-        detail:
-          bucket:
-            name:
-            - !If [ IsProd,
-                    !Sub "integrations-${AWS::Region}-prod",
-                    !Sub "integrations-${AWS::Region}-test",
-                  ]
-          object:
-            key:
-            - prefix: "tekion/repair_order/"
-      Targets:
-        - Id: !Sub tekion-workflow-ro-target-${Environment}
-          Arn: !Sub arn:aws:glue:${AWS::Region}:${AWS::AccountId}:workflow/${TekionWorkflowRO}
-          RoleArn: !GetAtt TekionEventBridgeRole.Arn
-
-  TekionWorkflowROStart:
-    Type: AWS::Glue::Trigger
-    Properties:
-      Name: !Sub 'tekion-workflow-start-ro-${Environment}'
-      Type: EVENT
-      EventBatchingCondition:
-        BatchSize: 100
-        BatchWindow: 900
-      WorkflowName: !Ref TekionWorkflowRO
-      Actions:
-        - CrawlerName: !Ref TekionROCrawler
->>>>>>> 36f457c5
 
   DealsFunction:
     Type: AWS::Serverless::Function
     Properties:
-<<<<<<< HEAD
       Description: Tekion Deals Data Pull
       CodeUri: app/
       Handler: vehicle_sale.lambda_handler
@@ -490,53 +293,6 @@
   RepairOrderDLQAlarm:
     Type: AWS::CloudWatch::Alarm
     Condition: IsProd
-=======
-      Name: !Sub 'tekion-ro-crawler-glue-success-${Environment}'
-      Type: CONDITIONAL
-      Description: Trigger to start the unverisal integration glue job
-      WorkflowName: !Ref TekionWorkflowRO
-      StartOnCreation: true
-      Actions:
-        - JobName: !Ref TekionETLRO
-      Predicate:
-        Logical: ANY
-        Conditions:
-            - LogicalOperator: EQUALS
-              CrawlerName: !Ref TekionROCrawler
-              CrawlState: SUCCEEDED
-
-  TekionWorkflowDeal:
-    Type: AWS::Glue::Workflow
-    Properties:
-      Description: Workflow for orchestrating glue tekion deal jobs
-      Name: !Sub 'tekion-glue-workflow-deal-${Environment}'
-
-  TekionWorkflowDealRuleEvent:
-    Type: AWS::Events::Rule
-    Properties:
-      EventPattern:
-        source:
-        - "aws.s3"
-        detail-type:
-        - "Object Created"
-        detail:
-          bucket:
-            name:
-            - !If [ IsProd,
-                    !Sub "integrations-${AWS::Region}-prod",
-                    !Sub "integrations-${AWS::Region}-test",
-                  ]
-          object:
-            key:
-            - prefix: "tekion/fi_closed_deal/"
-      Targets:
-        - Id: !Sub tekion-workflow-ro-target-${Environment}
-          Arn: !Sub arn:aws:glue:${AWS::Region}:${AWS::AccountId}:workflow/${TekionWorkflowDeal}
-          RoleArn: !GetAtt TekionEventBridgeRole.Arn
-
-  TekionWorkflowDealStart:
-    Type: AWS::Glue::Trigger
->>>>>>> 36f457c5
     Properties:
       AlarmName: TekionRepairOrderDLQAlarm
       AlarmDescription: There are messages in the Tekion repair order DLQ
@@ -574,628 +330,4 @@
       Statistic: Sum
       ComparisonOperator: GreaterThanThreshold
       Threshold: 0
-      TreatMissingData: notBreaching
-
-  TekionSecurityGroup:
-    Type: AWS::EC2::SecurityGroup
-    DeletionPolicy: Delete
-    Properties:
-      GroupDescription: Permit traffic from the tekion integration service
-      VpcId: !FindInMap [ VpcId, !Ref 'AWS::Region', !Ref 'AWS::AccountId']
-      SecurityGroupEgress:
-        - Description: AllowAll
-          CidrIp: 0.0.0.0/0
-          IpProtocol: '-1'
-      Tags:
-        - Key: Environment
-          Value: !Ref Environment
-        - Key: Product
-          Value: tekion-integration
-
-  RDSInboundRule:
-    Type: AWS::EC2::SecurityGroupIngress
-    Properties:
-<<<<<<< HEAD
-      Description: "tekion integration rds access"
-      GroupId: !If [ IsProd, 
-=======
-      Description: "tekion glue rds access"
-      GroupId: !If [ IsProd,
->>>>>>> 36f457c5
-                      'sg-00e12bc4c116eb820',
-                      'sg-00b911ee260ce5153'
-                    ]
-      IpProtocol: tcp
-      FromPort: 5432
-      ToPort: 5432
-      SourceSecurityGroupId: !GetAtt TekionSecurityGroup.GroupId
-
-<<<<<<< HEAD
-  tekionFormatRODLQ:
-    Type: AWS::SQS::Queue
-    Properties:
-      QueueName: tekionFormatRODLQ
-  
-  tekionFormatROQueue:
-=======
-  TekionRDSConnection:
-    Type: AWS::Glue::Connection
-    Properties:
-      CatalogId: !Ref AWS::AccountId
-      ConnectionInput:
-        Name: !Sub 'tekion-rds-connection-${Environment}'
-        PhysicalConnectionRequirements:
-          AvailabilityZone: 'us-east-1b'
-          SecurityGroupIdList:
-            - !GetAtt SecurityGroup.GroupId
-          SubnetId: !If [ IsProd,
-                  'subnet-0b1555d5fa3c8ba8e',
-                  'subnet-030d57e39ec0df603'
-                ]
-        ConnectionProperties:
-          Type: JDBC
-          JDBC_CONNECTION_URL: !If [ IsProd,
-                    !Sub '{{resolve:secretsmanager:arn:aws:secretsmanager:us-east-1:${AWS::AccountId}:secret:prod/DMSDB:SecretString:jdbc_url}}',
-                    !Sub '{{resolve:secretsmanager:arn:aws:secretsmanager:us-east-1:${AWS::AccountId}:secret:test/DMSDB:SecretString:jdbc_url}}'
-                  ]
-          USERNAME: !If [ IsProd,
-                    !Sub '{{resolve:secretsmanager:arn:aws:secretsmanager:us-east-1:${AWS::AccountId}:secret:prod/DMSDB:SecretString:user}}',
-                    !Sub '{{resolve:secretsmanager:arn:aws:secretsmanager:us-east-1:${AWS::AccountId}:secret:test/DMSDB:SecretString:user}}'
-                  ]
-          PASSWORD: !If [ IsProd,
-                    !Sub '{{resolve:secretsmanager:arn:aws:secretsmanager:us-east-1:${AWS::AccountId}:secret:prod/DMSDB:SecretString:password}}',
-                    !Sub '{{resolve:secretsmanager:arn:aws:secretsmanager:us-east-1:${AWS::AccountId}:secret:test/DMSDB:SecretString:password}}'
-                  ]
-        ConnectionType: JDBC
-
-  TekionETLDLQ:
-    Type: AWS::SQS::Queue
-    Properties:
-      QueueName: TekionETLDLQ
-
-  TekionDealDLQ:
-    Type: AWS::SQS::Queue
-    Properties:
-      QueueName: TekionDealDLQ
-
-  TekionRODLQ:
-    Type: AWS::SQS::Queue
-    Properties:
-      QueueName: TekionRODLQ
-
-  TekionROQueue:
->>>>>>> 36f457c5
-    Type: AWS::SQS::Queue
-    DependsOn: tekionFormatRODLQ
-    Properties:
-      QueueName: tekionFormatROQueue
-      VisibilityTimeout: 900
-      RedrivePolicy:
-        deadLetterTargetArn: !GetAtt tekionFormatRODLQ.Arn
-        maxReceiveCount: 5
-
-  tekionFormatROQueueSubscription:
-    Type: AWS::SNS::Subscription
-    Properties:
-      TopicArn: !If [ IsProd,
-                    !Sub 'arn:aws:sns:${AWS::Region}:${AWS::AccountId}:integrations-sns-s3-topic-${AWS::Region}-prod',
-                    !Sub 'arn:aws:sns:${AWS::Region}:${AWS::AccountId}:integrations-sns-s3-topic-${AWS::Region}-test'
-                  ]
-      Protocol: sqs
-<<<<<<< HEAD
-      RawMessageDelivery: true 
-      Endpoint: !GetAtt tekionFormatROQueue.Arn
-=======
-      RawMessageDelivery: true
-      Endpoint: !GetAtt TekionDealQueue.Arn
->>>>>>> 36f457c5
-      FilterPolicyScope: MessageBody
-      FilterPolicy:
-        '{"Records":{"s3":{"object":{"key":[{"prefix":"tekion/repair_order"}]}},"eventName":[{"prefix":"ObjectCreated:"}]}}'
-
-  tekionFormatROQueuePolicy:
-    Type: AWS::SQS::QueuePolicy
-    Properties:
-      Queues:
-        - !Ref tekionFormatROQueue
-      PolicyDocument:
-          Version: '2012-10-17'
-          Id: tekionFormatROQueuePolicy
-          Statement:
-            - Sid: Allow-SNS-SendMessage
-              Action:
-                - sqs:SendMessage
-              Effect: Allow
-              Resource: !GetAtt tekionFormatROQueue.Arn
-              Principal:
-                  Service: sns.amazonaws.com
-              Condition:
-                  ArnEquals:
-                      aws:SourceArn: !If [ IsProd,
-                            !Sub 'arn:aws:sns:${AWS::Region}:${AWS::AccountId}:integrations-sns-s3-topic-${AWS::Region}-prod',
-                            !Sub 'arn:aws:sns:${AWS::Region}:${AWS::AccountId}:integrations-sns-s3-topic-${AWS::Region}-test'
-                          ]
-
-  tekionFormatROInsertFunction:
-    Type: AWS::Serverless::Function
-    Properties:
-      Description: Format tekion RO data to the unified s3 bucket.
-      CodeUri: app/
-      Handler: repair_order_format.lambda_handler
-      Timeout: 900
-      MemorySize: 1024
-      Policies:
-        - Id: FunctionPermissions
-          Version: "2012-10-17"
-          Statement:
-            - Sid: AllowGetDBInfo
-              Effect: Allow
-              Action:
-                - secretsmanager:GetSecretValue
-              Resource: !If [ IsProd, 
-                          !Sub "arn:aws:secretsmanager:${AWS::Region}:${AWS::AccountId}:secret:prod/DMSDB*",
-                          !Sub "arn:aws:secretsmanager:${AWS::Region}:${AWS::AccountId}:secret:test/DMSDB*"
-                        ]
-            - Sid: S3
-              Effect: Allow
-              Action:
-                - s3:*
-              Resource: !If [ IsProd, 
-                  !Sub "arn:aws:s3:::integrations-${AWS::Region}-prod/*",
-                  !Sub "arn:aws:s3:::integrations-${AWS::Region}-test/*"
-                ]
-      Events:
-        SqsEvent:
-          Type: SQS
-          Properties:
-            Queue: !GetAtt tekionFormatROQueue.Arn
-
-  tekionFormatRODLQAlarm:
-    Type: AWS::CloudWatch::Alarm
-    Condition: IsProd
-    Properties:
-      AlarmName: !Sub tekionFormatRODLQ-${Environment}
-      AlarmDescription: Messages are in the tekion format RO lambda
-      ActionsEnabled: true
-      AlarmActions:
-        - !Sub arn:aws:sns:${AWS::Region}:${AWS::AccountId}:alert_service_availability
-      Dimensions:
-        - Name: QueueName
-          Value: !GetAtt tekionFormatRODLQ.QueueName
-      EvaluationPeriods: 1
-      MetricName: ApproximateNumberOfMessagesVisible
-      Namespace: AWS/SQS
-      Period: 300
-      Statistic: Sum
-      ComparisonOperator: GreaterThanThreshold
-      Threshold: 0
-      TreatMissingData: notBreaching
-
-  tekionFormatFIDLQ:
-    Type: AWS::SQS::Queue
-    Properties:
-      QueueName: tekionFormatFIDLQ
-  
-  tekionFormatFIQueue:
-    Type: AWS::SQS::Queue
-    DependsOn: tekionFormatFIDLQ
-    Properties:
-      QueueName: tekionFormatFIQueue
-      VisibilityTimeout: 900
-      RedrivePolicy:
-        deadLetterTargetArn: !GetAtt tekionFormatFIDLQ.Arn
-        maxReceiveCount: 5
-
-  tekionFormatFIQueueSubscription:
-    Type: AWS::SNS::Subscription
-    Properties:
-      TopicArn: !If [ IsProd,
-                    !Sub 'arn:aws:sns:${AWS::Region}:${AWS::AccountId}:integrations-sns-s3-topic-${AWS::Region}-prod',
-                    !Sub 'arn:aws:sns:${AWS::Region}:${AWS::AccountId}:integrations-sns-s3-topic-${AWS::Region}-test'
-                  ]
-      Protocol: sqs
-<<<<<<< HEAD
-      RawMessageDelivery: true 
-      Endpoint: !GetAtt tekionFormatFIQueue.Arn
-=======
-      RawMessageDelivery: true
-      Endpoint: !GetAtt TekionROQueue.Arn
->>>>>>> 36f457c5
-      FilterPolicyScope: MessageBody
-      FilterPolicy:
-        '{"Records":{"s3":{"object":{"key":[{"prefix":"tekion/fi_closed_deal"}]}},"eventName":[{"prefix":"ObjectCreated:"}]}}'
-
-  tekionFormatFIQueuePolicy:
-    Type: AWS::SQS::QueuePolicy
-    Properties:
-      Queues:
-        - !Ref tekionFormatFIQueue
-      PolicyDocument:
-          Version: '2012-10-17'
-          Id: tekionFormatFIQueuePolicy
-          Statement:
-            - Sid: Allow-SNS-SendMessage
-              Action:
-                - sqs:SendMessage
-              Effect: Allow
-              Resource: !GetAtt tekionFormatFIQueue.Arn
-              Principal:
-                  Service: sns.amazonaws.com
-              Condition:
-                  ArnEquals:
-                      aws:SourceArn: !If [ IsProd,
-                            !Sub 'arn:aws:sns:${AWS::Region}:${AWS::AccountId}:integrations-sns-s3-topic-${AWS::Region}-prod',
-                            !Sub 'arn:aws:sns:${AWS::Region}:${AWS::AccountId}:integrations-sns-s3-topic-${AWS::Region}-test'
-                          ]
-
-<<<<<<< HEAD
-  tekionFormatFIInsertFunction:
-=======
-  TekionROCrawlerAlert:
-    Type: 'AWS::Events::Rule'
-    Properties:
-      Description: Alert for when Tekion RO Glue Crawler fails
-      State: DISABLED # !If [ IsProd, ENABLED, DISABLED ] TODO: Enable once tekion sends data to avoid alert spam
-      EventPattern:
-        source:
-          - aws.glue
-        detail-type:
-          - "Glue Crawler State Change"
-        detail:
-          state:
-            - "Failed"
-          crawlerName:
-            - !Ref TekionROCrawler
-      Targets:
-        - Arn: !Sub "arn:aws:sns:${AWS::Region}:${AWS::AccountId}:alert_client_engineering"
-          Id: !Sub TekionROCrawlerAlert-target-${Environment}
-
-  TekionDealCrawlerAlert:
-    Type: 'AWS::Events::Rule'
-    Properties:
-      Description: Alert for when Tekion Deal Glue Crawler fails
-      State: DISABLED # !If [ IsProd, ENABLED, DISABLED ] TODO: Enable once tekion sends data to avoid alert spam
-      EventPattern:
-        source:
-          - aws.glue
-        detail-type:
-          - "Glue Crawler State Change"
-        detail:
-          state:
-            - "Failed"
-          crawlerName:
-            - !Ref TekionDealCrawler
-      Targets:
-        - Arn: !Sub "arn:aws:sns:${AWS::Region}:${AWS::AccountId}:alert_client_engineering"
-          Id: !Sub TekionDealCrawlerAlert-target-${Environment}
-
-  TekionETLDealAlert:
-    Type: 'AWS::Events::Rule'
-    Properties:
-      Description: Alert for when Tekion Glue ETL fails
-      State: DISABLED # !If [ IsProd, ENABLED, DISABLED ] TODO: Enable once Tekion sends data to avoid alert spam
-      EventPattern:
-        source:
-          - aws.glue
-        detail-type:
-          - "Glue Job State Change"
-        detail:
-          state:
-            - "Failed"
-          jobName:
-            - !Ref TekionETLDeal
-      Targets:
-        - Arn: !Sub "arn:aws:sns:${AWS::Region}:${AWS::AccountId}:alert_client_engineering"
-          Id: !Sub TekionETLDealAlert-target-${Environment}
-
-  TekionETLROAlert:
-    Type: 'AWS::Events::Rule'
-    Properties:
-      Description: Alert for when Tekion Glue ETL fails
-      State: DISABLED # !If [ IsProd, ENABLED, DISABLED ] TODO: Enable once Tekion sends data to avoid alert spam
-      EventPattern:
-        source:
-          - aws.glue
-        detail-type:
-          - "Glue Job State Change"
-        detail:
-          state:
-            - "Failed"
-          jobName:
-            - !Ref TekionETLRO
-      Targets:
-        - Arn: !Sub "arn:aws:sns:${AWS::Region}:${AWS::AccountId}:alert_client_engineering"
-          Id: !Sub TekionETLROAlert-target-${Environment}
-
-  AlertTopicPolicy:
-    Type: 'AWS::SNS::TopicPolicy'
-    Properties:
-      PolicyDocument:
-        Statement:
-          - Sid: AllowSNS
-            Effect: Allow
-            Principal:
-              Service:
-                - events.amazonaws.com
-            Action: 'sns:Publish'
-            Resource:
-              - !Sub "arn:aws:sns:${AWS::Region}:${AWS::AccountId}:alert_client_engineering"
-      Topics:
-        - !Sub "arn:aws:sns:${AWS::Region}:${AWS::AccountId}:alert_client_engineering"
-
-  TekionETLDLQRule:
-    Type: AWS::CloudWatch::Alarm
-    Properties:
-      AlarmName: !Sub 'tekion-glue-etl-dql-rule-${Environment}'
-      AlarmDescription: There are messages in the Tekion ETL DLQ
-      ActionsEnabled: true
-      Dimensions:
-        - Name: QueueName
-          Value: !GetAtt TekionETLDLQ.QueueName
-      EvaluationPeriods: 1
-      MetricName: ApproximateNumberOfMessagesVisible
-      Namespace: AWS/SQS
-      Period: 1800
-      Statistic: Sum
-      ComparisonOperator: GreaterThanThreshold
-      Threshold: 0
-      TreatMissingData: notBreaching
-
-  TekionETLDLQRuleEvent:
-    Type: AWS::Events::Rule
-    Properties:
-      State: ENABLED
-      RoleArn: !GetAtt TekionEventBridgeRole.Arn
-      EventPattern:
-        source:
-        - aws.cloudwatch
-        detail-type:
-        - CloudWatch Alarm State Change
-        detail:
-          alarmName:
-            - !Sub 'tekion-glue-etl-dql-rule-${Environment}'
-          state:
-            value:
-            - ALARM
-      Description: Runs on tekion ETL alarm triggered
-      Targets:
-        - Arn: !Sub "arn:aws:sns:${AWS::Region}:${AWS::AccountId}:alert_client_engineering"
-          Id: !Sub TekionETLDLQAlert-target-${Environment}
-
-  TekionDevPolicy:
-    Type: AWS::IAM::ManagedPolicy
-    Properties:
-      PolicyDocument:
-        Version: '2012-10-17'
-        Statement:
-          - Sid: AllowDevGlueROWorkflow
-            Effect: Allow
-            Action: 'glue:*'
-            Resource: !Sub arn:aws:glue:${AWS::Region}:${AWS::AccountId}:workflow/${TekionWorkflowRO}
-          - Sid: AllowDevGlueFIWorkflow
-            Effect: Allow
-            Action: 'glue:*'
-            Resource: !Sub arn:aws:glue:${AWS::Region}:${AWS::AccountId}:workflow/${TekionWorkflowDeal}
-          - Sid: TekionDevGlueCrawlerRO
-            Effect: Allow
-            Action:
-              - glue:*
-            Resource: !Sub arn:aws:glue:${AWS::Region}:${AWS::AccountId}:crawler/${TekionROCrawler}
-          - Sid: TekionDevGlueCrawlerDeal
-            Effect: Allow
-            Action:
-              - glue:*
-            Resource: !Sub arn:aws:glue:${AWS::Region}:${AWS::AccountId}:crawler/${TekionDealCrawler}
-      Roles:
-        - "dev"
-
-  RepairOrderQueue:
-    Type: AWS::SQS::Queue
-    Properties:
-      VisibilityTimeout: 3600
-      RedrivePolicy:
-        deadLetterTargetArn: !GetAtt RepairOrderDLQ.Arn
-        maxReceiveCount: 5
-
-  RepairOrderDLQ:
-    Type: AWS::SQS::Queue
-
-  DealsQueue:
-    Type: AWS::SQS::Queue
-    Properties:
-      VisibilityTimeout: 3600
-      RedrivePolicy:
-        deadLetterTargetArn: !GetAtt DealsDLQ.Arn
-        maxReceiveCount: 5
-
-  DealsDLQ:
-    Type: AWS::SQS::Queue
-
-  TekionDataPullRole:
-    Type: AWS::IAM::Role
-    Properties:
-      RoleName: !Sub tekion-data-pull-role-${Environment}
-      AssumeRolePolicyDocument:
-        Version: "2012-10-17"
-        Statement:
-          - Effect: Allow
-            Principal:
-              Service: lambda.amazonaws.com
-            Action: sts:AssumeRole
-      Policies:
-        - PolicyName: SQSPolicy
-          PolicyDocument:
-            Version: "2012-10-17"
-            Statement:
-              - Effect: Allow
-                Action:
-                  - sqs:*
-                Resource:
-                  - !GetAtt RepairOrderQueue.Arn
-                  - !GetAtt DealsQueue.Arn
-        - PolicyName: LogPolicy
-          PolicyDocument:
-            Version: "2012-10-17"
-            Statement:
-              - Effect: Allow
-                Action:
-                  - logs:CreateLogGroup
-                  - logs:CreateLogStream
-                  - logs:PutLogEvents
-                Resource: '*'
-        - PolicyName: SecretsPolicy
-          PolicyDocument:
-            Version: "2012-10-17"
-            Statement:
-              - Effect: Allow
-                Action:
-                  - secretsmanager:GetSecretValue
-                Resource:
-                  - !If [ IsProd,
-                      !Sub "arn:aws:secretsmanager:${AWS::Region}:${AWS::AccountId}:secret:prod/DmsDataService*",
-                      !Sub "arn:aws:secretsmanager:${AWS::Region}:${AWS::AccountId}:secret:test/DmsDataService*",
-                    ]
-                  - !If [ IsProd,
-                      !Sub "arn:aws:secretsmanager:${AWS::Region}:${AWS::AccountId}:secret:prod/tekion*",
-                      !Sub "arn:aws:secretsmanager:${AWS::Region}:${AWS::AccountId}:secret:stage/tekion*",
-                    ]
-        - PolicyName: S3Policy
-          PolicyDocument:
-            Version: "2012-10-17"
-            Statement:
-              - Effect: Allow
-                Action:
-                  - s3:GetObject
-                  - s3:PutObject
-                  - s3:ListBucket
-                  - s3:*Object
-                Resource:
-                  - !If [ IsProd,
-                      !Sub "arn:aws:s3:::integrations-${AWS::Region}-prod/*",
-                      !Sub "arn:aws:s3:::integrations-${AWS::Region}-test/*"
-                    ]
-        - PolicyName: SNSPolicy
-          PolicyDocument:
-            Version: "2012-10-17"
-            Statement:
-              - Effect: Allow
-                Action:
-                  - sns:Publish
-                Resource:
-                  - !Sub "arn:aws:sns:${AWS::Region}:${AWS::AccountId}:alert_client_engineering"
-        - PolicyName: LambdaPolicy
-          PolicyDocument:
-            Version: "2012-10-17"
-            Statement:
-              - Effect: Allow
-                Action:
-                  - lambda:InvokeFunction
-                Resource:
-                  - !Sub "arn:aws:lambda:${AWS::Region}:${AWS::AccountId}:function:tekion-refresh-token-${Environment}"
-
-  InvokeTekionFunction:
-    Type: AWS::Serverless::Function
-    Properties:
-      Description: Invoke data pull for every Tekion dealer
-      CodeUri: app/
-      Handler: invoke_tekion.lambda_handler
-      Timeout: 180
-      Role: !GetAtt TekionDataPullRole.Arn
-      Environment:
-        Variables:
-          Environment: !Ref Environment
-          REPAIR_ORDER_QUEUE: !Ref RepairOrderQueue
-          DEALS_QUEUE: !Ref DealsQueue
-      Events:
-        DailyInvoke:
-          Type: Schedule
-          Properties:
-            Description: Start the daily data pull for each tekion dealer.
-            Enabled: !If [ IsProd, true, false ]
-            Schedule: cron(0 0 * * ? *)
-            Input: '{"frequency": "daily"}'
-
-  RepairOrderFunction:
-    Type: AWS::Serverless::Function
-    Properties:
-      Description: Tekion Repair Order Data Pull
-      CodeUri: app/
-      Handler: repair_orders.lambda_handler
-      Timeout: 900
-      Role: !GetAtt TekionDataPullRole.Arn
-      Environment:
-        Variables:
-          Environment: !Ref Environment
-      Events:
-        SQSEvent:
-          Type: SQS
-          Properties:
-            Enabled: True
-            Queue: !GetAtt RepairOrderQueue.Arn
-
-  DealsFunction:
->>>>>>> 36f457c5
-    Type: AWS::Serverless::Function
-    Properties:
-      Description: Format tekion FI data to the unified s3 bucket.
-      CodeUri: app/
-      Handler: vehicle_sale_format.lambda_handler
-      Timeout: 900
-      MemorySize: 1024
-      Policies:
-        - Id: FunctionPermissions
-          Version: "2012-10-17"
-          Statement:
-            - Sid: AllowGetDBInfo
-              Effect: Allow
-              Action:
-                - secretsmanager:GetSecretValue
-              Resource: !If [ IsProd, 
-                          !Sub "arn:aws:secretsmanager:${AWS::Region}:${AWS::AccountId}:secret:prod/DMSDB*",
-                          !Sub "arn:aws:secretsmanager:${AWS::Region}:${AWS::AccountId}:secret:test/DMSDB*"
-                        ]
-            - Sid: S3
-              Effect: Allow
-              Action:
-                - s3:*
-              Resource: !If [ IsProd, 
-                  !Sub "arn:aws:s3:::integrations-${AWS::Region}-prod/*",
-                  !Sub "arn:aws:s3:::integrations-${AWS::Region}-test/*"
-                ]
-      Events:
-        SqsEvent:
-          Type: SQS
-          Properties:
-            Queue: !GetAtt tekionFormatFIQueue.Arn
-
-  tekionFormatFIDLQAlarm:
-    Type: AWS::CloudWatch::Alarm
-    Condition: IsProd
-    Properties:
-      AlarmName: !Sub tekionFormatFIDLQ-${Environment}
-      AlarmDescription: Messages are in the tekion format FI lambda
-      ActionsEnabled: true
-      AlarmActions:
-        - !Sub arn:aws:sns:${AWS::Region}:${AWS::AccountId}:alert_service_availability
-      Dimensions:
-        - Name: QueueName
-          Value: !GetAtt tekionFormatFIDLQ.QueueName
-      EvaluationPeriods: 1
-      MetricName: ApproximateNumberOfMessagesVisible
-      Namespace: AWS/SQS
-      Period: 300
-      Statistic: Sum
-      ComparisonOperator: GreaterThanThreshold
-      Threshold: 0
-      TreatMissingData: notBreaching
-
-  RefreshTokenLambda:
-    Type: AWS::Serverless::Function
-    Properties:
-      Description: Refresh Tekion token
-      FunctionName: !Sub tekion-refresh-token-${Environment}
-      CodeUri: app/
-      Handler: refresh_token.lambda_handler
-      ReservedConcurrentExecutions: 1
-      Timeout: 30
-      Role: !GetAtt TekionDataPullRole.Arn+      TreatMissingData: notBreaching