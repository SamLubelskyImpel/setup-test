--- conflicted
+++ resolved
@@ -85,15 +85,9 @@
             logger.exception(f"Unable to parse response {resp}")
             raise
 
-<<<<<<< HEAD
-    def get_deals(self, next_fetch_key=""):
-        """Retrieve Deals by dealer id"""
-        deal_url = f"{self.base_url}/api/v2.2/deal"
-=======
     def _call_tekion(self, path, next_fetch_key=""):
         """Retrieve Tekion data."""
         url = f"{self.base_url}/{path}"
->>>>>>> 36f457c5
         end_date = self.end_dt.replace(hour=0, minute=0, second=0)
         start_date = end_date - timedelta(days=1)
         start_time = int(start_date.timestamp() * 1000)
@@ -143,7 +137,7 @@
 
     def get_deals(self, next_fetch_key=""):
         """Retrieve Deals by dealer id"""
-        return self._call_tekion("api/v2/deal", next_fetch_key=next_fetch_key)
+        return self._call_tekion("api/v2.2/deal", next_fetch_key=next_fetch_key)
 
     def upload_data(self, api_data, key):
         """Upload API data to S3."""
