AWSTemplateFormatVersion: '2010-09-09'
Transform: AWS::Serverless-2016-10-31
Description: Quiter DMS ETL

Parameters:
  Environment:
    Description: The name of the runtime environment
    Type: String
    AllowedPattern: '^[a-zA-z0-9-]+$'
    ConstraintDescription: Must contain only lowercase, uppercase, numbers, or hyphens
  CEAlertTopicArn:
    Description: The ARN of the SNS topic serving as the Alert Topic for CE
    Type: String
    AllowedPattern: '^arn:aws:sns:[a-z]{2}-[a-z]+-\d{1}:\d{12}:.*$'
    ConstraintDescription: Must be an SNS ARN

Conditions:
  IsProd:
    Fn::Equals:
    - Ref: AWS::AccountId
    - 196800776222
  IsUsEast1: !Equals [ !Ref 'AWS::Region', 'us-east-1' ]

Mappings:
  Subnets:
    us-east-1:
      '196800776222':
        - subnet-0d29a385efe83bf1c
        - subnet-0e88ecdd743701e96
        - subnet-00291e028e21cb78f
        - subnet-0b1555d5fa3c8ba8e
      '143813444726':
        - subnet-030d57e39ec0df603
        - subnet-01044d580678ea63c
        - subnet-0b29db0aeb6cdabec
        - subnet-0e28d592f2ca28fb7
  VpcId:
    us-east-1:
      '196800776222': vpc-03417e688cee5bc07
      '143813444726': vpc-0b28df8980a1905d5

Globals:
  Function:
    Runtime: python3.9
    Environment:
      Variables:
        AWS_ACCOUNT_ID: !Sub '${AWS::AccountId}'
        REGION: !Sub '${AWS::Region}'
        ENVIRONMENT: !Ref Environment
        IS_PROD: !If [ IsProd, 1, 0 ]
        LOGLEVEL: INFO
        INTEGRATIONS_BUCKET: !If [ IsProd,
          !Sub "integrations-${AWS::Region}-prod",
          !Sub "integrations-${AWS::Region}-test"
        ]
        INVOKE_QUEUE: !Ref InvokeQueue
        MERGE_VEHICLE_SALE_QUEUE: !Ref QuiterMergeVehicleSalesQueue
        MERGE_REPAIR_ORDER_QUEUE: !Ref QuiterMergeRepairOrderQueue
        MERGE_APPOINTMENT_QUEUE: !Ref QuiterMergeAppointmentQueue
<<<<<<< HEAD
=======
        MERGE_VEHICLE_SALE_QUEUE: !Ref QuiterMergeVehicleSaleQueue
>>>>>>> fd164fff
        CE_TOPIC: !Ref CEAlertTopicArn
        CLIENT_ENGINEERING_SNS_TOPIC_ARN: !Sub "arn:aws:sns:${AWS::Region}:${AWS::AccountId}:alert_client_engineering"
    VpcConfig:
      SecurityGroupIds:
        - !Ref SecurityGroup
      SubnetIds: !FindInMap [ Subnets, !Ref 'AWS::Region', !Ref 'AWS::AccountId' ]

Resources:
  SecurityGroup:
    Type: AWS::EC2::SecurityGroup
    DeletionPolicy: Delete
    Properties:
      GroupDescription: Permit traffic from the Quiter integration service
      VpcId: !FindInMap [ VpcId, !Ref 'AWS::Region', !Ref 'AWS::AccountId']
      SecurityGroupEgress:
        - Description: AllowAll
          CidrIp: 0.0.0.0/0
          IpProtocol: '-1'
      Tags:
        - Key: Environment
          Value: !Ref Environment
        - Key: Product
          Value: quiter-integration

  RDSInboundRule:
    Type: AWS::EC2::SecurityGroupIngress
    Properties:
      Description: Quiter integration rds access
      GroupId: !If [ IsProd,
                      'sg-00e12bc4c116eb820',
                      'sg-00b911ee260ce5153'
                    ]
      IpProtocol: tcp
      FromPort: 5432
      ToPort: 5432
      SourceSecurityGroupId: !GetAtt SecurityGroup.GroupId

  InvokeQuiterFunction:
    Type: AWS::Serverless::Function
    Properties:
      Description: Invoke data pull for every Quiter dealer
      CodeUri: app/
      Handler: invoke_quiter.lambda_handler
      Timeout: 180
      Policies:
        - Id: FunctionPermissions
          Version: "2012-10-17"
          Statement:
            - Sid: AllowSQS
              Effect: Allow
              Action:
                - sqs:SendMessage
              Resource:
                - !GetAtt InvokeQueue.Arn
                - !GetAtt QuiterMergeRepairOrderQueue.Arn
                - !GetAtt QuiterMergeVehicleSalesQueue.Arn
            - Sid: AllowSecrets
              Effect: Allow
              Action:
                - secretsmanager:GetSecretValue
              Resource:
                - !If [ IsProd,
                    !Sub "arn:aws:secretsmanager:${AWS::Region}:${AWS::AccountId}:secret:prod/DmsDataService*",
                    !Sub "arn:aws:secretsmanager:${AWS::Region}:${AWS::AccountId}:secret:test/DmsDataService*",
                  ]
      Environment:
        Variables:
          Environment: !Ref Environment
          INVOKE_QUEUE: !Ref InvokeQueue
      Events:
        DailyInvoke:
          Type: Schedule
          Properties:
            Description: Start the daily data pull for each quiter dealer.
            Enabled: !If [ IsProd, true, false ]
            Schedule: cron(0 1 * * ? *)  # Daily at 1:00 AM UTC
            Input: '{"frequency": "daily"}'

  InvokeQuiterFailureAlarm:
    Type: AWS::CloudWatch::Alarm
    Properties:
      AlarmDescription: "Alarm if Invoke Quiter function fails"
      Namespace: AWS/Lambda
      MetricName: Errors
      Dimensions:
        - Name: FunctionName
          Value: !Ref InvokeQuiterFunction
      Statistic: Sum
      Period: 900  # 15 minutes
      EvaluationPeriods: 1
      Threshold: 1
      ComparisonOperator: GreaterThanOrEqualToThreshold
      AlarmActions:
        - !Sub arn:aws:sns:${AWS::Region}:${AWS::AccountId}:alert_client_engineering
      ActionsEnabled: !If [IsProd, true, false]

  InvokeQueue:
    Type: AWS::SQS::Queue
    Properties:
      QueueName: !Sub quiter-${Environment}-InvokeQueue
      RedrivePolicy:
        deadLetterTargetArn: !GetAtt InvokeQueueDLQ.Arn
        maxReceiveCount: 3
      VisibilityTimeout: 900

  InvokeQueueDLQ:
    Type: AWS::SQS::Queue
    Properties:
      QueueName: !Sub quiter-${Environment}-InvokeQueueDLQ

  InvokeQueueDLQAlarm:
    Type: AWS::CloudWatch::Alarm
    Properties:
      AlarmName: !Sub quiter-${Environment}-InvokeQueueDLQAlarm
      MetricName: ApproximateNumberOfMessagesVisible
      Namespace: AWS/SQS
      Dimensions:
        - Name: QueueName
          Value: !GetAtt InvokeQueueDLQ.QueueName
      Statistic: Sum
      Period: 900 
      EvaluationPeriods: 1
      Threshold: 1
      ComparisonOperator: GreaterThanOrEqualToThreshold
      AlarmActions:
        - !Sub arn:aws:sns:${AWS::Region}:${AWS::AccountId}:alert_client_engineering
      ActionsEnabled: !If [IsProd, true, false]

  ExtractDataFunction:
    Type: AWS::Serverless::Function
    Properties:
      Description: Extract Quiter Data From FTP
      CodeUri: app/
      Handler: extract_data.lambda_handler
      Timeout: 900
      Policies:
        - Id: FunctionPermissions
          Version: "2012-10-17"
          Statement:
            - Sid: AllowSecrets
              Effect: Allow
              Action:
                - secretsmanager:GetSecretValue
              Resource:
                - !If [ IsProd,
                    !Sub "arn:aws:secretsmanager:${AWS::Region}:${AWS::AccountId}:secret:prod/QuiterFTP*",
                    !Sub "arn:aws:secretsmanager:${AWS::Region}:${AWS::AccountId}:secret:test/QuiterFTP*",
                  ]
            - Sid: AllowS3
              Effect: Allow
              Action:
                - s3:GetObject
                - s3:PutObject
                - s3:ListBucket
                - s3:*Object
              Resource:
                - !If [ IsProd,
                    !Sub "arn:aws:s3:::integrations-${AWS::Region}-prod/*",
                    !Sub "arn:aws:s3:::integrations-${AWS::Region}-test/*"
                  ]
            - Sid: AllowSNSPolicy
              Effect: Allow
              Action:
                - sns:Publish
              Resource:
                - !Sub "arn:aws:sns:${AWS::Region}:${AWS::AccountId}:alert_client_engineering"
            - Sid: AllowSQS
              Effect: Allow
              Action:
                - sqs:SendMessage
              Resource:
                - !GetAtt QuiterMergeAppointmentQueue.Arn
                - !GetAtt QuiterMergeRepairOrderQueue.Arn
                - !GetAtt QuiterMergeVehicleSalesQueue.Arn
      Events:
        SQSEvent:
            Type: SQS
            Properties:
              Enabled: True
              Queue: !GetAtt InvokeQueue.Arn

# MERGE VEHICLE SALES 

  QuiterMergeVehicleSalesQueue:
    Type: AWS::SQS::Queue
    DependsOn: QuiterMergeVehicleSalesDLQ
    Properties:
      QueueName: !Sub quiter-${Environment}-QuiterMergeVehicleSalesQueue
      RedrivePolicy:
        deadLetterTargetArn: !GetAtt QuiterMergeVehicleSalesDLQ.Arn
        maxReceiveCount: 5
      VisibilityTimeout: 900

  QuiterMergeVehicleSalesDLQ:
    Type: AWS::SQS::Queue
    Properties:
      QueueName: !Sub quiter-${Environment}-QuiterMergeVehicleSalesDLQ
      MessageRetentionPeriod: 1209600

  QuiterMergeVehicleSalesDLQAlarm:
    Type: AWS::CloudWatch::Alarm
    Properties:
      AlarmName: !Sub quiter-${Environment}-MergeVehicleSalesDLQAlarm
      AlarmDescription: There are messages in the Quiter merge Vehicle Sales DLQ
      MetricName: ApproximateNumberOfMessagesVisible
      Namespace: AWS/SQS
      Dimensions:
        - Name: QueueName
          Value: !GetAtt QuiterMergeVehicleSalesDLQ.QueueName
      Statistic: Sum
      Period: 900 
      EvaluationPeriods: 1
      Threshold: 1  
      ComparisonOperator: GreaterThanOrEqualToThreshold
      AlarmActions:
        - !Sub arn:aws:sns:${AWS::Region}:${AWS::AccountId}:alert_client_engineering
      ActionsEnabled: !If [IsProd, true, false]

  QuiterMergeVehicleSales:
    Type: AWS::Serverless::Function
    Properties:
      Description: Merge vehicle sales
      CodeUri: app/
      Handler: vehicle_sales.merge_sales.lambda_handler
      Timeout: 900
      MemorySize: 512
      Policies:
        - Id: FunctionPermissions
          Version: "2012-10-17"
          Statement:
            - Sid: AllowSecrets
              Effect: Allow
              Action:
                - secretsmanager:GetSecretValue
              Resource:
                - !If [ IsProd,
                    !Sub "arn:aws:secretsmanager:${AWS::Region}:${AWS::AccountId}:secret:prod/QuiterFTP*",
                    !Sub "arn:aws:secretsmanager:${AWS::Region}:${AWS::AccountId}:secret:test/QuiterFTP*",
                  ]
            - Sid: AllowSQS
              Effect: Allow
              Action:
                - sqs:ReceiveMessage
                - sqs:DeleteMessage
                - sqs:ChangeMessageVisibility
              Resource: 
                - !If [ IsProd,
                    !Sub "arn:aws:s3:::integrations-${AWS::Region}-prod/*",
                    !Sub "arn:aws:s3:::integrations-${AWS::Region}-test/*"
                  ]
            - Sid: AllowSNSPolicy
              Effect: Allow
              Action:
                - sns:Publish
              Resource: !Sub "arn:aws:sns:${AWS::Region}:${AWS::AccountId}:alert_client_engineering"
            - Sid: AllowS3
              Effect: Allow
              Action:
                - s3:GetObject
                - s3:PutObject
                - s3:ListBucket
                - s3:*Object
              Resource:
                - !If 
                  - IsProd
                  - !Sub "arn:aws:s3:::integrations-${AWS::Region}-prod/*"
                  - !Sub "arn:aws:s3:::integrations-${AWS::Region}-test/*"
                - !If 
                  - IsProd
                  - !Sub "arn:aws:s3:::integrations-${AWS::Region}-prod"
                  - !Sub "arn:aws:s3:::integrations-${AWS::Region}-test"
            - Sid: QuiterFormatQueuePolicy
              Effect: Allow
              Action:
                - sqs:SendMessage
              Resource:
                - !GetAtt QuiterMergeVehicleSalesQueue.Arn

      Environment:
        Variables:
          ENVIRONMENT: !Ref Environment
      Events:
        SQSEvent:
          Type: SQS
          Properties:
            Enabled: True
            Queue: !GetAtt QuiterMergeVehicleSalesQueue.Arn

# FORMAT VEHICLE SALES 

  QuiterFormatVehicleSalesQueue:
    Type: AWS::SQS::Queue
    DependsOn: QuiterFormatVehicleSalesDLQ
    Properties:
      QueueName: !Sub quiter-${Environment}-QuiterFormatVehicleSalesQueue
      VisibilityTimeout: 900
      RedrivePolicy:
        deadLetterTargetArn: !GetAtt QuiterFormatVehicleSalesDLQ.Arn
        maxReceiveCount: 5

  QuiterFormatVehicleSalesDLQ:
    Type: AWS::SQS::Queue
    Properties:
      QueueName: !Sub quiter-${Environment}-QuiterFormatVehicleSalesDLQ

  QuiterFormatDLQAlarm:
    Type: AWS::CloudWatch::Alarm
    Condition: IsProd
    Properties:
      AlarmName: !Sub quiter-${Environment}-QuiterFormatVehicleSalesDLQAlarm
      AlarmDescription: There are messages in the Quiter format Vehicle Sales DLQ
      ActionsEnabled: !If [IsProd, true, false]
      AlarmActions:
        - !Sub "arn:aws:sns:${AWS::Region}:${AWS::AccountId}:alert_client_engineering"
      Dimensions:
        - Name: QueueName
          Value: !GetAtt QuiterFormatVehicleSalesDLQ.QueueName
      EvaluationPeriods: 1
      MetricName: ApproximateNumberOfMessagesVisible
      Namespace: AWS/SQS
      Period: 900
      Statistic: Sum
      ComparisonOperator: GreaterThanOrEqualToThreshold
      Threshold: 1
  
  QuiterFormatVehicleSalesQueueSubscription:
    Type: AWS::SNS::Subscription
    Properties:
      TopicArn: !If [ IsProd,
                    !Sub 'arn:aws:sns:${AWS::Region}:${AWS::AccountId}:integrations-sns-s3-topic-${AWS::Region}-prod',
                    !Sub 'arn:aws:sns:${AWS::Region}:${AWS::AccountId}:integrations-sns-s3-topic-${AWS::Region}-test'
                  ]
      Protocol: sqs
      RawMessageDelivery: true
      Endpoint: !GetAtt QuiterFormatVehicleSalesQueue.Arn
      FilterPolicyScope: MessageBody
      FilterPolicy:
        '{"Records":{"s3":{"object":{"key":[{"prefix":"quiter/fi_closed_deal"}]}},"eventName":[{"prefix":"ObjectCreated:"}]}}'

  QuiterFormatVehicleSaleQueuePolicy:
    Type: AWS::SQS::QueuePolicy
    Properties:
      Queues:
        - !Ref QuiterFormatVehicleSalesQueue
      PolicyDocument:
          Version: '2012-10-17'
          Id: QuiterFormatVehicleSalesQueuePolicy
          Statement:
            - Sid: Allow-SNS-SendMessage
              Action:
                - sqs:SendMessage
              Effect: Allow
              Resource: !GetAtt QuiterFormatVehicleSalesQueue.Arn
              Principal:
                  Service: sns.amazonaws.com
              Condition:
                  ArnEquals:
                      aws:SourceArn: !If [ IsProd,
                            !Sub 'arn:aws:sns:${AWS::Region}:${AWS::AccountId}:integrations-sns-s3-topic-${AWS::Region}-prod',
                            !Sub 'arn:aws:sns:${AWS::Region}:${AWS::AccountId}:integrations-sns-s3-topic-${AWS::Region}-test'
                          ]

  QuiterFormatVehicleSales:
    Type: AWS::Serverless::Function
    Properties:
      Description: Format Quiter vehicle Sales data to the unified s3 bucket.
      CodeUri: app/
      Handler: vehicle_sales.vehicle_sale_format.lambda_handler
      Timeout: 900
      MemorySize: 1024
      Policies:
        - Id: FunctionPermissions
          Version: "2012-10-17"
          Statement:
            - Sid: AllowGetDBInfo
              Effect: Allow
              Action:
                - secretsmanager:GetSecretValue
              Resource: !If [ IsProd,
                          !Sub "arn:aws:secretsmanager:${AWS::Region}:${AWS::AccountId}:secret:prod/DMSDB*",
                          !Sub "arn:aws:secretsmanager:${AWS::Region}:${AWS::AccountId}:secret:test/DMSDB*"
                        ]
            - Sid: S3
              Effect: Allow
              Action:
                - s3:*
              Resource:
                - !If 
                  - IsProd
                  - !Sub "arn:aws:s3:::integrations-${AWS::Region}-prod/*"
                  - !Sub "arn:aws:s3:::integrations-${AWS::Region}-test/*"
                - !If 
                  - IsProd
                  - !Sub "arn:aws:s3:::integrations-${AWS::Region}-prod"
                  - !Sub "arn:aws:s3:::integrations-${AWS::Region}-test"
      Events:
        SqsEvent:
          Type: SQS
          Properties:
            Queue: !GetAtt QuiterFormatVehicleSalesQueue.Arn
  
  # MERGE APPOINTMENTS 

  QuiterMergeAppointmentQueue:
    Type: AWS::SQS::Queue
    DependsOn: QuiterMergeAppointmentDeadLetterQueue
    Properties:
      QueueName: !Sub quiter-${Environment}-QuiterMergeAppointmentQueue
      VisibilityTimeout: 3600
      RedrivePolicy:
        deadLetterTargetArn: !GetAtt QuiterMergeAppointmentDeadLetterQueue.Arn
        maxReceiveCount: 3

  QuiterMergeAppointmentDeadLetterQueue:
    Type: AWS::SQS::Queue
    Properties:
      QueueName: !Sub "quiter-${Environment}-MergeAppointmentsDLQ"
      MessageRetentionPeriod: 1209600
      VisibilityTimeout: 10

  QuiterMergeAppointment:
    Type: AWS::Serverless::Function
    Properties:
      FunctionName: !Sub quiter-${Environment}-MergeAppointments
      CodeUri: app/
      Handler: appointments.merge_appointments.lambda_handler
      Timeout: 900
      MemorySize: 512
      Policies:
        - Id: FunctionPermissions
          Version: "2012-10-17"
          Statement:
            - Sid: AllowS3
              Effect: Allow
              Action:
                - s3:GetObject
                - s3:PutObject
                - s3:ListBucket
                - s3:*Object
              Resource:
                - !If [ IsProd,
                    !Sub "arn:aws:s3:::integrations-${AWS::Region}-prod/*",
                    !Sub "arn:aws:s3:::integrations-${AWS::Region}-test/*"
                  ]
                - !If [ IsProd,
                    !Sub "arn:aws:s3:::integrations-${AWS::Region}-prod",
                    !Sub "arn:aws:s3:::integrations-${AWS::Region}-test"
                  ]
            - Sid: AllowSNSPolicy
              Effect: Allow
              Action:
                - sns:Publish
              Resource:
                - !Sub "arn:aws:sns:${AWS::Region}:${AWS::AccountId}:alert_client_engineering"
                - !Sub "arn:aws:sns:${AWS::Region}:${AWS::AccountId}:claire_test_sns_topic"
            - Sid: AllowSQS
              Effect: Allow
              Action:
                - sqs:SendMessage
              Resource:
                - !GetAtt QuiterFormatAppointmentQueue.Arn
      Events:
        SQSEvent:
          Type: SQS
          Properties:
            Enabled: True
            Queue: !GetAtt QuiterMergeAppointmentQueue.Arn

  MergeAppointmentsLogGroup:
    Type: AWS::Logs::LogGroup
    Properties:
      LogGroupName: !Sub "/aws/lambda/quiter-${Environment}-MergeAppointments"

  QuiterMergeAppointmentsDLQAlarm:
    Type: AWS::CloudWatch::Alarm
    Properties:
      AlarmName: !Sub quiter-${Environment}-MergeAppointmentsDLQAlarm
      MetricName: ApproximateNumberOfMessagesVisible
      Namespace: AWS/SQS
      Dimensions:
        - Name: QueueName
          Value: !GetAtt QuiterMergeAppointmentDeadLetterQueue.QueueName
      Statistic: Sum
      Period: 900  # 15 minutes
      EvaluationPeriods: 1
      Threshold: 1  # Trigger alarm if there is at least 1 message in DLQ
      ComparisonOperator: GreaterThanOrEqualToThreshold
      AlarmActions:
        - !Sub arn:aws:sns:${AWS::Region}:${AWS::AccountId}:alert_client_engineering
      ActionsEnabled: !If [IsProd, true, false]

  # FORMAT APPOINTMENTS

  QuiterFormatAppointmentQueueSubscription:
    Type: AWS::SNS::Subscription
    Properties:
      TopicArn: !If [ IsProd,
                    !Sub 'arn:aws:sns:${AWS::Region}:${AWS::AccountId}:integrations-sns-s3-topic-${AWS::Region}-prod',
                    !Sub 'arn:aws:sns:${AWS::Region}:${AWS::AccountId}:integrations-sns-s3-topic-${AWS::Region}-test'
                  ]
      Protocol: sqs
      RawMessageDelivery: true
      Endpoint: !GetAtt QuiterFormatAppointmentQueue.Arn
      FilterPolicyScope: MessageBody
      FilterPolicy:
        '{"Records":{"s3":{"object":{"key":[{"prefix":"quiter/service_appointment"}]}},"eventName":[{"prefix":"ObjectCreated:"}]}}'

  QuiterFormatAppointment:
    Type: AWS::Serverless::Function
    Properties:
      FunctionName: !Sub quiter-${Environment}-QuiterFormatAppointment
      CodeUri: app/
      Handler: appointments.format_appointment.lambda_handler
      Timeout: 60
      MemorySize: 256
      Policies:
        - Id: FunctionPermissions
          Version: "2012-10-17"
          Statement:
            - Sid: AllowS3
              Effect: Allow
              Action:
                - s3:GetObject
                - s3:PutObject
                - s3:ListBucket
                - s3:*Object
              Resource:
                - !If [ IsProd,
                    !Sub "arn:aws:s3:::integrations-${AWS::Region}-prod/*",
                    !Sub "arn:aws:s3:::integrations-${AWS::Region}-test/*"
                  ]
            - Sid: AllowSNSPolicy
              Effect: Allow
              Action:
                - sns:Publish
              Resource:
                - !Sub "arn:aws:sns:${AWS::Region}:${AWS::AccountId}:alert_client_engineering"
                - !Sub "arn:aws:sns:${AWS::Region}:${AWS::AccountId}:claire_test_sns_topic"
            - Sid: AllowSQS
              Effect: Allow
              Action:
                - sqs:ReceiveMessage
              Resource:
                - !GetAtt QuiterFormatAppointmentQueue.Arn
            - Sid: AllowGetDBInfo
              Effect: Allow
              Action:
                - secretsmanager:GetSecretValue
              Resource: !If [ IsProd,
                          !Sub "arn:aws:secretsmanager:${AWS::Region}:${AWS::AccountId}:secret:prod/DMSDB*",
                          !Sub "arn:aws:secretsmanager:${AWS::Region}:${AWS::AccountId}:secret:test/DMSDB*"
                        ]
      Events:
        SQSEvent:
          Type: SQS
          Properties:
            Enabled: True
            Queue: !GetAtt QuiterFormatAppointmentQueue.Arn

  QuiterFormatAppointmentLogGroup:
    Type: AWS::Logs::LogGroup
    Properties:
      LogGroupName: !Sub "/aws/lambda/quiter-${Environment}-QuiterFormatAppointment"

  QuiterFormatAppointmentQueue:
    Type: AWS::SQS::Queue
    Properties:
      QueueName: !Sub "quiter-${Environment}-QuiterFormatAppointmentQueue"
      VisibilityTimeout: 60
      RedrivePolicy:
        deadLetterTargetArn: !GetAtt QuiterFormatAppointmentDeadLetterQueue.Arn
        maxReceiveCount: 3

  QuiterFormatAppointmentDeadLetterQueue:
    Type: AWS::SQS::Queue
    Properties:
      QueueName: !Sub "quiter-${Environment}-QuiterFormatAppointmentDLQ"
      MessageRetentionPeriod: 1209600
      VisibilityTimeout: 10

  QuiterFormatAppointmentQueuePolicy:
    Type: AWS::SQS::QueuePolicy
    Properties:
      Queues:
        - !Ref QuiterFormatAppointmentQueue
      PolicyDocument:
          Version: '2012-10-17'
          Id: QuiterFormatAppointmentQueuePolicy
          Statement:
            - Sid: Allow-SNS-SendMessage
              Action:
                - sqs:SendMessage
              Effect: Allow
              Resource: !GetAtt QuiterFormatAppointmentQueue.Arn
              Principal:
                  Service: sns.amazonaws.com
              Condition:
                  ArnEquals:
                      aws:SourceArn: !If [ IsProd,
                            !Sub 'arn:aws:sns:${AWS::Region}:${AWS::AccountId}:integrations-sns-s3-topic-${AWS::Region}-prod',
                            !Sub 'arn:aws:sns:${AWS::Region}:${AWS::AccountId}:integrations-sns-s3-topic-${AWS::Region}-test'
                          ]

  QuiterFormatAppointmentDLQAlarm:
    Type: AWS::CloudWatch::Alarm
    Properties:
      AlarmName: !Sub quiter-${Environment}-QuiterFormatAppointmentDLQAlarm
      MetricName: ApproximateNumberOfMessagesVisible
      Namespace: AWS/SQS
      Dimensions:
        - Name: QueueName
          Value: !GetAtt QuiterFormatAppointmentDeadLetterQueue.QueueName
      Statistic: Sum
      Period: 900  # 15 minutes
      EvaluationPeriods: 1
      Threshold: 1  # Trigger alarm if there is at least 1 message in DLQ
      ComparisonOperator: GreaterThanOrEqualToThreshold
      AlarmActions:
        - !Sub arn:aws:sns:${AWS::Region}:${AWS::AccountId}:alert_client_engineering
      ActionsEnabled: !If [IsProd, true, false]

  # MERGE REPAIR ORDERS

  QuiterMergeRepairOrderQueue:
    Type: AWS::SQS::Queue
    DependsOn: QuiterMergeRepairOrderDLQ
    Properties:
      QueueName: !Sub quiter-${Environment}-QuiterMergeRepairOrderQueue
      RedrivePolicy:
        deadLetterTargetArn: !GetAtt QuiterMergeRepairOrderDLQ.Arn
        maxReceiveCount: 5
      VisibilityTimeout: 900

  QuiterMergeRepairOrderDLQ:
    Type: AWS::SQS::Queue
    Properties:
      QueueName: !Sub quiter-${Environment}-QuiterMergeRepairOrderDLQ
      MessageRetentionPeriod: 1209600

  QuiterMergeRepairOrderDLQAlarm:
    Type: AWS::CloudWatch::Alarm
    Properties:
      AlarmName: !Sub quiter-${Environment}-QuiterMergeRepairOrderDLQAlarm
      AlarmDescription: There are messages in the Quiter merge Vehicle Sales DLQ
      MetricName: ApproximateNumberOfMessagesVisible
      Namespace: AWS/SQS
      Dimensions:
        - Name: QueueName
          Value: !GetAtt QuiterMergeRepairOrderDLQ.QueueName
      Statistic: Sum
      Period: 900 
      EvaluationPeriods: 1
      Threshold: 1  
      ComparisonOperator: GreaterThanOrEqualToThreshold
      AlarmActions:
        - !Sub arn:aws:sns:${AWS::Region}:${AWS::AccountId}:alert_client_engineering
      ActionsEnabled: !If [IsProd, true, false]

  QuiterMergeRepairOrderFunction:
    Type: AWS::Serverless::Function
    Properties:
      Description: Merge repair orders, customers, and vehicles files and save to S3 raw zone
      CodeUri: app/
      Handler: repair_order.repair_order_merge.lambda_handler
      Timeout: 900
      MemorySize: 512
      Policies:
        - Id: FunctionPermissions
          Version: "2012-10-17"
          Statement:
            - Sid: AllowSecrets
              Effect: Allow
              Action:
                - secretsmanager:GetSecretValue
              Resource:
                - !If [ IsProd,
                    !Sub "arn:aws:secretsmanager:${AWS::Region}:${AWS::AccountId}:secret:prod/QuiterFTP*",
                    !Sub "arn:aws:secretsmanager:${AWS::Region}:${AWS::AccountId}:secret:test/QuiterFTP*",
                  ]
            - Sid: AllowSQS
              Effect: Allow
              Action:
                - sqs:ReceiveMessage
                - sqs:DeleteMessage
                - sqs:ChangeMessageVisibility
              Resource:
                - !If [ IsProd,
                    !Sub "arn:aws:s3:::integrations-${AWS::Region}-prod/*",
                    !Sub "arn:aws:s3:::integrations-${AWS::Region}-test/*"
                  ]
            - Sid: AllowSNSPolicy
              Effect: Allow
              Action:
                - sns:Publish
              Resource: !Sub "arn:aws:sns:${AWS::Region}:${AWS::AccountId}:alert_client_engineering"
            - Sid: AllowS3
              Effect: Allow
              Action:
                - s3:GetObject
                - s3:PutObject
                - s3:ListBucket
                - s3:*Object
              Resource:
                - !If 
                  - IsProd
                  - !Sub "arn:aws:s3:::integrations-${AWS::Region}-prod/*"
                  - !Sub "arn:aws:s3:::integrations-${AWS::Region}-test/*"
                - !If 
                  - IsProd
                  - !Sub "arn:aws:s3:::integrations-${AWS::Region}-prod"
                  - !Sub "arn:aws:s3:::integrations-${AWS::Region}-test"
            - Sid: QuiterFormatQueuePolicy
              Effect: Allow
              Action:
                - sqs:SendMessage
              Resource:
                - !GetAtt QuiterMergeRepairOrderQueue.Arn
                         
      Environment:
        Variables:
          ENVIRONMENT: !Ref Environment
          MERGE_QUEUE: !Ref QuiterMergeRepairOrderQueue
      Events:
        SQSEvent:
          Type: SQS
          Properties:
            Enabled: True
            Queue: !GetAtt QuiterMergeRepairOrderQueue.Arn

  # FORMAT REPAIR ORDERS

  QuiterFormatRepairOrderQueue:
    Type: AWS::SQS::Queue
    DependsOn: QuiterMergeRepairOrderDLQ
    Properties:
      QueueName: !Sub quiter-${Environment}-QuiterFormatRepairOrderQueue
      VisibilityTimeout: 900
      RedrivePolicy:
        deadLetterTargetArn: !GetAtt QuiterFormatRepairOrderDLQ.Arn
        maxReceiveCount: 5

  QuiterFormatRepairOrderDLQ:
    Type: AWS::SQS::Queue
    Properties:
      QueueName: !Sub quiter-${Environment}-QuiterFormatRepairOrderDLQ
  
  QuiterFormatRepairOrderDLQAlarm:
    Type: AWS::CloudWatch::Alarm
    Condition: IsProd
    Properties:
      AlarmName: !Sub quiter-${Environment}-QuiterFormatRepairOrderDLQAlarm
      AlarmDescription: There are messages in the Quiter format Vehicle Sales DLQ
      ActionsEnabled: !If [IsProd, true, false]
      AlarmActions:
        - !Sub "arn:aws:sns:${AWS::Region}:${AWS::AccountId}:alert_client_engineering"
      Dimensions:
        - Name: QueueName
          Value: !GetAtt QuiterFormatRepairOrderQueue.QueueName
      EvaluationPeriods: 1
      MetricName: ApproximateNumberOfMessagesVisible
      Namespace: AWS/SQS
      Period: 900
      Statistic: Sum
      ComparisonOperator: GreaterThanOrEqualToThreshold
      Threshold: 1

  QuiterFormatRepairOrderQueueSubscription:
    Type: AWS::SNS::Subscription
    Properties:
      TopicArn: !If [ IsProd,
                    !Sub 'arn:aws:sns:${AWS::Region}:${AWS::AccountId}:integrations-sns-s3-topic-${AWS::Region}-prod',
                    !Sub 'arn:aws:sns:${AWS::Region}:${AWS::AccountId}:integrations-sns-s3-topic-${AWS::Region}-test'
                  ]
      Protocol: sqs
      RawMessageDelivery: true
      Endpoint: !GetAtt QuiterFormatRepairOrderQueue.Arn
      FilterPolicyScope: MessageBody
      FilterPolicy:
        '{"Records":{"s3":{"object":{"key":[{"prefix":"quiter/repair_order"}]}},"eventName":[{"prefix":"ObjectCreated:"}]}}'

  QuiterFormatRepairOrderQueuePolicy:
    Type: AWS::SQS::QueuePolicy
    Properties:
      Queues:
        - !Ref QuiterFormatRepairOrderQueue
      PolicyDocument:
          Version: '2012-10-17'
          Id: QuiterFormatRepairOrderQueuePolicy
          Statement:
            - Sid: Allow-SNS-SendMessage
              Action:
                - sqs:SendMessage
              Effect: Allow
              Resource: !GetAtt QuiterFormatRepairOrderQueue.Arn
              Principal:
                  Service: sns.amazonaws.com
              Condition:
                  ArnEquals:
                      aws:SourceArn: !If [ IsProd,
                            !Sub 'arn:aws:sns:${AWS::Region}:${AWS::AccountId}:integrations-sns-s3-topic-${AWS::Region}-prod',
                            !Sub 'arn:aws:sns:${AWS::Region}:${AWS::AccountId}:integrations-sns-s3-topic-${AWS::Region}-test'
                          ]

  QuiterFormatRepairOrderFunction:
    Type: AWS::Serverless::Function
    Properties:
      Description: Lambda to format raw repair orders into unified format and upload to unified S3
      CodeUri: app/
      Handler: repair_order.repair_order_format.lambda_handler
      Timeout: 900
      MemorySize: 1024
      Policies:
        - Id: FunctionPermissions
          Version: "2012-10-17"
          Statement:
            - Sid: AllowGetDBInfo
              Effect: Allow
              Action:
                - secretsmanager:GetSecretValue
              Resource: !If [ IsProd,
                          !Sub "arn:aws:secretsmanager:${AWS::Region}:${AWS::AccountId}:secret:prod/DMSDB*",
                          !Sub "arn:aws:secretsmanager:${AWS::Region}:${AWS::AccountId}:secret:test/DMSDB*"
                        ]
            - Sid: S3
              Effect: Allow
              Action:
                - s3:*
              Resource:
                - !If 
                  - IsProd
                  - !Sub "arn:aws:s3:::integrations-${AWS::Region}-prod/*"
                  - !Sub "arn:aws:s3:::integrations-${AWS::Region}-test/*"
                - !If 
                  - IsProd
                  - !Sub "arn:aws:s3:::integrations-${AWS::Region}-prod"
                  - !Sub "arn:aws:s3:::integrations-${AWS::Region}-test"
      Events:
        SQSEvent:
          Type: SQS
          Properties:
            Queue: !GetAtt QuiterFormatRepairOrderQueue.Arn
    Type: AWS::Serverless::Function
    Properties:
      Description: Lambda to format raw repair orders into unified format and upload to unified S3
      CodeUri: app/
      Handler: repair_order_format.lambda_handler
      Timeout: 900
      MemorySize: 1024
      Policies:
        - Id: FunctionPermissions
          Version: "2012-10-17"
          Statement:
            - Sid: AllowGetDBInfo
              Effect: Allow
              Action:
                - secretsmanager:GetSecretValue
              Resource: !If [ IsProd,
                          !Sub "arn:aws:secretsmanager:${AWS::Region}:${AWS::AccountId}:secret:prod/DMSDB*",
                          !Sub "arn:aws:secretsmanager:${AWS::Region}:${AWS::AccountId}:secret:test/DMSDB*"
                        ]
            - Sid: S3
              Effect: Allow
              Action:
                - s3:*
              Resource:
                - !If 
                  - IsProd
                  - !Sub "arn:aws:s3:::integrations-${AWS::Region}-prod/*"
                  - !Sub "arn:aws:s3:::integrations-${AWS::Region}-test/*"
                - !If 
                  - IsProd
                  - !Sub "arn:aws:s3:::integrations-${AWS::Region}-prod"
                  - !Sub "arn:aws:s3:::integrations-${AWS::Region}-test"
      Events:
        SQSEvent:
          Type: SQS
          Properties:
            Queue: !GetAtt QuiterFormatRepairOrderQueue.Arn<|MERGE_RESOLUTION|>--- conflicted
+++ resolved
@@ -57,10 +57,6 @@
         MERGE_VEHICLE_SALE_QUEUE: !Ref QuiterMergeVehicleSalesQueue
         MERGE_REPAIR_ORDER_QUEUE: !Ref QuiterMergeRepairOrderQueue
         MERGE_APPOINTMENT_QUEUE: !Ref QuiterMergeAppointmentQueue
-<<<<<<< HEAD
-=======
-        MERGE_VEHICLE_SALE_QUEUE: !Ref QuiterMergeVehicleSaleQueue
->>>>>>> fd164fff
         CE_TOPIC: !Ref CEAlertTopicArn
         CLIENT_ENGINEERING_SNS_TOPIC_ARN: !Sub "arn:aws:sns:${AWS::Region}:${AWS::AccountId}:alert_client_engineering"
     VpcConfig:
