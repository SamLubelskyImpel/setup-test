--- conflicted
+++ resolved
@@ -238,7 +238,38 @@
             Enabled: True
             Queue: !GetAtt InvokeQueue.Arn
 
-<<<<<<< HEAD
+  QuiterMergeRepairOrderQueue:
+    Type: AWS::SQS::Queue
+    Properties:
+      VisibilityTimeout: 3600
+      RedrivePolicy:
+        deadLetterTargetArn: !GetAtt QuiterMergeRepairOrderDLQ.Arn
+        maxReceiveCount: 5
+
+  QuiterMergeRepairOrderDLQ:
+    Type: AWS::SQS::Queue
+
+  QuiterMergeAppointmentQueue:
+    Type: AWS::SQS::Queue
+    Properties:
+      VisibilityTimeout: 3600
+      RedrivePolicy:
+        deadLetterTargetArn: !GetAtt QuiterMergeAppointmentDLQ.Arn
+        maxReceiveCount: 5
+
+  QuiterMergeAppointmentDLQ:
+    Type: AWS::SQS::Queue
+
+  QuiterMergeVehicleSaleQueue:
+    Type: AWS::SQS::Queue
+    Properties:
+      VisibilityTimeout: 3600
+      RedrivePolicy:
+        deadLetterTargetArn: !GetAtt QuiterMergeVehicleSaleDLQ.Arn
+        maxReceiveCount: 5
+
+  QuiterMergeVehicleSaleDLQ:
+    Type: AWS::SQS::Queue
 
   MergeAppointments:
     Type: AWS::Serverless::Function
@@ -395,38 +426,4 @@
               - { "prefix": "raw/quiter/" }
       Targets:
         - Id: "QuiterFormatAppointmentTarget"
-          Arn: !GetAtt QuiterFormatAppointmentQueue.Arn
-=======
-  QuiterMergeRepairOrderQueue:
-    Type: AWS::SQS::Queue
-    Properties:
-      VisibilityTimeout: 3600
-      RedrivePolicy:
-        deadLetterTargetArn: !GetAtt QuiterMergeRepairOrderDLQ.Arn
-        maxReceiveCount: 5
-
-  QuiterMergeRepairOrderDLQ:
-    Type: AWS::SQS::Queue
-
-  QuiterMergeAppointmentQueue:
-    Type: AWS::SQS::Queue
-    Properties:
-      VisibilityTimeout: 3600
-      RedrivePolicy:
-        deadLetterTargetArn: !GetAtt QuiterMergeAppointmentDLQ.Arn
-        maxReceiveCount: 5
-
-  QuiterMergeAppointmentDLQ:
-    Type: AWS::SQS::Queue
-
-  QuiterMergeVehicleSaleQueue:
-    Type: AWS::SQS::Queue
-    Properties:
-      VisibilityTimeout: 3600
-      RedrivePolicy:
-        deadLetterTargetArn: !GetAtt QuiterMergeVehicleSaleDLQ.Arn
-        maxReceiveCount: 5
-
-  QuiterMergeVehicleSaleDLQ:
-    Type: AWS::SQS::Queue
->>>>>>> 81f6af76
+          Arn: !GetAtt QuiterFormatAppointmentQueue.Arn