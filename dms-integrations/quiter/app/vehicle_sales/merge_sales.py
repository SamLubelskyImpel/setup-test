--- conflicted
+++ resolved
@@ -7,9 +7,6 @@
 from botocore.exceptions import ClientError
 import uuid
 
-<<<<<<< HEAD
-from utils import list_files_in_s3, find_matching_files, merge_files, extract_date_from_key, clean_data, identify_and_separate_records, save_to_s3, read_csv_from_s3, notify_client_engineering
-=======
 from utils import (
     list_files_in_s3,
     find_matching_files,
@@ -21,7 +18,6 @@
     read_csv_from_s3,
     notify_client_engineering
 )
->>>>>>> 872d955e
 
 logger = logging.getLogger()
 logger.setLevel(logging.INFO)
@@ -67,13 +63,8 @@
             # Read the CSV files using the helper function from utils.py
             customers_df = read_csv_from_s3(consumers_obj['Body'].read(), found_files["Consumer"], "Consumer", sns_client, TOPIC_ARN)
             vehicles_df = read_csv_from_s3(vehicles_obj['Body'].read(), found_files["Vehicle"], "Vehicle", sns_client, TOPIC_ARN)
-<<<<<<< HEAD
-            vehicle_sales_df = read_csv_from_s3(vehicle_sales_obj['Body'].read(), found_files["VehicleSales"], "VehicleSales", sns_client, TOPIC_ARN)
-
-=======
             vehicle_sales_df = read_csv_from_s3(vehicle_sales_obj['Body'].read(), found_files["VehicleSales"], "VehicleSales", sns_client, TOPIC_ARN, dtype={'Dealer ID': 'string'})
             
->>>>>>> 872d955e
             # Clean the customer and vehicle data using the unified function
             cleaned_customers_df = clean_data(customers_df, 'Dealer Customer No', [])
             cleaned_vehicles_df = clean_data(vehicles_df, 'Vin No', ['OEM Name', 'Model'])
