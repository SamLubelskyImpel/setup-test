import boto3
import pandas as pd
import os
import logging

from botocore.exceptions import ClientError
import re
import io

logger = logging.getLogger()
logger.setLevel(logging.INFO)

s3_client = boto3.client("s3")

BUCKET_NAME = os.environ["INTEGRATIONS_BUCKET"]
TOPIC_ARN = os.environ["CLIENT_ENGINEERING_SNS_TOPIC_ARN"]

FILE_PATTERNS = {
    "Consumer": ["CONS"],
    "Vehicle": ["VEH"],
    "VehicleSales": ["VS", "SalesTxn", "SaleTxn"]
}

def list_files_in_s3(prefix):
    """List files in the S3 path with the given prefix."""
    try:
        response = s3_client.list_objects_v2(Bucket=BUCKET_NAME, Prefix=prefix)
        if 'Contents' not in response:
            raise ValueError(f"No files found at S3 path: {BUCKET_NAME}/{prefix}")
        return response.get("Contents", [])
    except ClientError as e:
        logger.error(f"Failed to list files in S3: {e}")
        raise
    except Exception as e:
        logger.error(f"Unexpected error when listing files: {e}")
        raise

def find_matching_files(s3_files):
    """Find matching files for repair orders, consumers, and vehicles based on patterns."""
    try:
        found_files = {}
        for file in s3_files:
            # Extract the file name from the S3 key
            file_name = file["Key"].split('/')[-1]
            # Iterate over predefined file patterns to match each file
            for file_type, patterns in FILE_PATTERNS.items():
                # Match the file name to a known pattern and store it in the result
                for pattern in patterns:
                    if pattern in file_name:
                        found_files[file_type] = file["Key"]
                        break
        if not found_files:
            raise ValueError(f"No matching files found for the patterns: {FILE_PATTERNS}")
        return found_files
    except KeyError as e:
        logger.error(f"KeyError while finding matching files: {e}")
        raise
    except Exception as e:
        logger.error(f"Unexpected error in find_matching_files: {e}")
        raise

def merge_files(main_df, customers_df, vehicles_df, main_to_customers_keys, main_to_vehicles_keys, columns_to_drop=None, rename_columns=None):
    """
    Generic function to merge a main dataframe (e.g., sales, service, etc.) with customers and vehicles dataframes.
    
    The function performs an inner join between:
      - Main dataframe and Customers on specified keys
      - Main dataframe and Vehicles on specified keys
    
    After merging, optional column drops and renaming are performed.
    
    :param main_df: The main dataframe (e.g., vehicle sales, service data, etc.)
    :param customers_df: Dataframe containing customer information
    :param vehicles_df: Dataframe containing vehicle information
    :param main_to_customers_keys: Tuple of columns to join main_df and customers_df (left_on, right_on)
    :param main_to_vehicles_keys: Columns to join main_df and vehicles_df on
    :param columns_to_drop: List of columns to drop after merging (default: None)
    :param rename_columns: Dictionary for renaming columns after merging (default: None)
    :return: Merged dataframe
    """
    try:
        # First, merge main dataframe with Customers based on specified keys
        merged_df = pd.merge(main_df, customers_df, left_on=main_to_customers_keys[0], right_on=main_to_customers_keys[1], how="inner")

        # Then, merge the result with Vehicles based on VIN or other vehicle-related keys
        merged_df = pd.merge(merged_df, vehicles_df, left_on=main_to_vehicles_keys, right_on=main_to_vehicles_keys, how="inner")

        # Drop redundant or unnecessary columns if specified
        if columns_to_drop:
            merged_df = merged_df.drop(columns=columns_to_drop, errors='ignore')

        # Rename columns if a rename dictionary is provided
        if rename_columns:
            merged_df = merged_df.rename(columns=rename_columns)

        return merged_df
    except KeyError as e:
        logger.error(f"KeyError during merging: {e}")
        raise
    except Exception as e:
        logger.error(f"Unexpected error in merge_files: {e}")
        raise

def extract_date_from_key(s3_key):
    """
    Extract date components (year, month, day) from an S3 key.
    
    The S3 key is expected to contain the date in the format: YYYY/MM/DD.
    Example: 'somepath/2024/09/12/somefile.csv'
    """
    try:
        match = re.search(r"(\d{4})/(\d{1,2})/(\d{1,2})", s3_key)
        if match:
            year, month, day = match.groups()
            return year, month, day
        else:
            raise ValueError(f"Invalid S3 key format. Unable to extract date from {s3_key}")
    except Exception as e:
        logger.error(f"Error extracting date from S3 key: {e}")
        raise

def clean_data(df, id_column, important_columns):
    """
    Clean a DataFrame by keeping the record with the most complete data for each unique identifier.
    
    - Sorts rows by the unique ID and the important columns.
    - Drops duplicates by the unique ID, keeping the one with more complete data (fewer NaN values).
    
    Args:
    - df (pd.DataFrame): The DataFrame to clean.
    - id_column (str): The name of the column that contains the unique identifier (e.g., 'Vin No', 'Dealer Customer No').
    - important_columns (list): Columns that are prioritized when deciding which row to keep.
    """
    try:
        if id_column not in df.columns:
            raise KeyError(f"ID column '{id_column}' not found in DataFrame.")
        
        # Create a temporary column to count non-empty fields in each row
        df['non_empty_count'] = df.notnull().sum(axis=1)
        
        # Sort the DataFrame by ID, important columns, and non-empty count
        df = df.sort_values(by=[id_column] + important_columns + ['non_empty_count'], ascending=[True] + [False] * len(important_columns) + [False])

        # Drop duplicates based on the ID, keeping the row with the most data (fewer NaNs)
        df_cleaned = df.drop_duplicates(subset=id_column, keep='first')

        # Drop the temporary column used for sorting
        df_cleaned = df_cleaned.drop(columns=['non_empty_count'])

        return df_cleaned
    except KeyError as e:
        logger.error(f"KeyError during data cleaning: {e}")
        raise
    except Exception as e:
        logger.error(f"Unexpected error in clean_data: {e}")
        raise

def identify_and_separate_records(vehicle_sales_df, customers_df, vehicles_df):
    """
    Identify orphan records and separate valid records.
    
    Orphan records are those in the vehicle sales file that do not have a corresponding 
    entry in the consumer or vehicle files.
    
    This function separates valid records (with corresponding entries) from orphan records 
    (missing either a customer or vehicle).
    """
    try:
        # Identify orphan consumer records by checking if 'Consumer ID' in vehicle_sales_df is not present in customers_df
        missing_customers = vehicle_sales_df[~vehicle_sales_df['Consumer ID'].isin(customers_df['Dealer Customer No'])]
        missing_customer_ids = missing_customers['Consumer ID'].unique()

        # Identify orphan vehicle records by checking if 'Vin No' in vehicle_sales_df is not present in vehicles_df
        missing_vehicles = vehicle_sales_df[~vehicle_sales_df['Vin No'].isin(vehicles_df['Vin No'])]
        missing_vin_numbers = missing_vehicles['Vin No'].unique()

        # Combine missing records (those with missing customer or vehicle)
        orphans_df = vehicle_sales_df[
            vehicle_sales_df['Consumer ID'].isin(missing_customer_ids) | 
            vehicle_sales_df['Vin No'].isin(missing_vin_numbers)
        ]

        # Valid records are those not in the orphan list
        valid_records_df = vehicle_sales_df[
            ~vehicle_sales_df['Consumer ID'].isin(missing_customer_ids) & 
            ~vehicle_sales_df['Vin No'].isin(missing_vin_numbers)
        ]

        return valid_records_df, orphans_df
    except KeyError as e:
        logger.error(f"KeyError during record identification: {e}")
        raise
    except Exception as e:
        logger.error(f"Unexpected error in identify_and_separate_records: {e}")
        raise

def save_to_s3(df, bucket_name, key):
    """
    Save a DataFrame to S3 as a CSV file.
    
    Converts the DataFrame to a CSV string and uploads it to the specified S3 bucket and key.
    """
    try:
        csv_buffer = io.StringIO()
        df.to_csv(csv_buffer, index=False)
        s3_client.put_object(Bucket=bucket_name, Key=key, Body=csv_buffer.getvalue())
        logger.info(f"Saved file to S3: {key}")
    except ClientError as e:
        logger.error(f"Failed to save file to S3: {e}")
        raise
    except Exception as e:
        logger.error(f"Unexpected error when saving file to S3: {e}")
        raise

<<<<<<< HEAD
=======



>>>>>>> 872d955e
def notify_client_engineering(error_message, sns_client, topic_arn):
    """Send a notification to the client engineering SNS topic."""
    sns_client.publish(
        TopicArn=topic_arn,
        Subject="QuiterMergeVehicleSales Lambda Error",
        Message=str(error_message),
    )

<<<<<<< HEAD
def read_csv_from_s3(s3_body, file_name, file_type, sns_client, topic_arn):
=======
def read_csv_from_s3(s3_body, file_name, file_type, sns_client, topic_arn, dtype=None):
>>>>>>> 872d955e
    """
    Helper function to read CSV file from S3 and handle encoding errors.

    Parameters:
    - s3_body: S3 file body content
    - file_name: Name of the S3 file for logging purposes
    - file_type: A string to indicate the type of the file being processed (e.g., 'Consumer', 'Vehicle')
    - sns_client: The boto3 SNS client for sending error notifications
    - topic_arn: The SNS topic ARN for notifications
<<<<<<< HEAD
=======
    - dtype: Optional, a dictionary to specify data types for specific columns
>>>>>>> 872d955e

    Returns:
    - DataFrame of the CSV content if successful, else raises an error
    """
    try:
<<<<<<< HEAD
        return pd.read_csv(io.BytesIO(s3_body), delimiter=';', encoding='us-ascii', on_bad_lines='warn')
=======
        return pd.read_csv(io.BytesIO(s3_body), delimiter=';', encoding='us-ascii', on_bad_lines='warn', dtype=dtype)
>>>>>>> 872d955e
    except Exception as e:
        error_message = f"Error processing '{file_type}' file: {file_name} - {str(e)}"
        logger.error(error_message)
        notify_client_engineering(error_message, sns_client, topic_arn)
        raise<|MERGE_RESOLUTION|>--- conflicted
+++ resolved
@@ -212,12 +212,9 @@
         logger.error(f"Unexpected error when saving file to S3: {e}")
         raise
 
-<<<<<<< HEAD
-=======
-
-
-
->>>>>>> 872d955e
+
+
+
 def notify_client_engineering(error_message, sns_client, topic_arn):
     """Send a notification to the client engineering SNS topic."""
     sns_client.publish(
@@ -226,11 +223,7 @@
         Message=str(error_message),
     )
 
-<<<<<<< HEAD
-def read_csv_from_s3(s3_body, file_name, file_type, sns_client, topic_arn):
-=======
 def read_csv_from_s3(s3_body, file_name, file_type, sns_client, topic_arn, dtype=None):
->>>>>>> 872d955e
     """
     Helper function to read CSV file from S3 and handle encoding errors.
 
@@ -240,20 +233,13 @@
     - file_type: A string to indicate the type of the file being processed (e.g., 'Consumer', 'Vehicle')
     - sns_client: The boto3 SNS client for sending error notifications
     - topic_arn: The SNS topic ARN for notifications
-<<<<<<< HEAD
-=======
     - dtype: Optional, a dictionary to specify data types for specific columns
->>>>>>> 872d955e
 
     Returns:
     - DataFrame of the CSV content if successful, else raises an error
     """
     try:
-<<<<<<< HEAD
-        return pd.read_csv(io.BytesIO(s3_body), delimiter=';', encoding='us-ascii', on_bad_lines='warn')
-=======
         return pd.read_csv(io.BytesIO(s3_body), delimiter=';', encoding='us-ascii', on_bad_lines='warn', dtype=dtype)
->>>>>>> 872d955e
     except Exception as e:
         error_message = f"Error processing '{file_type}' file: {file_name} - {str(e)}"
         logger.error(error_message)
