--- conflicted
+++ resolved
@@ -63,7 +63,6 @@
           description: This request is unauthorized. The authorization credentials are missing or are wrong. For example if the partner_id or the x_api_key provided in the header are wrong/missing.
         '500':
           description: Internal Server Error. Please contact Impel support.
-<<<<<<< HEAD
   /momentum/crm-upload/v1/leads:
     post:
       summary: Post Momentum CRM new leads.
@@ -90,48 +89,6 @@
         '500':
           description: Internal Server Error. Please contact Impel support.
           
-  # /momentum/crm-upload/v1/lead-updates:
-  #   post:
-  #     summary: Post Momentum CRM lead updates.      
-  #     #{{MOMENTUM_UPDATE_LEAD_LAMBDA_INFO}}
-  #     tags:
-  #       - Momentum
-  #     operationId: momentum-post-lead-update
-  #     description: |-
-  #       This API endpoint updates a CRM lead record in the Impel system.
-=======
-  # /momentum/crm-upload/v1/leads:
-  #   post:
-  #     summary: Post Momentum CRM new leads.
-  #     #{{MOMENTUM_CREATE_LEAD_LAMBDA_INFO}}
-  #     tags:
-  #       - Momentum
-  #     operationId: momentum-post-lead
-  #     description: |-
-  #       This API endpoint creates a CRM lead record in the Impel system.
->>>>>>> 2b146d0a
-  #     requestBody:
-  #       description: "Please click on \"Schema\" next to \"Example Value\" below to view the detailed description of JSON properties in the request body."
-  #       required: true
-  #       content:
-  #         application/json:
-  #           schema:
-  #             $ref: '#/components/schemas/MomentumLead'
-  #     responses:
-  #       '200':
-  #         description: Success. 
-  #       '400':
-  #         description: This indicates Bad Request. For example this error can occur if a required property in the request JSON is missing.
-  #       '401':
-<<<<<<< HEAD
-  #         description: This request is unauthorized. The authorization credentials are missing or are wrong. For example if the partner_id or the x_api_key provided in the header are wrong/missing.
-  #       '500':
-  #         description: Internal Server Error. Please contact Impel support.
-=======
-  #         description: This request is unauthorized. The authorization credentials are missing or are wrong.
-  #       '500':
-  #         description: Internal Server Error. Please contact Impel support.
-          
   /momentum/crm-upload/v1/lead-updates:
     post:
       summary: Post Momentum CRM lead updates.      
@@ -157,7 +114,6 @@
           description: This request is unauthorized. The authorization credentials are missing or are wrong. For example if the partner_id or the x_api_key provided in the header are wrong/missing.
         '500':
           description: Internal Server Error. Please contact Impel support.
->>>>>>> 2b146d0a
 components:
   securitySchemes:
     basicAuth:
@@ -632,8 +588,6 @@
           maxLength: 84
           minLength: 1
           example: John Doe
-<<<<<<< HEAD
-=======
     MomentumLeadUpdate:
       description: Request body for Momentum lead updates
       type: object
@@ -693,7 +647,6 @@
           minLength: 1
           maxLength: 50
           example: "Richard Roe"
->>>>>>> 2b146d0a
     MomentumLead:
       description: Request body for Momentum leads
       type: object
