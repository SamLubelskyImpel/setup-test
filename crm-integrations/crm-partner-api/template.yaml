AWSTemplateFormatVersion: "2010-09-09"
Transform: AWS::Serverless-2016-10-31
Description: crm partner api

Parameters:
  Environment:
    Description: The name of the runtime environment
    Type: String
    AllowedPattern: "^[a-zA-z0-9-]+$"
    ConstraintDescription: Must contain only lowercase, uppercase, numbers, or hyphens

  DomainSuffix:
    Description: The domain suffix of the API Gateway
    Type: String
    AllowedPattern: "^[a-zA-z0-9-]+$|"
    ConstraintDescription: Must contain only lowercase, uppercase, numbers, or hyphens
    Default: ""

Conditions:
  IsProd:
    Fn::Equals:
      - Ref: AWS::AccountId
      - 196800776222
  IsUsEast1: !Equals [!Ref "AWS::Region", "us-east-1"]

Mappings:
  SslCertificates:
    us-east-1:
      "143813444726": "arn:aws:acm:us-east-1:143813444726:certificate/9f026b43-c690-4434-93e1-9be4ef91f67d"
      "196800776222": "arn:aws:acm:us-east-1:196800776222:certificate/4bad36e0-d971-41e6-a2d8-a897013012be"
  Subnets:
    us-east-1:
      "196800776222":
        - subnet-0d29a385efe83bf1c
        - subnet-0e88ecdd743701e96
        - subnet-00291e028e21cb78f
        - subnet-0b1555d5fa3c8ba8e
      "143813444726":
        - subnet-030d57e39ec0df603
        - subnet-01044d580678ea63c
        - subnet-0b29db0aeb6cdabec
        - subnet-0e28d592f2ca28fb7
  VpcId:
    us-east-1:
      "196800776222": vpc-03417e688cee5bc07
      "143813444726": vpc-0b28df8980a1905d5

Globals:
  Function:
    Runtime: python3.9
    Environment:
      Variables:
        AWS_ACCOUNT_ID: !Sub "${AWS::AccountId}"
        ENVIRONMENT: !Ref Environment
        LOGLEVEL: INFO
        SNS_TOPIC_ARN: !Sub 'arn:aws:sns:${AWS::Region}:${AWS::AccountId}:alert_client_engineering'
        INTEGRATIONS_BUCKET: !Sub "crm-integrations-${Environment}"
        CRM_API_DOMAIN: !If [IsProd, "crm-api.impel.io", "crm-api-test.testenv.impel.io"]
        REYREY_PARTNER_NAME: "reyrey"
        PARTNER_ID: "impel"
        DA_SECRET_KEY: "DA_EVENT_LISTENER"
    VpcConfig:
      SecurityGroupIds:
        - !Ref SecurityGroup
      SubnetIds: !FindInMap [Subnets, !Ref "AWS::Region", !Ref "AWS::AccountId"]

Resources:
  SecurityGroup:
    Type: AWS::EC2::SecurityGroup
    DeletionPolicy: Delete
    Properties:
      GroupDescription: Permit traffic from the CRM Partner API
      VpcId: !FindInMap [VpcId, !Ref "AWS::Region", !Ref "AWS::AccountId"]
      SecurityGroupEgress:
        - Description: AllowAll
          CidrIp: 0.0.0.0/0
          IpProtocol: "-1"
      Tags:
        - Key: Environment
          Value: !Ref Environment
        - Key: Product
          Value: crm-partner-api

  LambdaRole:
    Type: AWS::IAM::Role
    Properties:
      AssumeRolePolicyDocument:
        Version: "2012-10-17"
        Statement:
          - Effect: Allow
            Principal:
              Service:
                - lambda.amazonaws.com
            Action:
              - sts:AssumeRole
      Policies:
        - PolicyName: CloudWatchLogsPolicy
          PolicyDocument:
            Version: "2012-10-17"
            Statement:
              - Effect: "Allow"
                Action:
                  - "logs:CreateLogGroup"
                  - "logs:CreateLogStream"
                  - "logs:PutLogEvents"
                Resource: "arn:aws:logs:*:*:*"
        - PolicyName: LambdaEC2ENIManagement
          PolicyDocument:
            Version: "2012-10-17"
            Statement:
              - Effect: "Allow"
                Action:
                  - "ec2:CreateNetworkInterface"
                  - "ec2:DescribeNetworkInterfaces"
                  - "ec2:DeleteNetworkInterface"
                Resource: "*"
        - PolicyName: AccessSecretsManager
          PolicyDocument:
            Version: "2012-10-17"
            Statement:
              - Effect: Allow
                Action:
                  - secretsmanager:GetSecretValue
                Resource:
                  - !If [
                      IsProd,
                      !Sub "arn:aws:secretsmanager:${AWS::Region}:${AWS::AccountId}:secret:prod/crm-api*",
                      !Sub "arn:aws:secretsmanager:${AWS::Region}:${AWS::AccountId}:secret:test/crm-api*",
                    ]
        - PolicyName: LambdaPolicy
          PolicyDocument:
            Version: "2012-10-17"
            Statement:
              - Effect: "Allow"
                Action:
                  - "lambda:InvokeFunction"
                Resource: "*"
        - PolicyName: S3Policy
          PolicyDocument:
            Version: "2012-10-17"
            Statement:
              - Effect: "Allow"
                Action:
                  - "s3:PutObject"
                  - "s3:DeleteObject"
                  - "s3:GetObject"
                Resource:
                - !Sub "arn:aws:s3:::crm-integrations-${Environment}*"
        - PolicyName: SNSPolicy
          PolicyDocument:
            Version: "2012-10-17"
            Statement:
              - Effect: "Allow"
                Action:
                  - "sns:Publish"
                Resource:
                - !Sub 'arn:aws:sns:${AWS::Region}:${AWS::AccountId}:alert_client_engineering'

  CrmPartnerApiGateway:
    Type: AWS::Serverless::Api
    Properties:
      Name: !Sub "crm-partner-api-${Environment}"
      StageName: !Ref Environment
      Domain:
        DomainName: !If [ IsProd, 'crm.impel.io', !Sub 'crm${DomainSuffix}.testenv.impel.io' ]
        CertificateArn: !FindInMap [ SslCertificates, !Ref 'AWS::Region', !Ref 'AWS::AccountId']
        SecurityPolicy: TLS_1_2
        # There is no HostedZone on unified AWS account ask platform team to create records from autogenerated url
        # Creating new resource must also manually update record
        # Route53:
        #   HostedZoneName: !If [ IsProd, impel.io., testenv.impel.io. ]
        #   IpV6: true
      Auth:
        DefaultAuthorizer: DefaultAuth
        Authorizers:
          DefaultAuth:
            FunctionArn: !GetAtt Authorizer.Arn
            Identity:
              Headers:
                - Authorization
              ValidationExpression: ^Basic.*$
              ReauthorizeEvery: 0
      AccessLogSetting:
        DestinationArn: !GetAtt APILogGroup.Arn
        Format: >-
          {"request_id" : "$context.requestId","api_id" : "$context.apiId","resource_path" : "$context.resourcePath","resource_id" : "$context.resourceId","http_method" : "$context.httpMethod","source_ip" : "$context.identity.sourceIp","user-agent" : "$context.identity.userAgent","account_id" : "$context.identity.accountId","api_key" : "$context.identity.apiKey","caller" : "$context.identity.caller","user" : "$context.identity.user","user_arn" : "$context.identity.userArn"}
      DefinitionBody:
        Fn::Transform:
          Name: AWS::Include
          Parameters:
            Location: "./swagger/crm-partner-api-oas-interpolated.yaml"
      GatewayResponses:
        BAD_REQUEST_PARAMETERS:
          ResponseTemplates:
            application/json: '{"message": "$context.error.validationErrorString"}'
        BAD_REQUEST_BODY:
          ResponseTemplates:
            application/json: '{"message": "$context.error.validationErrorString"}'
        UNAUTHORIZED:
          ResponseTemplates:
            application/json: '{"message": "This request is unauthorized."}'
          StatusCode: "401"
        ACCESS_DENIED:
          ResponseTemplates:
            application/json: '{"message": "$context.authorizer.integration.request.header.Authorization"}'
          StatusCode: "403"
        DEFAULT_5xx:
          ResponseTemplates:
            application/json: '{"message": "Internal Server Error. Please contact Impel support."}'

  APILogGroup:
    Type: AWS::Logs::LogGroup

  APICloudWatchRole:
    Type: "AWS::IAM::Role"
    Properties:
      AssumeRolePolicyDocument:
        Version: 2012-10-17
        Statement:
          - Effect: Allow
            Principal:
              Service:
                - apigateway.amazonaws.com
            Action: "sts:AssumeRole"
      Path: /
      ManagedPolicyArns:
        - >-
          arn:aws:iam::aws:policy/service-role/AmazonAPIGatewayPushToCloudWatchLogs

  APIGatewayAccount:
    Type: "AWS::ApiGateway::Account"
    Properties:
      CloudWatchRoleArn: !GetAtt APICloudWatchRole.Arn

  Authorizer:
    Type: AWS::Serverless::Function
    Properties:
      FunctionName: !Sub "crm-partner-api-${Environment}-Authorizer"
      CodeUri: app/
      Handler: authorizer.lambda_handler
      Timeout: 120
      Policies:
        - Id: AuthorizerPermissions
          Version: "2012-10-17"
          Statement:
            - Sid: AllowGetAPIKeys
              Effect: Allow
              Action:
                - secretsmanager:GetSecretValue
              Resource:
                !If [
                  IsProd,
                  !Sub "arn:aws:secretsmanager:${AWS::Region}:${AWS::AccountId}:secret:prod/crm-partner-api*",
                  !Sub "arn:aws:secretsmanager:${AWS::Region}:${AWS::AccountId}:secret:test/crm-partner-api*",
                ]

  ReyReyCreateLead:
    Type: AWS::Serverless::Function
    Properties:
      FunctionName: !Sub "crm-partner-api-${Environment}-ReyReyCreateLead"
      CodeUri: app/reyrey/
      Handler: create_lead.lambda_handler
      Timeout: 30
      Role: !GetAtt LambdaRole.Arn
      Events:
        Post:
          Type: Api
          Properties:
            RestApiId: !Ref CrmPartnerApiGateway
            Path: /reyrey/crm-upload/v1/leads
            Method: POST
  
  ReyReyCreateLeadErrorAlarm:
    Type: AWS::CloudWatch::Alarm
    Properties:
      AlarmName: !Sub crm-partner-api-${Environment}-ReyReyCreateLead
      AlarmDescription: ReyRey Create Lead failed to process incoming data
      ActionsEnabled: true
      AlarmActions:
        - !Sub 'arn:aws:sns:${AWS::Region}:${AWS::AccountId}:alert_client_engineering'
      ComparisonOperator: GreaterThanThreshold
      Dimensions:
        - Name: FunctionName
          Value: !Ref ReyReyUpdateLead
      EvaluationPeriods: 1
      MetricName: Errors
      Namespace: AWS/Lambda
      Period: 900
      Statistic: Sum
      Threshold: 1
      TreatMissingData: notBreaching

  ReyReyUpdateLead:
    Type: AWS::Serverless::Function
    Properties:
      FunctionName: !Sub "crm-partner-api-${Environment}-ReyReyUpdateLead"
      CodeUri: app/reyrey/
      Handler: update_lead.lambda_handler
      Timeout: 30
      Role: !GetAtt LambdaRole.Arn
      Events:
        Post:
          Type: Api
          Properties:
            RestApiId: !Ref CrmPartnerApiGateway
            Path: /reyrey/crm-upload/v1/lead-updates
            Method: POST

  ReyReyUpdateLeadErrorAlarm:
    Type: AWS::CloudWatch::Alarm
    Properties:
      AlarmName: !Sub crm-partner-api-${Environment}-ReyReyUpdateLead
      AlarmDescription: ReyRey Update Lead failed to process incoming data
      ActionsEnabled: true
      AlarmActions:
        - !Sub 'arn:aws:sns:${AWS::Region}:${AWS::AccountId}:alert_client_engineering'
      ComparisonOperator: GreaterThanThreshold
      Dimensions:
        - Name: FunctionName
          Value: !Ref ReyReyUpdateLead
      EvaluationPeriods: 1
      MetricName: Errors
      Namespace: AWS/Lambda
      Period: 900
      Statistic: Sum
      Threshold: 1
      TreatMissingData: notBreaching

<<<<<<< HEAD
  MomentumCreateLead:
    Type: AWS::Serverless::Function
    Properties:
      FunctionName: !Sub "crm-partner-api-${Environment}-MomentumCreateLead"
      CodeUri: app/momentum/
      Handler: create_lead.lambda_handler
=======
  MomentumUpdateLead:
    Type: AWS::Serverless::Function
    Properties:
      FunctionName: !Sub "crm-partner-api-${Environment}-MomentumUpdateLead"
      CodeUri: app/momentum/
      Handler: update_lead.lambda_handler
>>>>>>> 2b146d0a
      Timeout: 30
      Role: !GetAtt LambdaRole.Arn
      Events:
        Post:
          Type: Api
          Properties:
            RestApiId: !Ref CrmPartnerApiGateway
<<<<<<< HEAD
            Path: /momentum/crm-upload/v1/leads
=======
            Path: /momentum/crm-upload/v1/lead-updates
>>>>>>> 2b146d0a
            Method: POST<|MERGE_RESOLUTION|>--- conflicted
+++ resolved
@@ -326,21 +326,12 @@
       Threshold: 1
       TreatMissingData: notBreaching
 
-<<<<<<< HEAD
   MomentumCreateLead:
     Type: AWS::Serverless::Function
     Properties:
       FunctionName: !Sub "crm-partner-api-${Environment}-MomentumCreateLead"
       CodeUri: app/momentum/
       Handler: create_lead.lambda_handler
-=======
-  MomentumUpdateLead:
-    Type: AWS::Serverless::Function
-    Properties:
-      FunctionName: !Sub "crm-partner-api-${Environment}-MomentumUpdateLead"
-      CodeUri: app/momentum/
-      Handler: update_lead.lambda_handler
->>>>>>> 2b146d0a
       Timeout: 30
       Role: !GetAtt LambdaRole.Arn
       Events:
@@ -348,9 +339,21 @@
           Type: Api
           Properties:
             RestApiId: !Ref CrmPartnerApiGateway
-<<<<<<< HEAD
             Path: /momentum/crm-upload/v1/leads
-=======
+            Method: POST
+
+  MomentumUpdateLead:
+    Type: AWS::Serverless::Function
+    Properties:
+      FunctionName: !Sub "crm-partner-api-${Environment}-MomentumUpdateLead"
+      CodeUri: app/momentum/
+      Handler: update_lead.lambda_handler
+      Timeout: 30
+      Role: !GetAtt LambdaRole.Arn
+      Events:
+        Post:
+          Type: Api
+          Properties:
+            RestApiId: !Ref CrmPartnerApiGateway
             Path: /momentum/crm-upload/v1/lead-updates
->>>>>>> 2b146d0a
             Method: POST