--- conflicted
+++ resolved
@@ -193,11 +193,7 @@
             db_lead["lead_ts"] = format_ts(item.get('createdTime', ''))
             db_lead["lead_status"] = item.get('status')
             db_lead["lead_substatus"] = ''
-<<<<<<< HEAD
-            db_lead["lead_comment"] = (item.get('notes', [{}])[0].get('description', '')[:5000] if item.get('notes') else '')
-=======
-            db_lead["lead_comment"] = (item.get('notes', [{}])[0].get('description', '') if item.get('notes') else '')[:5000]
->>>>>>> ec88b362
+            db_lead["lead_comment"] = ((item.get('notes', [{}])[0].get('description', '')[:5000] if item.get('notes') else ''))[:5000]
             db_lead["lead_origin"] = lead_origin.upper()
             db_lead["lead_source"] = item.get('source', {}).get('sourceName', '')
             db_lead["lead_source_detail"] = item.get('source', {}).get('subSource', '')
