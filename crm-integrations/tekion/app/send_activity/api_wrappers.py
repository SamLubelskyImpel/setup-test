"""
These classes are designed to manage calls to the TEKION/CRM API for activities.
This wrapper classes defined this file should NOT be modified or used by any other resources aside from the SendActivity lambda.
A decision was made to isolate source code for each lambda in order to limit the impact of errors caused by changes to other resources.
"""
import pytz
import logging
import requests
from typing import Tuple
from boto3 import client
from json import dumps, loads
from datetime import datetime
from .schemas import SendActivityEvent
from .utils import get_token_from_s3, get_credentials_from_secrets
from .envs import ENV, CRM_API_SECRET_KEY, CRM_API_DOMAIN, LOG_LEVEL

logger = logging.getLogger()
logger.setLevel(LOG_LEVEL.upper())
secret_client = client("secretsmanager")


class InvalidLeadException(Exception):
    """Exception raised for invalid lead data."""
    def __init__(self, message):
        self.message = message
        super().__init__(self.message)


class InvalidNoteException(Exception):
    """Exception raised for invalid notes."""
    def __init__(self, message):
        self.message = message
        super().__init__(self.message)


class CrmApiWrapper:
    """CRM API Wrapper."""

    def __init__(self) -> None:
        self.partner_id = CRM_API_SECRET_KEY
        self.api_key = self.__get_secrets()

    def __get_secrets(self):
        secret = secret_client.get_secret_value(
            SecretId=f"{'prod' if ENV == 'prod' else 'test'}/crm-api"
        )
        secret = loads(secret["SecretString"])[self.partner_id]
        secret_data = loads(secret)

        return secret_data["api_key"]

    def __call_api(self, url, payload=None, method="POST"):
        headers = {
            "x_api_key": self.api_key,
            "partner_id": self.partner_id,
        }
        response = requests.request(
            method=method,
            url=url,
            json=payload,
            headers=headers,
        )
        response.raise_for_status()
        return response.json(), response.status_code

    def update_activity(self, activity_id, crm_activity_id):
        try:
            response, status_code = self.__call_api(
                url=f"https://{CRM_API_DOMAIN}/activities/{activity_id}",
                payload={"crm_activity_id": crm_activity_id},
                method="PUT"
            )
            logger.info(f"CRM API PUT Activities responded with: {status_code}")
            return response
        except Exception as e:
            logger.error(f"Error occured calling CRM API: {e}")


class TekionApiWrapper:
    """Tekion API Wrapper."""
    def __init__(self, activity: SendActivityEvent):
        self.__credentials, self.__token = self.__get_token_and_credentials()
        self.__crm_dealer_id = activity.crm_dealer_id
        self.__lead_id = activity.crm_lead_id
        self.__activity_type = activity.activity_type
        self.__activity = activity

    def __get_token_and_credentials(self):
        """Retrieve credentials and token from S3."""
        json_from_s3 = get_token_from_s3()
        credentials = get_credentials_from_secrets()
        token = f"{json_from_s3.token_type} {json_from_s3.token}"
        return credentials, token

    def __call_api(self, url, payload=None, method="POST"):
        headers = {
            "accept": "application/json",
            "Content-Type": "application/json",
            "app_id": self.__credentials.app_id,
            "dealer_id": self.__crm_dealer_id,
            "Authorization": self.__token,
        }
        logger.info(headers)
        response = requests.request(
            method=method,
            url=url,
            json=payload,
            headers=headers,
        )
        logger.info(f"Response from CRM: {response.status_code}")
        response.raise_for_status()
        return response.json()

    def convert_utc_to_timezone(self, input_ts: str) -> Tuple[str, str]:
        """Convert UTC timestamp to dealer's local time."""
        utc_datetime = datetime.strptime(input_ts, '%Y-%m-%dT%H:%M:%SZ')
        utc_datetime = pytz.utc.localize(utc_datetime)

        if not self.__activity.dealer_timezone:
            logger.warning("Dealer timezone not found for crm_dealer_id: {}".format(self.__activity.crm_dealer_id))
            new_ts = utc_datetime.strftime('%m-%d-%Y %H:%M %p')
        else:
            # Get the dealer timezone object, convert UTC datetime to dealer timezone
            dealer_tz = pytz.timezone(self.__activity.dealer_timezone)
            dealer_datetime = utc_datetime.astimezone(dealer_tz)
            new_ts = dealer_datetime.strftime('%m-%d-%Y %H:%M %p')

        timestamp_str = new_ts.split(" ")
        return timestamp_str[0], timestamp_str[1]

    def get_lead_information(self) -> dict:
        url = f"{self.__credentials.url}/openapi/v3.1.0/crm-leads"
        lead_data = self.__call_api(url, method="GET")['data'][0]
        logger.info(f"Lead data: {lead_data}")
        if not lead_data.get('id'):
            logger.warning("Activity type Note can't be created if lead was invalid")
<<<<<<< HEAD
            # (f"This is lead: \n{dumps(lead_data, indent=2)}")
=======
            raise InvalidLeadException(f"This is lead: \n{dumps(lead_data, indent=2)}")
>>>>>>> ec88b362
        return lead_data

    def __create_outbound_call(self):
        lead_data = self.get_lead_information()
        _, appt_time = self.convert_utc_to_timezone(self.__activity.activity_requested_ts)
        if 'notes' not in lead_data:
            lead_data['notes'] = []
        lead_data['notes'].append({
            "description": f"Sales AI sent customer message at {appt_time}",
            "name": "Sales AI",
            "title": "First Contact"
        })
        logger.info(f"Payload to CRM: {lead_data}")
        json_response = self.__call_api(
            url=f"{self.__credentials.url}/openapi/v3.1.0/crm-leads",
            payload=lead_data,
            method="PUT"
        )['data']['notes'][-1]
        logger.info(f"Outbound call was successfully created !\n{json_response}")
        return json_response['id']

    def __create_phone_call_task(self):
        lead_data = self.get_lead_information()
        date, time = self.convert_utc_to_timezone(self.__activity.activity_requested_ts)
        if 'notes' not in lead_data:
            lead_data['notes'] = []
        lead_data['notes'].append({
            "description": f"Customer wants you to call them\nDate: {date}\nTime: {time}",
            "name": "Sales AI",
            "title": "Phone call request"
        })
        logger.info(f"Payload to CRM: {lead_data}")
        json_response = self.__call_api(
            url=f"{self.__credentials.url}/openapi/v3.1.0/crm-leads",
            payload=lead_data,
            method="PUT"
        )['data']['notes'][-1]
        logger.info(f"Phone call was successfully created !\n{json_response}")
        return json_response['id']

    def __create_appointment(self):
        lead_data = self.get_lead_information()
        appt_date, appt_time = self.convert_utc_to_timezone(self.__activity.activity_due_ts)
        if 'notes' not in lead_data:
            lead_data['notes'] = []
        lead_data['notes'].append({
            "description": f"{self.__activity.notes}\nDate: {appt_date}\nTime: {appt_time}",
            "name": "Sales AI",
            "title": "Appointment"
        })
        logger.info(f"Payload to CRM: {lead_data}")
        json_response = self.__call_api(
            url=f"{self.__credentials.url}/openapi/v3.1.0/crm-leads",
            payload=lead_data,
            method="PUT"
        )['data']['notes'][-1]
        logger.info(f"Appointment was successfully created !\n{json_response}")
        return json_response['id']

    def __insert_note(self):
        lead_data = self.get_lead_information()
        if not self.__activity.notes:
            logger.warning("Activity type Note can't be created if note is empty")
            raise InvalidNoteException("Note can't be empty or invalid")
<<<<<<< HEAD
        if 'notes' not in lead_data:
            lead_data['notes'] = []
        lead_data['notes'].append({
=======
        lead_data['notes'] = [{
>>>>>>> ec88b362
            "description": self.__activity.notes,
            "name": "Sales AI",
            "title": "Note"
        })
        logger.info(f"Payload to CRM: {lead_data}")
        json_response = self.__call_api(
            url=f"{self.__credentials.url}/openapi/v3.1.0/crm-leads",
            payload=lead_data,
            method="PUT"
        )['data']['notes'][-1]
        logger.info(f"Note was successfully created !\n{json_response}")
        return json_response['id']

    def create_activity(self):
        """Create activity on CRM."""
        if self.__activity_type == "note":
            return self.__insert_note()
        elif self.__activity_type == "appointment":
            return self.__create_appointment()
        elif self.__activity_type == "outbound_call":
            return self.__create_outbound_call()
        elif self.__activity_type == "phone_call_task":
            return self.__create_phone_call_task()
        else:
            logger.error(
                f"Tekion CRM doesn't support activity type: {self.__activity_type}"
            )
            return None<|MERGE_RESOLUTION|>--- conflicted
+++ resolved
@@ -17,6 +17,7 @@
 logger = logging.getLogger()
 logger.setLevel(LOG_LEVEL.upper())
 secret_client = client("secretsmanager")
+
 
 
 class InvalidLeadException(Exception):
@@ -134,11 +135,7 @@
         logger.info(f"Lead data: {lead_data}")
         if not lead_data.get('id'):
             logger.warning("Activity type Note can't be created if lead was invalid")
-<<<<<<< HEAD
-            # (f"This is lead: \n{dumps(lead_data, indent=2)}")
-=======
             raise InvalidLeadException(f"This is lead: \n{dumps(lead_data, indent=2)}")
->>>>>>> ec88b362
         return lead_data
 
     def __create_outbound_call(self):
@@ -203,13 +200,9 @@
         if not self.__activity.notes:
             logger.warning("Activity type Note can't be created if note is empty")
             raise InvalidNoteException("Note can't be empty or invalid")
-<<<<<<< HEAD
-        if 'notes' not in lead_data:
-            lead_data['notes'] = []
-        lead_data['notes'].append({
-=======
-        lead_data['notes'] = [{
->>>>>>> ec88b362
+        if 'notes' not in lead_data:
+            lead_data['notes'] = []
+        lead_data['notes'].append({
             "description": self.__activity.notes,
             "name": "Sales AI",
             "title": "Note"
