AWSTemplateFormatVersion: "2010-09-09"
Transform: AWS::Serverless-2016-10-31
Description: tekion crm integration

Parameters:
  Environment:
    Description: The name of the runtime environment
    Type: String
    AllowedPattern: "^[a-zA-z0-9-]+$"
    ConstraintDescription: Must contain only lowercase, uppercase, numbers, or hyphens

Conditions:
  IsProd:
    Fn::Equals:
      - Ref: AWS::AccountId
      - 196800776222

Globals:
  Function:
    Runtime: python3.9
    Environment:
      Variables:
        # Common vars
        ENVIRONMENT: !Ref Environment
        AWS_ACCOUNT_ID: !Sub "${AWS::AccountId}"
        REGION: !Sub "${AWS::Region}"
        LOG_LEVEL: !If [ IsProd, "INFO", "DEBUG" ]
        POWERTOOLS_SERVICE_NAME: token-rotation
        INTEGRATIONS_BUCKET: !If [
          IsProd,
          "crm-integrations-prod",
          "crm-integrations-test"
        ]
        PARTNER_KEY: "TEKION"
        SECRET_KEY: "TEKION_V3"
        # Token rotation
        TOKEN_FILE: "tekion_crm/token.json"
        CRM_INTEGRATION_SECRETS_ID: !If [
          IsProd,
          "prod/crm-integrations-partner",
          "test/crm-integrations-partner"
        ]
        CRM_TEKION_AUTH_ENDPOINT: "/openapi/public/tokens"
        # Update leads
        UPLOAD_SECRET_KEY: "impel"
        DA_SECRET_KEY: "DA_EVENT_LISTENER"
        CRM_API_DOMAIN: !If [IsProd, "crm-api.impel.io", "crm-api-test.testenv.impel.io"]
        SNS_TOPIC_ARN: !Sub 'arn:aws:sns:${AWS::Region}:${AWS::AccountId}:alert_client_engineering'
        REPORTING_TOPIC_ARN: !If [
          IsProd,
          !Sub 'arn:aws:sns:${AWS::Region}:${AWS::AccountId}:crm-reporting-topic-prod',
          !Sub 'arn:aws:sns:${AWS::Region}:${AWS::AccountId}:crm-reporting-topic-test'
        ]

Resources:
  LambdaRole:
    Type: AWS::IAM::Role
    Properties:
      AssumeRolePolicyDocument:
        Version: "2012-10-17"
        Statement:
          - Effect: Allow
            Principal:
              Service:
                - lambda.amazonaws.com
            Action:
              - sts:AssumeRole
      Policies:
        - PolicyName: AccessSecretsManager
          PolicyDocument:
            Version: "2012-10-17"
            Statement:
              - Effect: Allow
                Action:
                  - secretsmanager:GetSecretValue
                Resource:
                  - !If [
                      IsProd,
                      !Sub "arn:aws:secretsmanager:${AWS::Region}:${AWS::AccountId}:secret:prod/crm-integrations-partner*",
                      !Sub "arn:aws:secretsmanager:${AWS::Region}:${AWS::AccountId}:secret:test/crm-integrations-partner*",
                    ]
                  - !If [
                      IsProd,
                      !Sub "arn:aws:secretsmanager:${AWS::Region}:${AWS::AccountId}:secret:prod/crm-api*",
                      !Sub "arn:aws:secretsmanager:${AWS::Region}:${AWS::AccountId}:secret:test/crm-api*",
                    ]
        - PolicyName: CloudWatchLogsPolicy
          PolicyDocument:
            Version: "2012-10-17"
            Statement:
              - Effect: Allow
                Action:
                  - logs:CreateLogGroup
                  - logs:CreateLogStream
                  - logs:PutLogEvents
                  - logs:DescribeLogStreams
                Resource: "arn:aws:logs:*:*:*"
        - PolicyName: S3Policy
          PolicyDocument:
            Version: "2012-10-17"
            Statement:
              - Effect: Allow
                Action:
                  - s3:PutObject
                  - s3:DeleteObject
                Resource:
                  - !Sub "arn:aws:s3:::crm-integrations-${Environment}/raw*"
              - Effect: Allow
                Action:
                  - s3:GetObject
                  - s3:PutObject
                Resource:
                  - !If [
                      IsProd,
                      !Sub "arn:aws:s3:::crm-integrations-prod*",
                      !Sub "arn:aws:s3:::crm-integrations-test*"
                    ]
        - PolicyName: SQSPolicy
          PolicyDocument:
            Version: "2012-10-17"
            Statement:
              - Effect: Allow
                Action:
                  - sqs:ReceiveMessage
                  - sqs:DeleteMessage
                  - sqs:GetQueueAttributes
                Resource: "*"
              - Effect: Allow
                Action:
                  - sqs:SendMessage
                Resource: "arn:aws:sqs:*:*:*"
        - PolicyName: SNSPolicy
          PolicyDocument:
            Version: "2012-10-17"
            Statement:
              - Effect: Allow
                Action:
                  - sns:Publish
                Resource:
                  - !Sub 'arn:aws:sns:${AWS::Region}:${AWS::AccountId}:alert_client_engineering'
                  - !If [
                      IsProd,
                      !Sub 'arn:aws:sns:${AWS::Region}:${AWS::AccountId}:crm-reporting-topic-prod',
                      !Sub 'arn:aws:sns:${AWS::Region}:${AWS::AccountId}:crm-reporting-topic-test'
                    ]
        - PolicyName: LambdaPolicy
          PolicyDocument:
            Version: "2012-10-17"
            Statement:
              - Effect: Allow
                Action:
                  - lambda:InvokeFunction
                Resource: "*"

  # Tekion CRM Token Rotation
  TekionCRMTokenRotationQueueDLQ:
    Type: AWS::SQS::Queue
    Properties:
      QueueName: !Sub "tekion-crm-${Environment}-TekionCRMTokenRotationQueueDLQ"

  TekionCRMTokenRotationQueue:
    Type: AWS::SQS::Queue
    Properties:
      QueueName: !Sub 'tekion-token-rotation-failures-queue-${Environment}'
      VisibilityTimeout: 3600
      RedrivePolicy:
        deadLetterTargetArn: !GetAtt TekionCRMTokenRotationQueueDLQ.Arn
        maxReceiveCount: 1

  TekionCRMTokenRotationFunctionRule:
    Type: AWS::Events::Rule
    Properties:
      Description: Nightly trigger for InvokeTekionCRMTokenRotationFunction
      ScheduleExpression: cron(0 8,12,16 * * ? *)  # 3x/day at 8am, 12pm, 4pm UTC
      State: !If [ IsProd, "ENABLED", "ENABLED" ] # Change to DISABLED on test after testing
      Targets:
        - Id: "TekionCRMTokenRotationQueue"
          Arn: !GetAtt TekionCRMTokenRotationQueue.Arn

  TekionCRMTokenRotationEventMapping:
    Type: AWS::Lambda::EventSourceMapping
    Properties:
      BatchSize: 1
      EventSourceArn: !GetAtt TekionCRMTokenRotationQueue.Arn
      MaximumBatchingWindowInSeconds: 1
      FunctionName: !GetAtt InvokeTekionCRMTokenRotationFunction.Arn

  InvokeTekionCRMTokenRotationFunction:
    Type: AWS::Serverless::Function
    Properties:
      Description: Invoke Tekion's token rotation
      Role: !GetAtt LambdaRole.Arn
      CodeUri: app/
      Runtime: python3.9
      Handler: access_token.lambda_handler
      Timeout: 180

  InvokeTekionCRMTokenRotationErrorAlarm:
    Type: AWS::CloudWatch::Alarm
    Properties:
      AlarmName: !Sub tekion-token-rotation-error-${Environment}
      AlarmDescription: There are messages in the Tekion token rotation error
      ActionsEnabled: true
      AlarmActions:
        - !Sub "arn:aws:sns:${AWS::Region}:${AWS::AccountId}:alert_client_engineering"
      Dimensions:
        - Name: FunctionName
          Value: !Ref InvokeTekionCRMTokenRotationFunction
      EvaluationPeriods: 1
      MetricName: Errors
      Namespace: AWS/Lambda
      Period: 900
      Statistic: Sum
      Threshold: 3
      ComparisonOperator: GreaterThanThreshold
      TreatMissingData: notBreaching

  TekionCRMTokenRotationQueueDLQAlarm:
    Type: AWS::CloudWatch::Alarm
    Condition: IsProd
    Properties:
      AlarmName: !Sub TekionCRMTokenRotationQueueDLQ-${Environment}
      AlarmDescription: There are messages in the Tekion token rotation order DLQ
      ActionsEnabled: true
      AlarmActions:
        - !Sub "arn:aws:sns:${AWS::Region}:${AWS::AccountId}:alert_client_engineering"
      Dimensions:
        - Name: QueueName
          Value: !GetAtt TekionCRMTokenRotationQueueDLQ.QueueName
      EvaluationPeriods: 1
      MetricName: ApproximateNumberOfMessagesVisible
      Namespace: AWS/SQS
      Period: 300
      Statistic: Sum
      ComparisonOperator: GreaterThanThreshold
      Threshold: 0
      TreatMissingData: notBreaching

  # Tekion Data pull
  InvokeDataPull:
    Type: AWS::Serverless::Function
    Properties:
      FunctionName: !Sub tekion-crm-${Environment}-Invoke
      CodeUri: app/
      Handler: invoke_data_pull.lambda_handler
      Timeout: 30
      MemorySize: 256
      Role: !GetAtt LambdaRole.Arn

  InvokeDataPullLogGroup:
    Type: AWS::Logs::LogGroup
    Properties:
      LogGroupName: !Sub "/aws/lambda/tekion-crm-${Environment}-Invoke"

  InvokeDataPullErrorAlarm:
    Type: AWS::CloudWatch::Alarm
    Properties:
      AlarmName: !Sub tekion-crm-${Environment}-Invoke
      AlarmDescription: Tekion CRM Invoke failed 3 times within 15 minutes
      ActionsEnabled: true
      AlarmActions:
        - !Sub 'arn:aws:sns:${AWS::Region}:${AWS::AccountId}:alert_client_engineering'
      ComparisonOperator: GreaterThanThreshold
      Dimensions:
        - Name: FunctionName
          Value: !Ref InvokeDataPull
      EvaluationPeriods: 1
      MetricName: Errors
      Namespace: AWS/Lambda
      Period: 900
      Statistic: Sum
      Threshold: 3
      TreatMissingData: notBreaching

  InvokeDataPullEventMapping:
    Type: AWS::Lambda::EventSourceMapping
    Properties:
      BatchSize: 10
      EventSourceArn: !GetAtt InvokeDataPullQueue.Arn
      MaximumBatchingWindowInSeconds: 0
      FunctionName: !GetAtt InvokeDataPull.Arn

  InvokeDataPullQueue:
    Type: AWS::SQS::Queue
    Properties:
      QueueName: !Sub "tekion-crm-${Environment}-InvokeQueue"
      VisibilityTimeout: 60
      RedrivePolicy:
        deadLetterTargetArn: !GetAtt InvokeDataPullDeadLetterQueue.Arn
        maxReceiveCount: 3

  InvokeDataPullDeadLetterQueue:
    Type: AWS::SQS::Queue
    Properties:
      QueueName: !Sub "tekion-crm-${Environment}-InvokeDLQ"
      MessageRetentionPeriod: 1209600
      VisibilityTimeout: 10

  InvokeDataPullDLQAlarm:
    Type: AWS::CloudWatch::Alarm
    Properties:
      AlarmName: !Sub "tekion-crm-${Environment}-InvokeDLQ"
      AlarmDescription: There are over 1 unprocessed messages in the Tekion CRM Invoke DLQ
      ActionsEnabled: true
      AlarmActions:
        - !Sub 'arn:aws:sns:${AWS::Region}:${AWS::AccountId}:alert_client_engineering'
      Dimensions:
        - Name: QueueName
          Value: !GetAtt InvokeDataPullDeadLetterQueue.QueueName
      EvaluationPeriods: 1
      MetricName: ApproximateNumberOfMessagesVisible
      Namespace: AWS/SQS
      Period: 300
      Statistic: Sum
      ComparisonOperator: GreaterThanThreshold
      Threshold: 1
      TreatMissingData: notBreaching

  # Transform new leads
  TransformNewLeadsFunction:
    Type: AWS::Serverless::Function
    Properties:
      FunctionName: !Sub tekion-crm-${Environment}-TransformNewLeads
      CodeUri: app/
      Handler: transform_new_leads.lambda_handler
      Timeout: 60
      MemorySize: 256
      Role: !GetAtt LambdaRole.Arn

  TransformNewLeadsLogGroup:
    Type: AWS::Logs::LogGroup
    Properties:
      LogGroupName: !Sub "/aws/lambda/tekion-crm-${Environment}-TransformNewLeads"

  TransformNewLeadsEventMapping:
    Type: AWS::Lambda::EventSourceMapping
    Properties:
      BatchSize: 1
      EventSourceArn: !GetAtt TransformNewLeadsQueue.Arn
      MaximumBatchingWindowInSeconds: 0
      FunctionName: !GetAtt TransformNewLeadsFunction.Arn

  TransformNewLeadsQueue:
    Type: AWS::SQS::Queue
    Properties:
      QueueName: !Sub "tekion-crm-${Environment}-TransformNewLeadsQueue"
      VisibilityTimeout: 60
      RedrivePolicy:
        deadLetterTargetArn: !GetAtt TransformNewLeadsDLQ.Arn
        maxReceiveCount: 3

  TransformNewLeadsDLQ:
    Type: AWS::SQS::Queue
    Properties:
      QueueName: !Sub "tekion-crm-${Environment}-TransformNewLeadsDLQ"
      MessageRetentionPeriod: 1209600
      VisibilityTimeout: 10

  TransformNewLeadsDLQAlarm:
    Type: AWS::CloudWatch::Alarm
    Properties:
      AlarmName: !Sub "tekion-crm-${Environment}-TransformNewLeadsDLQ"
      AlarmDescription: There are over 1 unprocessed messages in the Tekion CRM Transform New Leads DLQ
      ActionsEnabled: true
      AlarmActions:
        - !Sub arn:aws:sns:${AWS::Region}:${AWS::AccountId}:alert_client_engineering
      Dimensions:
        - Name: QueueName
          Value: !GetAtt TransformNewLeadsDLQ.QueueName
      EvaluationPeriods: 1
      MetricName: ApproximateNumberOfMessagesVisible
      Namespace: AWS/SQS
      Period: 300
      Statistic: Sum
      ComparisonOperator: GreaterThanThreshold
      Threshold: 1
      TreatMissingData: notBreaching

  TransformNewLeadsQueuePolicy:
    Type: "AWS::SQS::QueuePolicy"
    Properties:
      Queues:
        - !Ref TransformNewLeadsQueue
      PolicyDocument:
        Version: "2012-10-17"
        Statement:
          - Effect: Allow
            Principal:
              Service: events.amazonaws.com
            Action: sqs:SendMessage
            Resource: !GetAtt TransformNewLeadsQueue.Arn
            Condition:
              ArnEquals:
                aws:SourceArn: !GetAtt EventBridgeRule.Arn

  EventBridgeRule:
    Type: AWS::Events::Rule
    Properties:
      EventPattern:
        source:
          - "aws.s3"
        detail-type:
          - "Object Created"
        detail:
          bucket:
            name:
              - !Sub "crm-integrations-${Environment}"
          object:
            key:
              - { "prefix": "raw/tekion/" }
      Targets:
        - Id: "TransformNewLeadsTarget"
          Arn: !GetAtt TransformNewLeadsQueue.Arn

  # Lead updates
  GetLeadUpdatesFunction:
    Type: AWS::Serverless::Function
    Properties:
      FunctionName: !Sub tekion-${Environment}-get-lead-updates
      CodeUri: app/
      Handler: get_lead_updates.lambda_handler
      Role: !GetAtt LambdaRole.Arn
      Timeout: 30
      MemorySize: 256

  GetLeadUpdatesLogGroup:
    Type: AWS::Logs::LogGroup
    Properties:
      LogGroupName: !Sub /aws/lambda/tekion-${Environment}-get-lead-updates

  GetLeadUpdatesErrorAlarm:
    Type: AWS::CloudWatch::Alarm
    Properties:
      AlarmName: !Sub tekion-${Environment}-get-lead-updates
      AlarmDescription: Tekion Lead Updates failed 3 times within 15 minutes
      ActionsEnabled: !If [IsProd, true, false]
      AlarmActions:
        - !Sub 'arn:aws:sns:${AWS::Region}:${AWS::AccountId}:alert_client_engineering'
      ComparisonOperator: GreaterThanThreshold
      Dimensions:
        - Name: FunctionName
          Value: !Ref GetLeadUpdatesFunction
      EvaluationPeriods: 1
      MetricName: Errors
      Namespace: AWS/Lambda
      Period: 900
      Statistic: Sum
      Threshold: 3
      TreatMissingData: notBreaching

<<<<<<< HEAD
  # Monitoring
  MonitoringTekionCRM:
    Type: AWS::Serverless::Function
    Properties:
      FunctionName: !Sub tekion-crm-${Environment}-Monitoring
      CodeUri: app/
      Handler: monitoring.lambda_handler
      Timeout: 30
      MemorySize: 256
      Role: !GetAtt LambdaRole.Arn

  MonitoringTekionCRMLogGroup:
    Type: AWS::Logs::LogGroup
    Properties:
      LogGroupName: !Sub "/aws/lambda/tekion-crm-${Environment}-Monitoring"

  LogGroupInvokeLambdaPermission:
    Type: AWS::Lambda::Permission
    Properties:
      FunctionName: !GetAtt MonitoringTekionCRM.Arn
      Action: lambda:InvokeFunction
      Principal: logs.amazonaws.com
      SourceAccount: !Ref 'AWS::AccountId'

  MonitoringInvokeDataPullSubscription:
    Type: AWS::Logs::SubscriptionFilter
    DependsOn:
      - LogGroupInvokeLambdaPermission
      - MonitoringTekionCRM
      - InvokeDataPullLogGroup
    Properties:
      LogGroupName: !Ref InvokeDataPullLogGroup
      DestinationArn: !GetAtt MonitoringTekionCRM.Arn
      FilterPattern: "SUPPORT ALERT"

  MonitoringGetLeadUpdatesSubscription:
    Type: AWS::Logs::SubscriptionFilter
    DependsOn:
      - LogGroupInvokeLambdaPermission
      - MonitoringTekionCRM
      - GetLeadUpdatesLogGroup
    Properties:
      LogGroupName: !Ref GetLeadUpdatesLogGroup
      DestinationArn: !GetAtt MonitoringTekionCRM.Arn
      FilterPattern: "SUPPORT ALERT"

  # MonitoringSendActivitySubscription:
  #   Type: AWS::Logs::SubscriptionFilter
  #   DependsOn:
  #     - LogGroupInvokeLambdaPermission
  #     - MonitoringTekionCRM
  #     - SendActivityLogGroup
  #   Properties:
  #     LogGroupName: !Ref SendActivityLogGroup
  #     DestinationArn: !GetAtt MonitoringTekionCRM.Arn
  #     FilterPattern: "SUPPORT ALERT"
=======
  # Create activity
  SendActivityQueue:
    Type: AWS::SQS::Queue
    Properties:
      QueueName: !Sub "tekion-${Environment}-SendActivityQueue"
      VisibilityTimeout: 60
      RedrivePolicy:
        deadLetterTargetArn: !GetAtt SendActivityDeadLetterQueue.Arn
        maxReceiveCount: 3

  SendActivityDeadLetterQueue:
    Type: AWS::SQS::Queue
    Properties:
      QueueName: !Sub "tekion-${Environment}-SendActivityDLQ"
      MessageRetentionPeriod: 1209600
      VisibilityTimeout: 10

  SendActivityEventMapping:
    Type: AWS::Lambda::EventSourceMapping
    Properties:
      BatchSize: 10
      EventSourceArn: !GetAtt SendActivityQueue.Arn
      MaximumBatchingWindowInSeconds: 0
      FunctionName: !GetAtt SendActivity.Arn

  SendActivity:
    Type: AWS::Serverless::Function
    Properties:
      FunctionName: !Sub tekion-${Environment}-SendActivity
      CodeUri: app/
      Handler: send_activity.lambda_handler
      Timeout: 30
      MemorySize: 256
      Role: !GetAtt LambdaRole.Arn

  SendActivityDLQAlarm:
    Type: AWS::CloudWatch::Alarm
    Properties:
      AlarmName: !Sub tekion-${Environment}-SendActivityDLQ
      AlarmDescription: There are over 1 unprocessed messages in the Tekion SendActivity DLQ
      ActionsEnabled: true
      AlarmActions:
        - !Sub 'arn:aws:sns:${AWS::Region}:${AWS::AccountId}:alert_client_engineering'
      Dimensions:
        - Name: QueueName
          Value: !GetAtt SendActivityDeadLetterQueue.QueueName
      EvaluationPeriods: 1
      MetricName: ApproximateNumberOfMessagesVisible
      Namespace: AWS/SQS
      Period: 300
      Statistic: Sum
      ComparisonOperator: GreaterThanThreshold
      Threshold: 1
      TreatMissingData: notBreaching

  SendActivityLogGroup:
    Type: AWS::Logs::LogGroup
    Properties:
      LogGroupName: !Sub "/aws/lambda/tekion-${Environment}-SendActivity"
>>>>>>> bfccf213
<|MERGE_RESOLUTION|>--- conflicted
+++ resolved
@@ -448,7 +448,66 @@
       Threshold: 3
       TreatMissingData: notBreaching
 
-<<<<<<< HEAD
+  # Create activity
+  SendActivityQueue:
+    Type: AWS::SQS::Queue
+    Properties:
+      QueueName: !Sub "tekion-${Environment}-SendActivityQueue"
+      VisibilityTimeout: 60
+      RedrivePolicy:
+        deadLetterTargetArn: !GetAtt SendActivityDeadLetterQueue.Arn
+        maxReceiveCount: 3
+
+  SendActivityDeadLetterQueue:
+    Type: AWS::SQS::Queue
+    Properties:
+      QueueName: !Sub "tekion-${Environment}-SendActivityDLQ"
+      MessageRetentionPeriod: 1209600
+      VisibilityTimeout: 10
+
+  SendActivityEventMapping:
+    Type: AWS::Lambda::EventSourceMapping
+    Properties:
+      BatchSize: 10
+      EventSourceArn: !GetAtt SendActivityQueue.Arn
+      MaximumBatchingWindowInSeconds: 0
+      FunctionName: !GetAtt SendActivity.Arn
+
+  SendActivity:
+    Type: AWS::Serverless::Function
+    Properties:
+      FunctionName: !Sub tekion-${Environment}-SendActivity
+      CodeUri: app/
+      Handler: send_activity.lambda_handler
+      Timeout: 30
+      MemorySize: 256
+      Role: !GetAtt LambdaRole.Arn
+
+  SendActivityDLQAlarm:
+    Type: AWS::CloudWatch::Alarm
+    Properties:
+      AlarmName: !Sub tekion-${Environment}-SendActivityDLQ
+      AlarmDescription: There are over 1 unprocessed messages in the Tekion SendActivity DLQ
+      ActionsEnabled: true
+      AlarmActions:
+        - !Sub 'arn:aws:sns:${AWS::Region}:${AWS::AccountId}:alert_client_engineering'
+      Dimensions:
+        - Name: QueueName
+          Value: !GetAtt SendActivityDeadLetterQueue.QueueName
+      EvaluationPeriods: 1
+      MetricName: ApproximateNumberOfMessagesVisible
+      Namespace: AWS/SQS
+      Period: 300
+      Statistic: Sum
+      ComparisonOperator: GreaterThanThreshold
+      Threshold: 1
+      TreatMissingData: notBreaching
+
+  SendActivityLogGroup:
+    Type: AWS::Logs::LogGroup
+    Properties:
+      LogGroupName: !Sub "/aws/lambda/tekion-${Environment}-SendActivity"
+
   # Monitoring
   MonitoringTekionCRM:
     Type: AWS::Serverless::Function
@@ -495,74 +554,13 @@
       DestinationArn: !GetAtt MonitoringTekionCRM.Arn
       FilterPattern: "SUPPORT ALERT"
 
-  # MonitoringSendActivitySubscription:
-  #   Type: AWS::Logs::SubscriptionFilter
-  #   DependsOn:
-  #     - LogGroupInvokeLambdaPermission
-  #     - MonitoringTekionCRM
-  #     - SendActivityLogGroup
-  #   Properties:
-  #     LogGroupName: !Ref SendActivityLogGroup
-  #     DestinationArn: !GetAtt MonitoringTekionCRM.Arn
-  #     FilterPattern: "SUPPORT ALERT"
-=======
-  # Create activity
-  SendActivityQueue:
-    Type: AWS::SQS::Queue
-    Properties:
-      QueueName: !Sub "tekion-${Environment}-SendActivityQueue"
-      VisibilityTimeout: 60
-      RedrivePolicy:
-        deadLetterTargetArn: !GetAtt SendActivityDeadLetterQueue.Arn
-        maxReceiveCount: 3
-
-  SendActivityDeadLetterQueue:
-    Type: AWS::SQS::Queue
-    Properties:
-      QueueName: !Sub "tekion-${Environment}-SendActivityDLQ"
-      MessageRetentionPeriod: 1209600
-      VisibilityTimeout: 10
-
-  SendActivityEventMapping:
-    Type: AWS::Lambda::EventSourceMapping
-    Properties:
-      BatchSize: 10
-      EventSourceArn: !GetAtt SendActivityQueue.Arn
-      MaximumBatchingWindowInSeconds: 0
-      FunctionName: !GetAtt SendActivity.Arn
-
-  SendActivity:
-    Type: AWS::Serverless::Function
-    Properties:
-      FunctionName: !Sub tekion-${Environment}-SendActivity
-      CodeUri: app/
-      Handler: send_activity.lambda_handler
-      Timeout: 30
-      MemorySize: 256
-      Role: !GetAtt LambdaRole.Arn
-
-  SendActivityDLQAlarm:
-    Type: AWS::CloudWatch::Alarm
-    Properties:
-      AlarmName: !Sub tekion-${Environment}-SendActivityDLQ
-      AlarmDescription: There are over 1 unprocessed messages in the Tekion SendActivity DLQ
-      ActionsEnabled: true
-      AlarmActions:
-        - !Sub 'arn:aws:sns:${AWS::Region}:${AWS::AccountId}:alert_client_engineering'
-      Dimensions:
-        - Name: QueueName
-          Value: !GetAtt SendActivityDeadLetterQueue.QueueName
-      EvaluationPeriods: 1
-      MetricName: ApproximateNumberOfMessagesVisible
-      Namespace: AWS/SQS
-      Period: 300
-      Statistic: Sum
-      ComparisonOperator: GreaterThanThreshold
-      Threshold: 1
-      TreatMissingData: notBreaching
-
-  SendActivityLogGroup:
-    Type: AWS::Logs::LogGroup
-    Properties:
-      LogGroupName: !Sub "/aws/lambda/tekion-${Environment}-SendActivity"
->>>>>>> bfccf213
+  MonitoringSendActivitySubscription:
+    Type: AWS::Logs::SubscriptionFilter
+    DependsOn:
+      - LogGroupInvokeLambdaPermission
+      - MonitoringTekionCRM
+      - SendActivityLogGroup
+    Properties:
+      LogGroupName: !Ref SendActivityLogGroup
+      DestinationArn: !GetAtt MonitoringTekionCRM.Arn
+      FilterPattern: "SUPPORT ALERT"