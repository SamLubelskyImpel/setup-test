AWSTemplateFormatVersion: "2010-09-09"
Transform: AWS::Serverless-2016-10-31
Description: shared crm resources

Parameters:
  Environment:
    Description: The name of the runtime environment
    Type: String
    AllowedPattern: "^[a-zA-z0-9-]+$"
    ConstraintDescription: Must contain only lowercase, uppercase, numbers, or hyphens

Conditions:
  IsProd:
    Fn::Equals:
      - Ref: AWS::AccountId
      - 196800776222
  IsUsEast1: !Equals [!Ref "AWS::Region", "us-east-1"]

Mappings:
  SslCertificates:
    us-east-1:
      "143813444726": "arn:aws:acm:us-east-1:143813444726:certificate/9f026b43-c690-4434-93e1-9be4ef91f67d"
      "196800776222": "arn:aws:acm:us-east-1:196800776222:certificate/4bad36e0-d971-41e6-a2d8-a897013012be"
  Subnets:
    us-east-1:
      "196800776222":
        - subnet-0d29a385efe83bf1c
        - subnet-0e88ecdd743701e96
        - subnet-00291e028e21cb78f
        - subnet-0b1555d5fa3c8ba8e
      "143813444726":
        - subnet-030d57e39ec0df603
        - subnet-01044d580678ea63c
        - subnet-0b29db0aeb6cdabec
        - subnet-0e28d592f2ca28fb7
  VpcId:
    us-east-1:
      "196800776222": vpc-03417e688cee5bc07
      "143813444726": vpc-0b28df8980a1905d5

Globals:
  Function:
    Runtime: python3.9
    Environment:
      Variables:
        AWS_ACCOUNT_ID: !Sub "${AWS::AccountId}"
        ENVIRONMENT: !Ref Environment
        LOGLEVEL: INFO
    VpcConfig:
      SecurityGroupIds:
        - !Ref SecurityGroup
      SubnetIds: !FindInMap [Subnets, !Ref "AWS::Region", !Ref "AWS::AccountId"]

Resources:
  SecurityGroup:
    Type: AWS::EC2::SecurityGroup
    DeletionPolicy: Delete
    Properties:
      GroupDescription: Permit traffic from the unified CRM lambdas
      VpcId: !FindInMap [ VpcId, !Ref 'AWS::Region', !Ref 'AWS::AccountId']
      SecurityGroupEgress:
        - Description: AllowAll
          CidrIp: 0.0.0.0/0
          IpProtocol: '-1'
      Tags:
        - Key: Environment
          Value: !Ref Environment

  RDSInboundRule:
    Type: AWS::EC2::SecurityGroupIngress
    Properties:
      Description: "crm api rds access"
      GroupId: !If [IsProd, "sg-00e12bc4c116eb820", "sg-00b911ee260ce5153"]
      IpProtocol: tcp
      FromPort: 5432
      ToPort: 5432
      SourceSecurityGroupId: !GetAtt SecurityGroup.GroupId

  LambdaRole:
    Type: AWS::IAM::Role
    Properties:
      AssumeRolePolicyDocument:
        Version: "2012-10-17"
        Statement:
          - Effect: Allow
            Principal:
              Service:
                - lambda.amazonaws.com
            Action:
              - sts:AssumeRole
      Policies:
        - PolicyName: CloudWatchLogsPolicy
          PolicyDocument:
            Version: "2012-10-17"
            Statement:
              - Effect: "Allow"
                Action:
                  - "logs:CreateLogGroup"
                  - "logs:CreateLogStream"
                  - "logs:PutLogEvents"
                Resource: "arn:aws:logs:*:*:*"
        - PolicyName: S3Policy
          PolicyDocument:
            Version: "2012-10-17"
            Statement:
              - Effect: "Allow"
                Action:
                  - "s3:GetObject"
                Resource:
                - !If [
                    IsProd,
                    "arn:aws:s3:::crm-integrations-prod/configurations*",
                    "arn:aws:s3:::crm-integrations-test/configurations*"
                  ]
        - PolicyName: SQSPolicy
          PolicyDocument:
            Version: "2012-10-17"
            Statement:
              - Effect: "Allow"
                Action:
                  - "sqs:PutMessage"
                Resource: "arn:aws:sqs:*:*:*"
        - PolicyName: SQSPolicy
          PolicyDocument:
            Version: "2012-10-17"
            Statement:
              - Effect: "Allow"
                Action:
                  - "sqs:ReceiveMessage"
                  - "sqs:DeleteMessage"
                  - "sqs:GetQueueAttributes"
                Resource:
                - !GetAtt ProcessLeadUpdatesQueue.Arn
        - PolicyName: LambdaEC2ENIManagement
          PolicyDocument:
            Version: "2012-10-17"
            Statement:
              - Effect: "Allow"
                Action:
                  - "ec2:CreateNetworkInterface"
                  - "ec2:DescribeNetworkInterfaces"
                  - "ec2:DeleteNetworkInterface"
                Resource: "*"

  GetActiveDealers:
    Type: AWS::Serverless::Function
    Properties:
      FunctionName: !Sub crm-shared_get_active_dealers-${Environment}
      CodeUri: app/
      Handler: get_active_dealers.lambda_handler
      Timeout: 30
      Role: !GetAtt LambdaRole.Arn
      Layers:
        - !Sub arn:aws:lambda:${AWS::Region}:${AWS::AccountId}:layer:crm-api-data-layer-${Environment}:2

  ScheduledCRMDataPull:
    Type: AWS::Events::Rule
    Properties:
      Description: "Scheduled CRM Data Pull - DealerPeak"
      ScheduleExpression: "cron(*/5 * * * ? *)"
      State: "ENABLED"
      Targets:
        - Arn: !GetAtt GetActiveDealers.Arn
          Id: "get_active_dealers"
          Input: !Sub '{"impel_integration_partner_name": "DEALERPEAK"}'

  IntegrationsBucket:
    Type: 'AWS::S3::Bucket'
    Properties:
      BucketName: !If [IsProd, "crm-integrations-prod", "crm-integrations-test"]
      NotificationConfiguration:
        EventBridgeConfiguration:
<<<<<<< HEAD
            EventBridgeEnabled: true
=======
            EventBridgeEnabled: true
        # Event: 's3:ObjectCreated:*'
        # EventBridge:
        #   EventBus: !GetAtt IntegrationsEventBridgeBus.Arn
        # Filter:
        #   S3Key:
        #     Rules:
        #       - Name: prefix
        #         Value: "raw/"

  ProcessLeadUpdates:
    Type: AWS::Serverless::Function
    Properties:
      FunctionName: !Sub crm-shared_lead_updates-${Environment}
      CodeUri: app/
      Handler: process_lead_updates.lambda_handler
      Timeout: 30
      Role: !GetAtt LambdaRole.Arn
      Layers:
        - !Sub arn:aws:lambda:${AWS::Region}:${AWS::AccountId}:layer:crm-api-data-layer-${Environment}:2

  ProcessLeadUpdatesEventMapping:
    Type: AWS::Lambda::EventSourceMapping
    Properties:
      BatchSize: 10
      EventSourceArn: !GetAtt ProcessLeadUpdatesQueue.Arn
      MaximumBatchingWindowInSeconds: 300
      FunctionName: !GetAtt ProcessLeadUpdates.Arn
  
  ProcessLeadUpdatesQueue:
    Type: AWS::SQS::Queue
    Properties:
      QueueName: !Sub "crm-shared_lead_updates_queue-${Environment}"
      VisibilityTimeout: 60
      RedrivePolicy:
        deadLetterTargetArn: !GetAtt ProcessLeadUpdatesDeadLetterQueue.Arn
        maxReceiveCount: 3
      
  ProcessLeadUpdatesDeadLetterQueue:
    Type: AWS::SQS::Queue
    Properties:
      QueueName: !Sub "crm-shared_lead_updates_dlq-${Environment}"
      MessageRetentionPeriod: 604800
      VisibilityTimeout: 10

# Outputs:
#   ProcessLeadUpdatesQueueUrl:
#     Value: !GetAtt ProcessLeadUpdatesQueue.QueueUrl
#     Export:
#       Name: ProcessLeadUpdatesQueueUrl
>>>>>>> 966124fd
<|MERGE_RESOLUTION|>--- conflicted
+++ resolved
@@ -170,9 +170,6 @@
       BucketName: !If [IsProd, "crm-integrations-prod", "crm-integrations-test"]
       NotificationConfiguration:
         EventBridgeConfiguration:
-<<<<<<< HEAD
-            EventBridgeEnabled: true
-=======
             EventBridgeEnabled: true
         # Event: 's3:ObjectCreated:*'
         # EventBridge:
@@ -222,5 +219,4 @@
 #   ProcessLeadUpdatesQueueUrl:
 #     Value: !GetAtt ProcessLeadUpdatesQueue.QueueUrl
 #     Export:
-#       Name: ProcessLeadUpdatesQueueUrl
->>>>>>> 966124fd
+#       Name: ProcessLeadUpdatesQueueUrl