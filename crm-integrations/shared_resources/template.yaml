AWSTemplateFormatVersion: "2010-09-09"
Transform: AWS::Serverless-2016-10-31
Description: shared crm resources

Parameters:
  Environment:
    Description: The name of the runtime environment
    Type: String
    AllowedPattern: "^[a-zA-z0-9-]+$"
    ConstraintDescription: Must contain only lowercase, uppercase, numbers, or hyphens

Conditions:
  IsProd:
    Fn::Equals:
      - Ref: AWS::AccountId
      - 196800776222
  IsUsEast1: !Equals [!Ref "AWS::Region", "us-east-1"]

Globals:
  Function:
    Runtime: python3.9
    Environment:
      Variables:
        AWS_ACCOUNT_ID: !Sub "${AWS::AccountId}"
        ENVIRONMENT: !Ref Environment
        LOGLEVEL: INFO
        CRM_API_URL:
          !If [IsProd, "https://crm-api.impel.io/", "https://crm-api-test.testenv.impel.io/"]
        PARTNER_ID: "impel"

Resources:

  LambdaRole:
    Type: AWS::IAM::Role
    Properties:
      AssumeRolePolicyDocument:
        Version: "2012-10-17"
        Statement:
          - Effect: Allow
            Principal:
              Service:
                - lambda.amazonaws.com
            Action:
              - sts:AssumeRole
      Policies:
        - PolicyName: CloudWatchLogsPolicy
          PolicyDocument:
            Version: "2012-10-17"
            Statement:
              - Effect: "Allow"
                Action:
                  - "logs:CreateLogGroup"
                  - "logs:CreateLogStream"
                  - "logs:PutLogEvents"
                Resource: "arn:aws:logs:*:*:*"
        - PolicyName: S3Policy
          PolicyDocument:
            Version: "2012-10-17"
            Statement:
              - Effect: "Allow"
                Action:
                  - "s3:GetObject"
                Resource:
                - !Sub "arn:aws:s3:::crm-integrations-${Environment}/configurations*"
        - PolicyName: SQSPolicy
          PolicyDocument:
            Version: "2012-10-17"
            Statement:
              - Effect: "Allow"
                Action:
                  - "sqs:SendMessage"
                Resource: "arn:aws:sqs:*:*:*"
              - Effect: "Allow"
                Action:
                  - "sqs:ReceiveMessage"
                  - "sqs:DeleteMessage"
                  - "sqs:GetQueueAttributes"
                Resource:
                - !GetAtt ProcessLeadUpdatesQueue.Arn
        - PolicyName: AccessSecretsManager
          PolicyDocument:
            Version: "2012-10-17"
            Statement:
              - Effect: Allow
                Action:
                  - secretsmanager:GetSecretValue
                Resource:
                  - !If [
                      IsProd,
                      !Sub "arn:aws:secretsmanager:${AWS::Region}:${AWS::AccountId}:secret:prod/crm-api*",
                      !Sub "arn:aws:secretsmanager:${AWS::Region}:${AWS::AccountId}:secret:test/crm-api*",
                    ]

  GetActiveDealers:
    Type: AWS::Serverless::Function
    Properties:
      FunctionName: !Sub crm-shared-${Environment}-GetActiveDealers
      CodeUri: app/
      Handler: get_active_dealers.lambda_handler
      Timeout: 30
      Role: !GetAtt LambdaRole.Arn
      Environment:
        Variables:
          INTEGRATIONS_BUCKET: !Ref IntegrationsBucket
  
  GetActiveDealersErrorAlarm:
    Type: AWS::CloudWatch::Alarm
    Properties:
      AlarmName: !Sub crm-shared-${Environment}-GetActiveDealers
      AlarmDescription: Get Active Dealers failed 3 times within 15 minutes
      ActionsEnabled: true
      AlarmActions:
        - !Sub 'arn:aws:sns:${AWS::Region}:${AWS::AccountId}:alert_client_engineering'
      ComparisonOperator: GreaterThanThreshold
      Dimensions:
        - Name: FunctionName
          Value: !Ref GetActiveDealers
      EvaluationPeriods: 1
      MetricName: Errors
      Namespace: AWS/Lambda
      Period: 900
      Statistic: Sum
      Threshold: 3
      TreatMissingData: notBreaching

  ScheduledCRMDataPull:
    Type: AWS::Events::Rule
    Properties:
      Description: "Scheduled CRM Data Pull"
      ScheduleExpression: "cron(*/5 * * * ? *)"
      State: !If [IsProd, "ENABLED", "ENABLED"]
      Targets:
        - Arn: !GetAtt GetActiveDealers.Arn
          Id: "get_active_dealers_dealerpeak"
          Input: '{"impel_integration_partner_name": "DEALERPEAK"}'
        - Arn: !GetAtt GetActiveDealers.Arn
<<<<<<< HEAD
          Id: "get_active_dealers_pbs"
          Input: '{"impel_integration_partner_name": "PBS"}'
=======
          Id: "get_active_dealers_tekion"
          Input: '{"impel_integration_partner_name": "TEKION"}'
>>>>>>> e7e1fca3
  
  ScheduledCRMDataPullLambdaPermission:
    Type: AWS::Lambda::Permission
    Properties:
      Action: lambda:InvokeFunction
      FunctionName: !GetAtt GetActiveDealers.Arn
      Principal: events.amazonaws.com
      SourceArn: !GetAtt ScheduledCRMDataPull.Arn

  IntegrationsBucket:
    Type: 'AWS::S3::Bucket'
    Properties:
      BucketName: !Sub "crm-integrations-${Environment}"
      NotificationConfiguration:
        EventBridgeConfiguration:
            EventBridgeEnabled: true
      VersioningConfiguration:
        Status: Enabled

  ProcessLeadUpdates:
    Type: AWS::Serverless::Function
    Properties:
      FunctionName: !Sub "crm-shared-${Environment}-LeadUpdates"
      CodeUri: app/
      Handler: process_lead_updates.lambda_handler
      Timeout: 30
      Role: !GetAtt LambdaRole.Arn

  ProcessLeadUpdatesEventMapping:
    Type: AWS::Lambda::EventSourceMapping
    Properties:
      BatchSize: 10
      EventSourceArn: !GetAtt ProcessLeadUpdatesQueue.Arn
      MaximumBatchingWindowInSeconds: 30
      FunctionName: !GetAtt ProcessLeadUpdates.Arn
  
  ProcessLeadUpdatesQueue:
    Type: AWS::SQS::Queue
    Properties:
      QueueName: !Sub "crm-shared-${Environment}-LeadUpdatesQueue"
      VisibilityTimeout: 60
      RedrivePolicy:
        deadLetterTargetArn: !GetAtt ProcessLeadUpdatesDeadLetterQueue.Arn
        maxReceiveCount: 3
      
  ProcessLeadUpdatesDeadLetterQueue:
    Type: AWS::SQS::Queue
    Properties:
      QueueName: !Sub "crm-shared-${Environment}-LeadUpdatesDLQ"
      MessageRetentionPeriod: 604800
      VisibilityTimeout: 10<|MERGE_RESOLUTION|>--- conflicted
+++ resolved
@@ -134,13 +134,11 @@
           Id: "get_active_dealers_dealerpeak"
           Input: '{"impel_integration_partner_name": "DEALERPEAK"}'
         - Arn: !GetAtt GetActiveDealers.Arn
-<<<<<<< HEAD
           Id: "get_active_dealers_pbs"
           Input: '{"impel_integration_partner_name": "PBS"}'
-=======
+        - Arn: !GetAtt GetActiveDealers.Arn
           Id: "get_active_dealers_tekion"
           Input: '{"impel_integration_partner_name": "TEKION"}'
->>>>>>> e7e1fca3
   
   ScheduledCRMDataPullLambdaPermission:
     Type: AWS::Lambda::Permission
