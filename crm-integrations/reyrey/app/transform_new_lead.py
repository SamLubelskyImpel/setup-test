--- conflicted
+++ resolved
@@ -287,13 +287,12 @@
     return crm_dealer_id
 
 
-def create_consumer_in_unified_layer(consumer: dict, lead: dict, root: ET.Element, namespace: dict, product_dealer_id: str, crm_api_key: str) -> Any:
+def create_consumer_in_unified_layer(consumer: dict, lead: dict, root: ET.Element, namespace: dict, crm_dealer_id: str, product_dealer_id: str, crm_api_key: str) -> Any:
     """Create a new consumer in the Unified Layer."""
 
     # If the CRM consumer ID is not present, check whether the lead exists in the Unified Layer. If it does, throw an error; otherwise, create a new consumer.
     if consumer["crm_consumer_id"] is None:
         crm_lead_id = lead["crm_lead_id"]
-        crm_dealer_id = get_crm_dealer_id(root, namespace)
         lead = get_lead(crm_lead_id, crm_dealer_id, crm_api_key)
         if lead:
             logger.error(f"Lead with crm_lead_id {crm_lead_id} already exists.")
@@ -360,15 +359,10 @@
         root = ET.fromstring(xml_data)
         namespace = {"star": "http://www.starstandards.org/STAR"}
 
-<<<<<<< HEAD
         crm_dealer_id = get_crm_dealer_id(root, namespace)
-
-        # Extract consumer data and write it to the Unified Layer
-=======
->>>>>>> 2d94176c
         consumer = extract_consumer(root, namespace)
         lead = extract_lead(root, namespace)
-        unified_crm_consumer_id = create_consumer_in_unified_layer(consumer, lead, root, namespace, product_dealer_id, crm_api_key)
+        unified_crm_consumer_id = create_consumer_in_unified_layer(consumer, lead, root, namespace, crm_dealer_id, product_dealer_id, crm_api_key)
 
         # Write new lead to the Unified Layer, using the consumer_id that was just created
         lead["consumer_id"] = unified_crm_consumer_id
