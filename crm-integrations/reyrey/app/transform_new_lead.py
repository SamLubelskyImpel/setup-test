--- conflicted
+++ resolved
@@ -59,13 +59,8 @@
     return secret_data
 
 
-<<<<<<< HEAD
 def get_text(element: Any, path: str, namespace: Any) -> Any:
     """Get the text of the element if it's present."""
-=======
-def get_text(element, path, namespace):
-    """Get the text of the element, handling 'Null' as None."""
->>>>>>> 73b2cb9e
     found_element = element.find(path, namespace)
     if found_element is not None and found_element.text != "Null":
         return found_element.text
