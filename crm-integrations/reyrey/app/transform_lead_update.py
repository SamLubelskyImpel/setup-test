"""Update reyrey lead in the Impel CRM persistence layer."""
import json
from json import loads
import logging
import os
import boto3
from os import environ
from typing import Any, Dict
import xml.etree.ElementTree as ET
import requests
from aws_lambda_powertools.utilities.data_classes.sqs_event import SQSRecord
from aws_lambda_powertools.utilities.batch import (
    BatchProcessor,
    EventType,
    process_partial_response,
)

logger = logging.getLogger()
logger.setLevel(os.environ.get("LOGLEVEL", "INFO").upper())

ENVIRONMENT = environ.get("ENVIRONMENT")
BUCKET = environ.get("INTEGRATIONS_BUCKET")
CRM_API_DOMAIN = environ.get("CRM_API_DOMAIN")
UPLOAD_SECRET_KEY = environ.get("UPLOAD_SECRET_KEY")
SNS_TOPIC_ARN = environ.get("SNS_TOPIC_ARN")
SECRET_KEY = environ.get("SECRET_KEY", "")

sm_client = boto3.client('secretsmanager')
s3_client = boto3.client("s3")


def make_crm_api_request(url: str, method: str, crm_api_key: str, data=None) -> Any:
    """Generic helper function to make CRM API requests."""

    headers = {
        'partner_id': UPLOAD_SECRET_KEY,
        'x_api_key': crm_api_key
    }

    response = requests.request(method, url, headers=headers, json=data)
    logger.info(f"CRM API responded with: {response.status_code}")
    return response


def get_mapped_status(event_id: str, partner_name: str) -> Any:
    """Get mapped lead status from S3."""
    s3_key = f"configurations/{ENVIRONMENT}_{partner_name.upper()}.json"
    try:
        s3_object = json.loads(
                s3_client.get_object(
                    Bucket=BUCKET,
                    Key=s3_key
                )['Body'].read().decode('utf-8')
            )
        lead_updates = s3_object.get("lead_updates")
        lead_status = lead_updates.get(event_id)
    except Exception as e:
        logger.error(f"Failed to retrieve lead status from S3 config. Partner: {partner_name.upper()}, {e}")
        raise
    return lead_status


def get_secret(secret_name: Any, secret_key: Any) -> Any:
    """Get secret from Secrets Manager."""
    secret = sm_client.get_secret_value(
        SecretId=f"{'prod' if ENVIRONMENT == 'prod' else 'test'}/{secret_name}"
    )
    secret = json.loads(secret["SecretString"])[str(secret_key)]
    secret_data = json.loads(secret)

    return secret_data


def get_lead(crm_lead_id: str, crm_dealer_id: str, crm_api_key: str) -> Any:
    """Get lead by crm lead id through CRM API."""
    queryStringParameters = f"crm_dealer_id={crm_dealer_id}&integration_partner_name={SECRET_KEY}"

    url = f'https://{CRM_API_DOMAIN}/leads/crm/{crm_lead_id}?{queryStringParameters}'

    response = make_crm_api_request(url, "GET", crm_api_key)

    if response.status_code != 200:
        raise Exception(f"Lead with CRM Lead ID {crm_lead_id} not found. {response.text}")

    response_json = response.json()
    lead_id = response_json.get("lead_id")
    consumer_id = response_json.get("consumer_id")
    return lead_id, consumer_id


def update_lead_status(lead_id: str, data: dict, crm_api_key: str) -> Any:
    """Update lead status through CRM API."""
    logger.info(f"Updating lead status for lead {lead_id} with data: {data}")
    url = f'https://{CRM_API_DOMAIN}/leads/{lead_id}'

    response = make_crm_api_request(url, "PUT", crm_api_key, data)
    response.raise_for_status()


def process_salespersons(response_data, new_salesperson):
    """Process salespersons from CRM API response."""
    try:
        new_first_name, new_last_name = new_salesperson.split()
    except ValueError:
        logger.warning(f"Salesperson name is not in the correct format: {new_salesperson}")
        new_first_name = new_salesperson.strip().replace(" ", "")
        new_last_name = ""

    crm_salesperson_id = new_salesperson.strip().replace(" ", "")
    logger.info(f"New Salesperson: {crm_salesperson_id}")

    if not response_data:
        logger.info("No salespersons found for this lead.")
        return [create_or_update_salesperson(new_first_name, new_last_name, crm_salesperson_id)]

    return [
        create_or_update_salesperson(new_first_name, new_last_name, crm_salesperson_id)
        if salesperson.get('is_primary') and (salesperson.get('first_name') != new_first_name or salesperson.get('last_name') != new_last_name)
        else salesperson for salesperson in response_data
    ]


def create_or_update_salesperson(first_name, last_name, crm_salesperson_id):
    return {
        "crm_salesperson_id": crm_salesperson_id,
        "first_name": first_name,
        "last_name": last_name,
        "email": "",
        "phone": "",
        "position_name": "Primary Salesperson",
        "is_primary": True
    }


def update_lead_salespersons(new_salesperson: str, lead_id: str, crm_api_key: str) -> Any:
    """Update lead salespersons through CRM API."""
    url = f'https://{CRM_API_DOMAIN}/leads/{lead_id}/salespersons'

    response = make_crm_api_request(url, "GET", crm_api_key)
    response.raise_for_status()

    salespersons = process_salespersons(response.json(), new_salesperson)
    return salespersons


def get_current_crm_consumer_id(consumer_id: str, crm_api_key: str) -> Any:
    """Get CRM Consumer ID through CRM API."""
    url = f'https://{CRM_API_DOMAIN}/consumers/{consumer_id}'

    response = make_crm_api_request(url, "GET", crm_api_key)
    if response.status_code != 200:
        error_msg = f"Error during fetching consumer: {response.text}"
        logger.error(error_msg)
        raise Exception(error_msg)

    crm_consumer_id = response.json().get('crm_consumer_id')
    return crm_consumer_id


def get_existing_consumer_by_id(crm_consumer_id: str, crm_dealer_id: str, crm_api_key: str) -> Any:
    """Get existing consumer by CRM Consumer ID through CRM API."""
    url = f"https://{CRM_API_DOMAIN}/consumers/crm/{crm_consumer_id}?crm_dealer_id={crm_dealer_id}&integration_partner_name={SECRET_KEY}"

    response = make_crm_api_request(url, "GET", crm_api_key)

    if response.status_code == 404:
        logger.info(f"Existing consumer with CRM Consumer ID {crm_consumer_id} not found. {response.text}")
        return None

    response.raise_for_status()

    response_json = response.json()
    logger.info(f"Existing consumer with CRM Consumer ID {response_json}")
    consumer_id = response_json["consumer_id"]

    return consumer_id


def set_crm_consumer_id(crm_consumer_id: str, consumer_id: str, crm_api_key: str) -> None:
    """Set CRM Consumer ID through CRM API."""
    url = f'https://{CRM_API_DOMAIN}/consumers/{consumer_id}'
    data = {
        "crm_consumer_id": crm_consumer_id
    }

    response = make_crm_api_request(url, "PUT", crm_api_key, data)
    response.raise_for_status()
    return


def update_consumer(
        event_id: str,
        crm_dealer_id: str, crm_consumer_id: str,
        lead_id: str, consumer_id: str,
        crm_api_key: str,
        data: dict
        ) -> None:
    """Update consumer in shared layer."""
    current_crm_consumer_id = get_current_crm_consumer_id(consumer_id, crm_api_key)

    if current_crm_consumer_id and current_crm_consumer_id != crm_consumer_id:
        logger.warning(f"Consumer ID {consumer_id} is already associated with CRM Consumer ID {current_crm_consumer_id}. Ignoring consumer reassignment.")
        return

    if not current_crm_consumer_id:
        existing_consumer_id = get_existing_consumer_by_id(crm_consumer_id, crm_dealer_id, crm_api_key)

        # Reassign lead to existing consumer
        if existing_consumer_id:
            logger.info(f"Existing consumer with CRM Consumer ID {crm_consumer_id} found. Reassigning lead {lead_id} to consumer {existing_consumer_id}.")
            data.update({
                "consumer_id": existing_consumer_id
            })
        # Set CRM Consumer ID for consumer
        else:
            set_crm_consumer_id(crm_consumer_id, consumer_id, crm_api_key)


def perform_updates(
        record: ET.Element,
        ns: dict,
        crm_lead_id: str, crm_dealer_id: str, crm_consumer_id: str,
        crm_api_key: str,
        event_id, event_name,
        ) -> None:
    """Perform updates on the lead."""
    lead_id, consumer_id = get_lead(crm_lead_id, crm_dealer_id, crm_api_key)
    logger.info(f"Lead ID: {lead_id}")

    data: Dict[str, Any] = {}

    if crm_consumer_id:
        update_consumer(event_id, crm_dealer_id, crm_consumer_id, lead_id, consumer_id, crm_api_key, data)

    mapped_lead_status = get_mapped_status(event_id=str(event_id), partner_name=SECRET_KEY)
    data.update({
        "lead_status": mapped_lead_status,
        "metadata": {
            "updatedCrmLeadStatus": event_name
        }
    })

    salespersons = {}
    # update salesperson data if new salesperson is assigned to the lead
    if event_id == "30":
        new_salesperson = record.find(".//ns:RCIDispositionPrimarySalesperson", namespaces=ns)  # type: ignore
        if new_salesperson is not None:
            new_salesperson = new_salesperson.text  # type: ignore
        else:
            raise Exception("Field with salesperson name is not provided.")

        salespersons = update_lead_salespersons(new_salesperson, lead_id, crm_api_key)  # type: ignore
        data["salespersons"] = salespersons

    update_lead_status(lead_id, data, crm_api_key)


def is_historical_lead(crm_lead_id: str, crm_dealer_id: str) -> bool:
    """Check if the lead is a historical lead."""
    s3_key = f"historical_data/processed/reyrey_crm/{crm_dealer_id}.json"
    try:
        s3_object = json.loads(
            s3_client.get_object(
                Bucket=BUCKET,
                Key=s3_key
            )['Body'].read().decode('utf-8')
        )
        historical_leads = s3_object.get("historical_leads", [])
        return crm_lead_id in historical_leads
    except s3_client.exceptions.NoSuchKey:
        logger.info(f"Historical data for this dealer_id does not exist: {s3_key}")
        return False
    except Exception as e:
        logger.error(f"Failed to check if lead is historical. Partner: REYREY_CRM, Error: {str(e)}")
        raise


def record_handler(record: SQSRecord) -> None:
    """Transform and process each record."""
    logger.info(f"Record: {record}")
    try:
        body = loads(record['body'])
        bucket = body["detail"]["bucket"]["name"]
        key = body["detail"]["object"]["key"]
        product_dealer_id = key.split('/')[2]

        logger.info(f"Product dealer id: {product_dealer_id}")

        response = s3_client.get_object(Bucket=bucket, Key=key)
        content = response['Body'].read()
        logger.info(f"XML Content: {content}")

        # Parse the XML content
        root = ET.fromstring(content)

        ns = {'ns': 'http://www.starstandards.org/STAR'}
        ET.register_namespace('', ns['ns'])

        application_area = root.find(".//ns:ApplicationArea", namespaces=ns)
        xml_record = root.find(".//ns:Record", namespaces=ns)  # type: ignore
        if xml_record is None:
            raise Exception("Record not found in the XML content.")

        dealer_number = None
        store_number = None
        area_number = None
        if application_area is not None:
            sender = application_area.find(".//ns:Sender", namespaces=ns)
            if sender is not None:
                dealer_number = sender.find(".//ns:DealerNumber", namespaces=ns).text  # type: ignore
                store_number = sender.find(".//ns:StoreNumber", namespaces=ns).text  # type: ignore
                area_number = sender.find(".//ns:AreaNumber", namespaces=ns).text  # type: ignore

        crm_dealer_id = f"{store_number}_{area_number}_{dealer_number}"
        logger.info(f"CRM Dealer ID: {crm_dealer_id}")

        crm_api_key = get_secret(secret_name="crm-api", secret_key=UPLOAD_SECRET_KEY)["api_key"]

        identifier = xml_record.find(".//ns:Identifier", namespaces=ns)  # type: ignore
        crm_lead_id = identifier.find(".//ns:ProspectId", namespaces=ns).text  # type: ignore
        if not crm_lead_id:
            raise Exception("ProspectId not provided. Cannot update lead without CRM Lead ID.")

        logger.info(f"CRM Lead ID: {crm_lead_id}")

<<<<<<< HEAD
        crm_consumer_id = identifier.find(".//ns:NameRecId", namespaces=ns)  # type: ignore
=======
        if is_historical_lead(crm_lead_id, crm_dealer_id):
            logger.info(f"CRM Lead ID: {crm_lead_id} is a historical lead. Skipping.")
            return

        crm_consumer_id = identifier.find(".//ns:NameRecId", namespaces=ns)
>>>>>>> 2f9b5d06
        if crm_consumer_id is not None:
            crm_consumer_id = crm_consumer_id.text

        event_id = xml_record.find(".//ns:RCIDispositionEventId", namespaces=ns).text  # type: ignore
        event_name = xml_record.find(".//ns:RCIDispositionEventName", namespaces=ns).text  # type: ignore
        logger.info(f"Event ID: {event_id}")
        logger.info(f"Event Name: {event_name}")

<<<<<<< HEAD
        perform_updates(xml_record, ns, crm_lead_id, crm_dealer_id, crm_consumer_id, crm_api_key, event_id, event_name)
=======
        lead_id, consumer_id = get_lead(crm_lead_id, crm_dealer_id, crm_consumer_id, crm_api_key)
        logger.info(f"Lead ID: {lead_id}")

        if crm_consumer_id:
            update_crm_consumer_id(crm_consumer_id, consumer_id, crm_api_key)

        lead_status = get_lead_status(event_id=str(event_id), partner_name=SECRET_KEY)

        data = {
            'lead_status': lead_status,
            'metadata': {"updatedCrmLeadStatus": event_name}
        }

        salespersons = {}
        # update salesperson data if new salesperson is assigned to the lead
        if event_id == "30":
            new_salesperson = record.find(".//ns:RCIDispositionPrimarySalesperson", namespaces=ns)
            if new_salesperson is not None:
                new_salesperson = record.find(".//ns:RCIDispositionPrimarySalesperson", namespaces=ns).text
            else:
                raise Exception("Field with salesperson name is not provided.")

            salespersons = update_lead_salespersons(new_salesperson, lead_id, crm_api_key)
            data['salespersons'] = salespersons

        update_lead_status(lead_id, data, crm_api_key)
>>>>>>> 2f9b5d06

    except Exception as e:
        logger.error(f"Error transforming reyrey lead update record - {xml_record}: {e}")
        logger.error("[SUPPORT ALERT] Failed to Get Lead Update [CONTENT] ProductDealerId: {}\nEventName: {}\nCrmDealerId: {}\nCrmLeadId: {}\nTraceback: {}".format(
            product_dealer_id, event_name, crm_dealer_id, crm_lead_id, e)
            )
        raise


def lambda_handler(event: Any, context: Any) -> Any:
    """Transform raw reyrey lead update data to the unified format."""
    logger.info(f"Event: {event}")

    try:
        processor = BatchProcessor(event_type=EventType.SQS)
        result = process_partial_response(
            event=event,
            record_handler=record_handler,
            processor=processor,
            context=context
        )
        return result

    except Exception as e:
        logger.error(f"Error processing batch: {e}")
        raise<|MERGE_RESOLUTION|>--- conflicted
+++ resolved
@@ -323,15 +323,11 @@
 
         logger.info(f"CRM Lead ID: {crm_lead_id}")
 
-<<<<<<< HEAD
-        crm_consumer_id = identifier.find(".//ns:NameRecId", namespaces=ns)  # type: ignore
-=======
         if is_historical_lead(crm_lead_id, crm_dealer_id):
             logger.info(f"CRM Lead ID: {crm_lead_id} is a historical lead. Skipping.")
             return
 
-        crm_consumer_id = identifier.find(".//ns:NameRecId", namespaces=ns)
->>>>>>> 2f9b5d06
+        crm_consumer_id = identifier.find(".//ns:NameRecId", namespaces=ns)  # type: ignore
         if crm_consumer_id is not None:
             crm_consumer_id = crm_consumer_id.text
 
@@ -340,36 +336,7 @@
         logger.info(f"Event ID: {event_id}")
         logger.info(f"Event Name: {event_name}")
 
-<<<<<<< HEAD
         perform_updates(xml_record, ns, crm_lead_id, crm_dealer_id, crm_consumer_id, crm_api_key, event_id, event_name)
-=======
-        lead_id, consumer_id = get_lead(crm_lead_id, crm_dealer_id, crm_consumer_id, crm_api_key)
-        logger.info(f"Lead ID: {lead_id}")
-
-        if crm_consumer_id:
-            update_crm_consumer_id(crm_consumer_id, consumer_id, crm_api_key)
-
-        lead_status = get_lead_status(event_id=str(event_id), partner_name=SECRET_KEY)
-
-        data = {
-            'lead_status': lead_status,
-            'metadata': {"updatedCrmLeadStatus": event_name}
-        }
-
-        salespersons = {}
-        # update salesperson data if new salesperson is assigned to the lead
-        if event_id == "30":
-            new_salesperson = record.find(".//ns:RCIDispositionPrimarySalesperson", namespaces=ns)
-            if new_salesperson is not None:
-                new_salesperson = record.find(".//ns:RCIDispositionPrimarySalesperson", namespaces=ns).text
-            else:
-                raise Exception("Field with salesperson name is not provided.")
-
-            salespersons = update_lead_salespersons(new_salesperson, lead_id, crm_api_key)
-            data['salespersons'] = salespersons
-
-        update_lead_status(lead_id, data, crm_api_key)
->>>>>>> 2f9b5d06
 
     except Exception as e:
         logger.error(f"Error transforming reyrey lead update record - {xml_record}: {e}")
