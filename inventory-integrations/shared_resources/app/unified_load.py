import os
import json
import logging
import urllib.parse
import boto3
# import pandas as pd
from rds_instance import RDSInstance
# from psycopg2.extras import execute_values
from json import loads
from io import BytesIO

ENVIRONMENT = os.environ['ENVIRONMENT']

logger = logging.getLogger()
logger.setLevel(logging.INFO)
s3_client = boto3.client('s3')

def extract_vehicle_data(json_data):
    # Attempt to get the year and convert it to an integer if possible
    #  There was an entry whose year was an empty string, so we need to handle this case
    year_value = json_data.get('inv_vehicle|year')
    try:
        # Only attempt the conversion if year_value is not an empty string
        year = int(year_value) if year_value.strip() else None
    except (ValueError, TypeError, AttributeError):
        # Set to None if conversion fails or if year_value is None
        year = None

    new_or_used_raw = json_data.get('inv_vehicle|new_or_used', '').strip().lower()
    if new_or_used_raw == 'new':
        new_or_used = 'N'
    elif new_or_used_raw == 'used':
        new_or_used = 'U'
    else:
        new_or_used = ''

    vehicle_data = {
        'vin': json_data.get('inv_vehicle|vin', ''),
        'oem_name': json_data.get('inv_vehicle|oem_name', ''),
        'type': json_data.get('inv_vehicle|type', ''),
        'mileage': json_data.get('inv_vehicle|mileage', ''),
        'make': json_data.get('inv_vehicle|make', ''),
        'model': json_data.get('inv_vehicle|model', ''),
        'year': year,
        'stock_num': json_data.get('inv_vehicle|stock_num', ''),
        'new_or_used': new_or_used,
    }
    return vehicle_data


def extract_inventory_data(json_data):
    def extract_field(field, ftype='str'):
        value = json_data.get(field)
        if not value:
            return None

        if ftype == 'int':
            return int(value.strip())
        elif ftype == 'float':
            return float(value.strip())
        elif ftype == 'str':
            return value.strip()
        else:
            logger.error(f"Invalid field: {ftype}")
            raise ValueError(f"Invalid field type: {ftype}")

    inventory_data = {
        'list_price': extract_field('inv_inventory|list_price', ftype='float'),
        'special_price': extract_field('inv_inventory|special_price', ftype='float'),
        'fuel_type': extract_field('inv_inventory|fuel_type'),
        'exterior_color': extract_field('inv_inventory|exterior_color'),
        'interior_color': extract_field('inv_inventory|interior_color'),
        'doors': extract_field('inv_inventory|doors', ftype='int'),
        'seats': extract_field('inv_inventory|seats', ftype='int'),
        'transmission': extract_field('inv_inventory|transmission'),
        'photo_url': extract_field('inv_inventory|photo_url'),
        'drive_train': extract_field('inv_inventory|drive_train'),
        'cylinders': extract_field('inv_inventory|cylinders', ftype='int'),
        'body_style': extract_field('inv_inventory|body_style'),
        'series': extract_field('inv_inventory|series'),
        'vin': extract_field('inv_inventory|vin'),
        'interior_material': extract_field('inv_inventory|interior_material'),
        'trim': extract_field('inv_inventory|trim'),
        'factory_certified': json_data.get('inv_inventory|factory_certified', False),
        'region': extract_field('inv_inventory|region'),
        'on_lot': json_data.get('inv_inventory|on_lot', True),
<<<<<<< HEAD
        'metadata': extract_field('inv_inventory|metadata'),
        'received_datetime': extract_field('inv_inventory|received_datetime'),
        'vdp': extract_field('inv_inventory|vdp'),
=======
        'metadata': json_data.get('inv_inventory|metadata', '').strip() or None,
        'received_datetime': json_data.get('inv_inventory|received_datetime', '').strip() or None,
        'vdp': json_data.get('inv_inventory|vdp', '').strip() or None,
        'comments': json_data.get('inv_inventory|comments', '').strip() or None,
>>>>>>> bf2aa6cf
    }
    return inventory_data


def extract_option_data(option_json):
    option_data = {
        'option_description': option_json.get('inv_option|option_description', ''),
        'is_priority': option_json.get('inv_option|is_priority', False)
    }
    return option_data


def process_and_upload_data(bucket, key, rds_instance: RDSInstance):
    try:
        decoded_key = urllib.parse.unquote_plus(key)
        s3_obj = s3_client.get_object(Bucket=bucket, Key=decoded_key)
        json_data_list = json.load(BytesIO(s3_obj["Body"].read()))
        #  Check if incoming data is older than existing data
        sample_data = json_data_list[0] if json_data_list else None
        if sample_data:
            incoming_received_datetime = sample_data.get('inv_inventory|received_datetime')
            provider_dealer_id = sample_data.get("inv_dealer_integration_partner|provider_dealer_id")
            if incoming_received_datetime and not rds_instance.is_new_data(incoming_received_datetime, provider_dealer_id):
                logger.warning("Incoming data is older than existing data. Processing stopped.")
                return

        # Retrieve dealer_integration_partner_id
        provider_dealer_id = sample_data.get("inv_dealer_integration_partner|provider_dealer_id")
        if provider_dealer_id is None:
            logger.warning(f"No provider dealer ID found for {decoded_key}, skipping.")
            return

        dealer_integration_partner_id = rds_instance.find_dealer_integration_partner_id(provider_dealer_id)
        if dealer_integration_partner_id is None:
            logger.warning(f"No dealer integration partner ID found for provider dealer ID: {provider_dealer_id}, skipping.")
            return

        processed_inventory_ids = []
        for json_data in json_data_list:
            # Insert vehicle data
            vehicle_data = extract_vehicle_data(json_data)
            vehicle_data['dealer_integration_partner_id'] = dealer_integration_partner_id
            vehicle_id = rds_instance.insert_vehicle(vehicle_data)

            # Insert inventory data
            inventory_data = extract_inventory_data(json_data)
            inventory_data['vehicle_id'] = vehicle_id
            inventory_data['dealer_integration_partner_id'] = dealer_integration_partner_id
            inventory_id = rds_instance.insert_inventory_item(inventory_data)
            processed_inventory_ids.append(inventory_id)

            # Insert options data
            if json_data.get('inv_options|inv_options'):
                option_ids = []
                for option_json in json_data['inv_options|inv_options']:
                    option_data = extract_option_data(option_json)
                    option_id = rds_instance.insert_option(option_data)
                    option_ids.append(option_id)
                rds_instance.link_option_to_inventory(inventory_id, option_ids)
            else:
                identifier = json_data.get(json_data.get('inv_vehicle|stock_num', 'Unknown Identifier'))
                logger.warning(f"Skipping options for record with identifier {identifier} as they do not exist.")

        #  Use dealer_integration_partner_id to update the value of on_lot for vehicles
        dealer_id = dealer_integration_partner_id
        rds_instance.update_dealers_other_vehicles(dealer_id, processed_inventory_ids)
        logger.info(f"Data processing and upload completed for {decoded_key}")

    except Exception:
        logger.exception(f"Failed to process and upload data for {key}", exc_info=True)
        raise


def lambda_handler(event, _):
    """
    Lambda function handler to process SQS messages and upload JSON data to RDS.
    """
    try:
        rds_instance = RDSInstance()
        count = 0
        for record in event['Records']:
            logger.info(f"Processing record {count}")
            message = loads(record["body"])
            logger.info(f"Received message: {message}")

            for s3_record in message["Records"]:
                bucket = s3_record["s3"]["bucket"]["name"]
                key = s3_record["s3"]["object"]["key"]
                process_and_upload_data(bucket, key, rds_instance)
            count += 1
    except Exception:
        logger.exception("Error in Lambda handler")
        raise<|MERGE_RESOLUTION|>--- conflicted
+++ resolved
@@ -84,16 +84,10 @@
         'factory_certified': json_data.get('inv_inventory|factory_certified', False),
         'region': extract_field('inv_inventory|region'),
         'on_lot': json_data.get('inv_inventory|on_lot', True),
-<<<<<<< HEAD
         'metadata': extract_field('inv_inventory|metadata'),
         'received_datetime': extract_field('inv_inventory|received_datetime'),
         'vdp': extract_field('inv_inventory|vdp'),
-=======
-        'metadata': json_data.get('inv_inventory|metadata', '').strip() or None,
-        'received_datetime': json_data.get('inv_inventory|received_datetime', '').strip() or None,
-        'vdp': json_data.get('inv_inventory|vdp', '').strip() or None,
-        'comments': json_data.get('inv_inventory|comments', '').strip() or None,
->>>>>>> bf2aa6cf
+        'comments': extract_field('inv_inventory|comments'),
     }
     return inventory_data
 
