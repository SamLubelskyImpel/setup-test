AWSTemplateFormatVersion: '2010-09-09'
Transform: AWS::Serverless-2016-10-31
Description: VDP Service

Parameters:
  Environment:
    Description: The name of the runtime environment
    Type: String
    AllowedPattern: '^[a-zA-z0-9-]+$'
    ConstraintDescription: Must contain only lowercase, uppercase, numbers, or hyphens

Conditions:
  IsProd:
    Fn::Equals:
    - Ref: AWS::AccountId
    - 196800776222
  IsUsEast1: !Equals [ !Ref 'AWS::Region', 'us-east-1' ]

Mappings:
  Subnets:
    us-east-1:
      '196800776222':
        - subnet-0d29a385efe83bf1c
        - subnet-0e88ecdd743701e96
        - subnet-00291e028e21cb78f
        - subnet-0b1555d5fa3c8ba8e
      '143813444726':
        - subnet-030d57e39ec0df603
        - subnet-01044d580678ea63c
        - subnet-0b29db0aeb6cdabec
        - subnet-0e28d592f2ca28fb7
  VpcId:
    us-east-1:
      '196800776222': vpc-03417e688cee5bc07
      '143813444726': vpc-0b28df8980a1905d5
  SslCertificates:
    us-east-1:
      '143813444726': 'arn:aws:acm:us-east-1:143813444726:certificate/9f026b43-c690-4434-93e1-9be4ef91f67d'
      '196800776222': 'arn:aws:acm:us-east-1:196800776222:certificate/4bad36e0-d971-41e6-a2d8-a897013012be'

Globals:
  Function:
    Runtime: python3.9
    Environment:
      Variables:
        AWS_ACCOUNT_ID: !Sub '${AWS::AccountId}'
        ENVIRONMENT: !Ref Environment
        IS_PROD: !If [ IsProd, 1, 0 ]
        LOGLEVEL: INFO
        INVENTORY_BUCKET: !If [
          IsProd,
          !Sub "inventory-integrations-${AWS::Region}-prod",
          !Sub "inventory-integrations-${AWS::Region}-test"
        ]
        SFTP_SECRET_KEY: "INTEGRATIONS_VDP_SFTP"
    VpcConfig:
      SecurityGroupIds:
        - !Ref SecurityGroup
      SubnetIds: !FindInMap [ Subnets, !Ref 'AWS::Region', !Ref 'AWS::AccountId' ]

Resources:
  SecurityGroup:
      Type: AWS::EC2::SecurityGroup
      DeletionPolicy: Delete
      Properties:
        GroupDescription: Permit traffic from the vdp service
        VpcId: !FindInMap [ VpcId, !Ref 'AWS::Region', !Ref 'AWS::AccountId']
        SecurityGroupEgress:
          - Description: AllowAll
            CidrIp: 0.0.0.0/0
            IpProtocol: '-1'
        Tags:
          - Key: Environment
            Value: !Ref Environment
          - Key: Product
            Value: vdp-service

  LambdaRole:
    Type: AWS::IAM::Role
    Properties:
      AssumeRolePolicyDocument:
        Version: "2012-10-17"
        Statement:
          - Effect: Allow
            Principal:
              Service:
                - lambda.amazonaws.com
            Action:
              - sts:AssumeRole
      Policies:
        - PolicyName: CloudWatchLogsPolicy
          PolicyDocument:
            Version: "2012-10-17"
            Statement:
              - Effect: "Allow"
                Action:
                  - "logs:CreateLogGroup"
                  - "logs:CreateLogStream"
                  - "logs:PutLogEvents"
                  - "logs:DescribeLogStreams"
                Resource: "arn:aws:logs:*:*:*"
        - PolicyName: S3Policy
          PolicyDocument:
            Version: "2012-10-17"
            Statement:
              - Effect: "Allow"
                Action:
                  - "s3:PutObject"
                  - "s3:DeleteObject"
                  - "s3:GetObject"
                  - "s3:ListBucket"
                Resource:
                  - !If [
                      IsProd,
                      !Sub "arn:aws:s3:::inventory-integrations-${AWS::Region}-prod*",
                      !Sub "arn:aws:s3:::inventory-integrations-${AWS::Region}-test*"
                    ]
        - PolicyName: SQSPolicy
          PolicyDocument:
            Version: "2012-10-17"
            Statement:
              - Effect: "Allow"
                Action:
                  - "sqs:SendMessage"
                  - "sqs:ReceiveMessage"
                  - "sqs:DeleteMessage"
                  - "sqs:GetQueueAttributes"
                Resource:
                  - !GetAtt DownloadVDPQueue.Arn
        - PolicyName: SecretsManagerPolicy
          PolicyDocument:
            Version: "2012-10-17"
            Statement:
              - Sid: AllowGetDBInfo
                Effect: Allow
                Action:
                  - secretsmanager:GetSecretValue
                Resource:
                  - !If [
                      IsProd,
                      !Sub "arn:aws:secretsmanager:${AWS::Region}:${AWS::AccountId}:secret:prod/RDS/SHARED*",
                      !Sub "arn:aws:secretsmanager:${AWS::Region}:${AWS::AccountId}:secret:test/RDS/SHARED*"
                    ]
                  - !If [
                      IsProd,
                      !Sub "arn:aws:secretsmanager:${AWS::Region}:${AWS::AccountId}:secret:prod/inventory-integrations-sftp*",
                      !Sub "arn:aws:secretsmanager:${AWS::Region}:${AWS::AccountId}:secret:test/inventory-integrations-sftp*",
                    ]
        - PolicyName: LambdaVPCAccess
          PolicyDocument:
            Version: "2012-10-17"
            Statement:
              - Effect: Allow
                Action:
                  - ec2:CreateNetworkInterface
                  - ec2:DescribeNetworkInterfaces
                  - ec2:DeleteNetworkInterface
                Resource: "*"
        - PolicyName: SNSPolicy
          PolicyDocument:
            Version: "2012-10-17"
            Statement:
              - Effect: "Allow"
                Action:
                  - "sns:Publish"
                Resource:
                - !Sub 'arn:aws:sns:${AWS::Region}:${AWS::AccountId}:alert_client_engineering'

<<<<<<< HEAD
  VDPApiGateway:
    Type: AWS::Serverless::Api
    Properties:
      Name: !Sub vdp-service-${Environment}-vdp-api
      StageName: !Ref Environment
      Domain:
        DomainName: !If [ IsProd, 'vpd-api.impel.io', !Sub 'vdp-api${DomainSuffix}.testenv.impel.io' ]
        CertificateArn: !FindInMap [ SslCertificates, !Ref 'AWS::Region', !Ref 'AWS::AccountId']
        SecurityPolicy: TLS_1_2
      Auth:
        DefaultAuthorizer: DefaultAuth
        Authorizers:
          DefaultAuth:
            FunctionPayloadType: REQUEST
            FunctionArn: !GetAtt Authorizer.Arn
            Identity:
              Headers:
                - partner_id
                - x_api_key
              Context:
                - resourcePath
              ReauthorizeEvery: 0
      AccessLogSetting:
        DestinationArn: !GetAtt APILogGroup.Arn
        Format: >-
          {"request_id" : "$context.requestId","api_id" : "$context.apiId","resource_path" : "$context.resourcePath","resource_id" : "$context.resourceId","http_method" : "$context.httpMethod","source_ip" : "$context.identity.sourceIp","user-agent" : "$context.identity.userAgent","account_id" : "$context.identity.accountId","api_key" : "$context.identity.apiKey","caller" : "$context.identity.caller","user" : "$context.identity.user","user_arn" : "$context.identity.userArn"}
      DefinitionBody:
        Fn::Transform:
          Name: AWS::Include
          Parameters:
            Location: "./swagger/vdp-api-oas-interpolated.yaml"
      GatewayResponses:
        BAD_REQUEST_PARAMETERS:
          ResponseTemplates:
            application/json: '{"message": "$context.error.validationErrorString"}'
        BAD_REQUEST_BODY:
          ResponseTemplates:
            application/json: '{"message": "$context.error.validationErrorString"}'
        UNAUTHORIZED:
          ResponseTemplates:
            application/json: '{"message": "This request is unauthorized."}'
          StatusCode: "401"
        ACCESS_DENIED:
          ResponseTemplates:
            application/json: '{"message": "$context.authorizer.key"}'
          StatusCode: "403"
        DEFAULT_5xx:
          ResponseTemplates:
            application/json: '{"message": "Internal Server Error. Please contact Impel support."}'

  APILogGroup:
    Type: AWS::Logs::LogGroup

  APICloudWatchRole:
    Type: "AWS::IAM::Role"
    Properties:
      AssumeRolePolicyDocument:
        Version: 2012-10-17
        Statement:
          - Effect: Allow
            Principal:
              Service:
                - apigateway.amazonaws.com
            Action: "sts:AssumeRole"
      Path: /
      ManagedPolicyArns:
        - >-
          arn:aws:iam::aws:policy/service-role/AmazonAPIGatewayPushToCloudWatchLogs

  APIGatewayAccount:
    Type: "AWS::ApiGateway::Account"
    Properties:
      CloudWatchRoleArn: !GetAtt APICloudWatchRole.Arn

  Authorizer:
    Type: AWS::Serverless::Function
    Properties:
      FunctionName: !Sub "vdp-service-${Environment}-Authorizer"
      CodeUri: app/
      Handler: authorizer.lambda_handler
      Timeout: 120
      MemorySize: 1024
      Policies:
        - Id: AuthorizerPermissions
          Version: "2012-10-17"
          Statement:
            - Sid: AllowGetAPIKeys
              Effect: Allow
              Action:
                - secretsmanager:GetSecretValue
              Resource:
                !If [
                  IsProd,
                  !Sub "arn:aws:secretsmanager:${AWS::Region}:${AWS::AccountId}:secret:prod/vdp-api*",
                  !Sub "arn:aws:secretsmanager:${AWS::Region}:${AWS::AccountId}:secret:test/vdp-api*",
                ]

  GetVDP:
    Type: AWS::Serverless::Function
    Properties:
      FunctionName: !Sub "vdp-service-${Environment}-GetVDP"
      CodeUri: app/
      Handler: get_vdp.lambda_handler
      Timeout: 30
      MemorySize: 1536
      Role: !GetAtt LambdaRole.Arn
      Events:
        Get:
          Type: Api
          Properties:
            RestApiId: !Ref VDPApiGateway
            Path: /vdp
            Method: GET
=======
  InvokeVDP:
    Type: AWS::Serverless::Function
    Properties:
      FunctionName: !Sub vdp-service-${Environment}-invoke-vdp
      Description: Invoke the download of VDP Data
      Handler: invoke_vdp.lambda_handler
      CodeUri: app/
      Role: !GetAtt LambdaRole.Arn
      Environment:
        Variables:
          DOWNLOAD_VDP_QUEUE_URL: !GetAtt DownloadVDPQueue.QueueUrl

  InvokeVDPLogGroup:
    Type: AWS::Logs::LogGroup
    Properties:
      LogGroupName: !Sub /aws/lambda/vdp-service-${Environment}-invoke-vdp

  InvokeVDPAlarm:
    Type: AWS::CloudWatch::Alarm
    Properties:
      AlarmDescription: Alarm for VDP Service InvokeVDP Errors
      Namespace: AWS/Lambda
      MetricName: Errors
      Dimensions:
        - Name: FunctionName
          Value: !Ref InvokeVDP
      Statistic: Sum
      Period: 300
      EvaluationPeriods: 1
      Threshold: 1
      ComparisonOperator: GreaterThanOrEqualToThreshold
      AlarmActions:
        - !Sub 'arn:aws:sns:${AWS::Region}:${AWS::AccountId}:alert_client_engineering'
      TreatMissingData: notBreaching

  InvokeVDPScheduleRule:
    Type: AWS::Events::Rule
    Properties:
      Description: Schedule the download of VDP Data every hour
      ScheduleExpression: "cron(0 */1 * * ? *)"
      State: !If [IsProd, "ENABLED", "DISABLED"]
      Targets:
        - Arn: !GetAtt InvokeVDP.Arn
          Id: !Sub vdp-service-${Environment}-invoke-vdp

  DownloadVDPQueueDLQ:
    Type: AWS::SQS::Queue
    Properties:
      QueueName: !Sub vdp-service-${Environment}-download-vdp-dlq
      VisibilityTimeout: 300
      MessageRetentionPeriod: 86400

  DownloadVDPDLQAlarm:
    Type: AWS::CloudWatch::Alarm
    Properties:
      AlarmDescription: Alarm for VDP Service DownloadVDP DLQ Errors
      Namespace: AWS/SQS
      MetricName: ApproximateNumberOfMessagesVisible
      Dimensions:
        - Name: QueueName
          Value: !Sub vdp-service-${Environment}-download-vdp-dlq
      Statistic: Sum
      Period: 300
      EvaluationPeriods: 1
      Threshold: 1
      ComparisonOperator: GreaterThanOrEqualToThreshold
      AlarmActions:
        - !Sub 'arn:aws:sns:${AWS::Region}:${AWS::AccountId}:alert_client_engineering'
      TreatMissingData: notBreaching

  DownloadVDPQueue:
    Type: AWS::SQS::Queue
    Properties:
      QueueName: !Sub vdp-service-${Environment}-download-vdp-queue
      VisibilityTimeout: 300
      MessageRetentionPeriod: 86400
      RedrivePolicy:
        deadLetterTargetArn: !GetAtt DownloadVDPQueueDLQ.Arn
        maxReceiveCount: 3

  DownloadVDPEventSourceMapping:
    Type: AWS::Lambda::EventSourceMapping
    Properties:
      BatchSize: 1
      EventSourceArn: !GetAtt DownloadVDPQueue.Arn
      FunctionName: !Ref DownloadVDP
      Enabled: true

  DownloadVDP:
    Type: AWS::Serverless::Function
    Properties:
      FunctionName: !Sub vdp-service-${Environment}-download-vdp
      Description: Download VDP Data from SFTP
      Handler: download_vdp.lambda_handler
      CodeUri: app/
      Role: !GetAtt LambdaRole.Arn

  DownloadVDPLogGroup:
    Type: AWS::Logs::LogGroup
    Properties:
      LogGroupName: !Sub /aws/lambda/vdp-service-${Environment}-download-vdp
>>>>>>> b1655c8f
<|MERGE_RESOLUTION|>--- conflicted
+++ resolved
@@ -166,7 +166,108 @@
                 Resource:
                 - !Sub 'arn:aws:sns:${AWS::Region}:${AWS::AccountId}:alert_client_engineering'
 
-<<<<<<< HEAD
+  InvokeVDP:
+    Type: AWS::Serverless::Function
+    Properties:
+      FunctionName: !Sub vdp-service-${Environment}-invoke-vdp
+      Description: Invoke the download of VDP Data
+      Handler: invoke_vdp.lambda_handler
+      CodeUri: app/
+      Role: !GetAtt LambdaRole.Arn
+      Environment:
+        Variables:
+          DOWNLOAD_VDP_QUEUE_URL: !GetAtt DownloadVDPQueue.QueueUrl
+
+  InvokeVDPLogGroup:
+    Type: AWS::Logs::LogGroup
+    Properties:
+      LogGroupName: !Sub /aws/lambda/vdp-service-${Environment}-invoke-vdp
+
+  InvokeVDPAlarm:
+    Type: AWS::CloudWatch::Alarm
+    Properties:
+      AlarmDescription: Alarm for VDP Service InvokeVDP Errors
+      Namespace: AWS/Lambda
+      MetricName: Errors
+      Dimensions:
+        - Name: FunctionName
+          Value: !Ref InvokeVDP
+      Statistic: Sum
+      Period: 300
+      EvaluationPeriods: 1
+      Threshold: 1
+      ComparisonOperator: GreaterThanOrEqualToThreshold
+      AlarmActions:
+        - !Sub 'arn:aws:sns:${AWS::Region}:${AWS::AccountId}:alert_client_engineering'
+      TreatMissingData: notBreaching
+
+  InvokeVDPScheduleRule:
+    Type: AWS::Events::Rule
+    Properties:
+      Description: Schedule the download of VDP Data every hour
+      ScheduleExpression: "cron(0 */1 * * ? *)"
+      State: !If [IsProd, "ENABLED", "DISABLED"]
+      Targets:
+        - Arn: !GetAtt InvokeVDP.Arn
+          Id: !Sub vdp-service-${Environment}-invoke-vdp
+
+  DownloadVDPQueueDLQ:
+    Type: AWS::SQS::Queue
+    Properties:
+      QueueName: !Sub vdp-service-${Environment}-download-vdp-dlq
+      VisibilityTimeout: 300
+      MessageRetentionPeriod: 86400
+
+  DownloadVDPDLQAlarm:
+    Type: AWS::CloudWatch::Alarm
+    Properties:
+      AlarmDescription: Alarm for VDP Service DownloadVDP DLQ Errors
+      Namespace: AWS/SQS
+      MetricName: ApproximateNumberOfMessagesVisible
+      Dimensions:
+        - Name: QueueName
+          Value: !Sub vdp-service-${Environment}-download-vdp-dlq
+      Statistic: Sum
+      Period: 300
+      EvaluationPeriods: 1
+      Threshold: 1
+      ComparisonOperator: GreaterThanOrEqualToThreshold
+      AlarmActions:
+        - !Sub 'arn:aws:sns:${AWS::Region}:${AWS::AccountId}:alert_client_engineering'
+      TreatMissingData: notBreaching
+
+  DownloadVDPQueue:
+    Type: AWS::SQS::Queue
+    Properties:
+      QueueName: !Sub vdp-service-${Environment}-download-vdp-queue
+      VisibilityTimeout: 300
+      MessageRetentionPeriod: 86400
+      RedrivePolicy:
+        deadLetterTargetArn: !GetAtt DownloadVDPQueueDLQ.Arn
+        maxReceiveCount: 3
+
+  DownloadVDPEventSourceMapping:
+    Type: AWS::Lambda::EventSourceMapping
+    Properties:
+      BatchSize: 1
+      EventSourceArn: !GetAtt DownloadVDPQueue.Arn
+      FunctionName: !Ref DownloadVDP
+      Enabled: true
+
+  DownloadVDP:
+    Type: AWS::Serverless::Function
+    Properties:
+      FunctionName: !Sub vdp-service-${Environment}-download-vdp
+      Description: Download VDP Data from SFTP
+      Handler: download_vdp.lambda_handler
+      CodeUri: app/
+      Role: !GetAtt LambdaRole.Arn
+
+  DownloadVDPLogGroup:
+    Type: AWS::Logs::LogGroup
+    Properties:
+      LogGroupName: !Sub /aws/lambda/vdp-service-${Environment}-download-vdp
+
   VDPApiGateway:
     Type: AWS::Serverless::Api
     Properties:
@@ -279,107 +380,4 @@
           Properties:
             RestApiId: !Ref VDPApiGateway
             Path: /vdp
-            Method: GET
-=======
-  InvokeVDP:
-    Type: AWS::Serverless::Function
-    Properties:
-      FunctionName: !Sub vdp-service-${Environment}-invoke-vdp
-      Description: Invoke the download of VDP Data
-      Handler: invoke_vdp.lambda_handler
-      CodeUri: app/
-      Role: !GetAtt LambdaRole.Arn
-      Environment:
-        Variables:
-          DOWNLOAD_VDP_QUEUE_URL: !GetAtt DownloadVDPQueue.QueueUrl
-
-  InvokeVDPLogGroup:
-    Type: AWS::Logs::LogGroup
-    Properties:
-      LogGroupName: !Sub /aws/lambda/vdp-service-${Environment}-invoke-vdp
-
-  InvokeVDPAlarm:
-    Type: AWS::CloudWatch::Alarm
-    Properties:
-      AlarmDescription: Alarm for VDP Service InvokeVDP Errors
-      Namespace: AWS/Lambda
-      MetricName: Errors
-      Dimensions:
-        - Name: FunctionName
-          Value: !Ref InvokeVDP
-      Statistic: Sum
-      Period: 300
-      EvaluationPeriods: 1
-      Threshold: 1
-      ComparisonOperator: GreaterThanOrEqualToThreshold
-      AlarmActions:
-        - !Sub 'arn:aws:sns:${AWS::Region}:${AWS::AccountId}:alert_client_engineering'
-      TreatMissingData: notBreaching
-
-  InvokeVDPScheduleRule:
-    Type: AWS::Events::Rule
-    Properties:
-      Description: Schedule the download of VDP Data every hour
-      ScheduleExpression: "cron(0 */1 * * ? *)"
-      State: !If [IsProd, "ENABLED", "DISABLED"]
-      Targets:
-        - Arn: !GetAtt InvokeVDP.Arn
-          Id: !Sub vdp-service-${Environment}-invoke-vdp
-
-  DownloadVDPQueueDLQ:
-    Type: AWS::SQS::Queue
-    Properties:
-      QueueName: !Sub vdp-service-${Environment}-download-vdp-dlq
-      VisibilityTimeout: 300
-      MessageRetentionPeriod: 86400
-
-  DownloadVDPDLQAlarm:
-    Type: AWS::CloudWatch::Alarm
-    Properties:
-      AlarmDescription: Alarm for VDP Service DownloadVDP DLQ Errors
-      Namespace: AWS/SQS
-      MetricName: ApproximateNumberOfMessagesVisible
-      Dimensions:
-        - Name: QueueName
-          Value: !Sub vdp-service-${Environment}-download-vdp-dlq
-      Statistic: Sum
-      Period: 300
-      EvaluationPeriods: 1
-      Threshold: 1
-      ComparisonOperator: GreaterThanOrEqualToThreshold
-      AlarmActions:
-        - !Sub 'arn:aws:sns:${AWS::Region}:${AWS::AccountId}:alert_client_engineering'
-      TreatMissingData: notBreaching
-
-  DownloadVDPQueue:
-    Type: AWS::SQS::Queue
-    Properties:
-      QueueName: !Sub vdp-service-${Environment}-download-vdp-queue
-      VisibilityTimeout: 300
-      MessageRetentionPeriod: 86400
-      RedrivePolicy:
-        deadLetterTargetArn: !GetAtt DownloadVDPQueueDLQ.Arn
-        maxReceiveCount: 3
-
-  DownloadVDPEventSourceMapping:
-    Type: AWS::Lambda::EventSourceMapping
-    Properties:
-      BatchSize: 1
-      EventSourceArn: !GetAtt DownloadVDPQueue.Arn
-      FunctionName: !Ref DownloadVDP
-      Enabled: true
-
-  DownloadVDP:
-    Type: AWS::Serverless::Function
-    Properties:
-      FunctionName: !Sub vdp-service-${Environment}-download-vdp
-      Description: Download VDP Data from SFTP
-      Handler: download_vdp.lambda_handler
-      CodeUri: app/
-      Role: !GetAtt LambdaRole.Arn
-
-  DownloadVDPLogGroup:
-    Type: AWS::Logs::LogGroup
-    Properties:
-      LogGroupName: !Sub /aws/lambda/vdp-service-${Environment}-download-vdp
->>>>>>> b1655c8f
+            Method: GET