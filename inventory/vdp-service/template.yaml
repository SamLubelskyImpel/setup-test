--- conflicted
+++ resolved
@@ -55,7 +55,6 @@
         REGION: !Sub '${AWS::Region}'
         IS_PROD: !If [ IsProd, 1, 0 ]
         LOGLEVEL: INFO
-<<<<<<< HEAD
         MERCH_SFTP_KEY: MERCH_SFTP
         SALESAI_SFTP_KEY: SALESAI_SFTP
         INVENTORY_BUCKET: !If [
@@ -64,14 +63,12 @@
                             !Sub "inventory-integrations-${AWS::Region}-test"
                           ]
         ALERT_CLIENT_ENGINEERING_TOPIC: !Sub "arn:aws:sns:${AWS::Region}:${AWS::AccountId}:alert_client_engineering"
-=======
         INVENTORY_BUCKET: !If [
           IsProd,
           !Sub "inventory-integrations-${AWS::Region}-prod",
           !Sub "inventory-integrations-${AWS::Region}-test"
         ]
         SFTP_SECRET_KEY: "INTEGRATIONS_VDP_SFTP"
->>>>>>> 907993bb
     VpcConfig:
       SecurityGroupIds:
         - !Ref SecurityGroup
@@ -131,13 +128,8 @@
                 Resource:
                   - !If [
                       IsProd,
-<<<<<<< HEAD
-                      !Sub "arn:aws:s3:::inventory-integrations-${AWS::Region}-prod/vdp/*",
-                      !Sub "arn:aws:s3:::inventory-integrations-${AWS::Region}-test/vdp/*"
-=======
                       !Sub "arn:aws:s3:::inventory-integrations-${AWS::Region}-prod*",
                       !Sub "arn:aws:s3:::inventory-integrations-${AWS::Region}-test*"
->>>>>>> 907993bb
                     ]
         - PolicyName: SQSPolicy
           PolicyDocument:
@@ -150,11 +142,8 @@
                   - "sqs:DeleteMessage"
                   - "sqs:GetQueueAttributes"
                 Resource:
-<<<<<<< HEAD
                   - !GetAtt UpdateVDPQueue.Arn
-=======
                   - !GetAtt DownloadVDPQueue.Arn
->>>>>>> 907993bb
         - PolicyName: SecretsManagerPolicy
           PolicyDocument:
             Version: "2012-10-17"
@@ -194,7 +183,6 @@
                 Resource:
                 - !Sub 'arn:aws:sns:${AWS::Region}:${AWS::AccountId}:alert_client_engineering'
 
-<<<<<<< HEAD
   UpdateVDPQueueDeadLetterQueue:
     Type: AWS::SQS::Queue
     Properties:
@@ -296,7 +284,6 @@
       EventSourceArn: !GetAtt UpdateVDPQueue.Arn
       MaximumBatchingWindowInSeconds: 0
       FunctionName: !GetAtt UpdateVDP.Arn
-=======
   InvokeVDP:
     Type: AWS::Serverless::Function
     Properties:
@@ -518,5 +505,4 @@
       ComparisonOperator: GreaterThanOrEqualToThreshold
       AlarmActions:
         - !Sub 'arn:aws:sns:${AWS::Region}:${AWS::AccountId}:alert_client_engineering'
-      TreatMissingData: notBreaching
->>>>>>> 907993bb
+      TreatMissingData: notBreaching