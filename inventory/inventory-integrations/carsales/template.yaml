--- conflicted
+++ resolved
@@ -194,10 +194,7 @@
                   - "lambda:InvokeFunction"
                 Resource:
                 - !Sub "arn:aws:lambda:${AWS::Region}:${AWS::AccountId}:function:redbook-${Environment}-*"
-<<<<<<< HEAD
                 - !Sub "arn:aws:lambda:${AWS::Region}:${AWS::AccountId}:function:vdp-service-${Environment}-QueryVDP"
-=======
->>>>>>> b5f23ad6
         - PolicyName: S3Policy
           PolicyDocument:
             Version: "2012-10-17"
