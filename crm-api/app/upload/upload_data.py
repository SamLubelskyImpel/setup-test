--- conflicted
+++ resolved
@@ -69,26 +69,17 @@
         salesperson = body["salesperson"]
 
         with DBSession() as session:
-<<<<<<< HEAD
             dealer_partner = session.query(DealerIntegrationPartner).\
                 join(Dealer, DealerIntegrationPartner.dealer_id == Dealer.id).\
                 filter(
-                    Dealer.product_dealer_id == dealer_product_id,
+                    Dealer.product_dealer_id == product_dealer_id,
                     DealerIntegrationPartner.is_active == True
                 ).first()
             if not dealer_partner:
-                logger.error(f"No active dealer found with id {dealer_product_id}.")
+                logger.error(f"No active dealer found with id {product_dealer_id}.")
                 return {
                     "statusCode": 404,
-                    "body": dumps({"error": f"No active dealer found with id {dealer_product_id}."})
-=======
-            dealer = session.query(Dealer).filter(Dealer.product_dealer_id == product_dealer_id).first()
-            if not dealer:
-                logger.error(f"Dealer {product_dealer_id} not found")
-                return {
-                    "statusCode": 404,
-                    "body": dumps({"error": f"Dealer {product_dealer_id} not found."})
->>>>>>> 70cea6f0
+                    "body": dumps({"error": f"No active dealer found with id {product_dealer_id}."})
                 }
 
             dealer_partner_id = dealer_partner.id
