"""Upload data to the shared CRM layer."""
import logging
from os import environ
from datetime import datetime
from json import dumps, loads
from typing import Any, List

from crm_orm.models.lead import Lead
from crm_orm.models.vehicle import Vehicle
from crm_orm.models.consumer import Consumer
from crm_orm.models.dealer import Dealer
from crm_orm.models.dealer_integration_partner import DealerIntegrationPartner
from crm_orm.models.salesperson import Salesperson
from crm_orm.models.lead_salesperson import Lead_Salesperson

from crm_orm.session_config import DBSession

logger = logging.getLogger()
logger.setLevel(environ.get("LOGLEVEL", "INFO").upper())

consumer_attrs = ['crm_consumer_id', 'first_name', 'last_name', 'middle_name',
                  'email', 'phone', 'postal_code', 'address', 'country',
                  'city', 'email_optin_flag', 'sms_optin_flag',
                  'request_product']
salesperson_attrs = ['crm_salesperson_id', 'first_name', 'last_name', 'email',
                     'phone', 'position_name']


def update_attrs(db_object: Any, data: Any, dealer_partner_id: str,
                 allowed_attrs: List[str],
                 additional_attrs: Any = None) -> None:
    """Update attributes of a database object."""
    if additional_attrs is None:
        additional_attrs = {}

    combined_data = {"dealer_integration_partner_id": dealer_partner_id, **data, **additional_attrs}

    for attr in allowed_attrs:
        if attr in combined_data:
            setattr(db_object, attr, combined_data[attr])


<<<<<<< HEAD
def update_consumer_attrs(consumer_db: Any, consumer_data: Dict[str, Any],
                          dealer_partner_id: str, request_product: Any) -> None:
    """Update consumer attributes in a database object."""
    additional_attrs = {
        "email_optin_flag": consumer_data.get("email_optin_flag", True),
        "sms_optin_flag": consumer_data.get("sms_optin_flag", True),
        "request_product": request_product
    }
    update_attrs(consumer_db, consumer_data, dealer_partner_id,
                 consumer_attrs, additional_attrs)


=======
>>>>>>> 0270bb84
def format_ts(input_ts: str) -> str:
    """Format a timestamp string into a specific format."""
    if 'T' in input_ts:
        input_format = "%Y-%m-%dT%H:%M:%S"
    else:
        input_format = "%B, %d %Y %H:%M:%S"

    dt = datetime.strptime(input_ts, input_format)

    output_format = "%Y-%m-%d %H:%M:%S.000"
    return dt.strftime(output_format)


def lambda_handler(event: Any, context: Any) -> Any:
    """Upload unified data to the CRM API database."""
    try:
        logger.info(f"Event: {event}")

        request_product = event["headers"]["partner_id"]
        body = loads(event["body"])
        logger.info(f"Body: {body}")

        dealer_product_id = body["dealer_product_id"]
        consumer = body["consumer"]
        lead = body["lead"]
        vehicles_of_interest = lead["vehicles_of_interest"]
        salesperson = body["salesperson"]

        with DBSession() as session:
            dealer_partner = session.query(DealerIntegrationPartner).\
                join(Dealer, DealerIntegrationPartner.dealer_id == Dealer.id).\
                filter(
                    Dealer.product_dealer_id == dealer_product_id,
                    DealerIntegrationPartner.is_active == True
                ).first()
            if not dealer_partner:
                logger.error(f"No active dealer found with id {dealer_product_id}.")
                return {
                    "statusCode": 404,
                    "body": dumps({"error": f"No active dealer found with id {dealer_product_id}."})
                }

            dealer_partner_id = dealer_partner.id
            crm_consumer_id = consumer.get("crm_consumer_id")

            # Query for existing consumer
            consumer_db = session.query(Consumer).filter(
                Consumer.crm_consumer_id == crm_consumer_id,
                Consumer.dealer_integration_partner_id == dealer_partner_id
            ).first()

            # Create a new consumer if not found
            if not consumer_db:
                consumer_db = Consumer()

            # Update consumer attributes
            update_attrs(
                consumer_db,
                consumer,
<<<<<<< HEAD
                dealer_partner_id,
                request_product)
=======
                dealer_id,
                consumer_attrs
            )
>>>>>>> 0270bb84

            # Add and flush the session if the consumer is new
            if not consumer_db.id:
                session.add(consumer_db)
                session.flush()

            existing_lead = session.query(
                Lead
            ).filter(
                Lead.crm_lead_id == lead.get("crm_lead_id"),
                Lead.consumer_id == consumer_db.id
            ).first()

            if existing_lead:
                msg = f"Lead with this crm_lead_id and customer_id already exists. Lead id {existing_lead.id}"
                logger.info(msg)
                return {
                    "statusCode": "409",
                    "body": dumps(msg)
                }

            lead_db = Lead(
                consumer_id=consumer_db.id,
                crm_lead_id=lead.get("crm_lead_id"),
                status=lead.get("status"),
                substatus=lead.get("substatus"),
                comment=lead.get("comment"),
                origin_channel=lead.get("origin_channel"),
                source_channel=lead.get("source_channel"),
                request_product=request_product,
                lead_ts=format_ts(lead.get("lead_ts"))
            )

            session.add(lead_db)

            for vehicle in vehicles_of_interest:
                vehicle_db = Vehicle(
                    lead_id=lead_db.id,
                    crm_vehicle_id=vehicle.get("crm_vehicle_id"),
                    vin=vehicle.get("vin"),
                    stock_num=vehicle.get("stock_number"),
                    type=vehicle.get("type"),
                    vehicle_class=vehicle.get("class"),
                    mileage=vehicle.get("mileage"),
                    make=vehicle.get("make"),
                    model=vehicle.get("model"),
                    manufactured_year=vehicle.get("year"),
                    oem_name=vehicle.get("oem_name"),
                    body_style=vehicle.get("body_style"),
                    transmission=vehicle.get("transmission"),
                    interior_color=vehicle.get("interior_color"),
                    exterior_color=vehicle.get("exterior_color"),
                    trim=vehicle.get("trim"),
                    price=vehicle.get("price"),
                    status=vehicle.get("status"),
                    condition=vehicle.get("condition"),
                    odometer_units=vehicle.get("odometer_units"),
                    vehicle_comments=vehicle.get("vehicle_comments")
                )
                lead_db.vehicles.append(vehicle_db)

            crm_salesperson_id = salesperson.get("crm_salesperson_id")
            salesperson_db = session.query(Salesperson).filter(
                Salesperson.crm_salesperson_id == crm_salesperson_id,
                Salesperson.dealer_integration_partner_id == dealer_partner_id
            ).first()

            if not salesperson_db:
                salesperson_db = Salesperson()

            update_attrs(
                salesperson_db,
                salesperson,
                dealer_partner_id,
                salesperson_attrs)

            if not salesperson_db.id:
                session.add(salesperson_db)
                session.flush()

            lead_salesperson = Lead_Salesperson(
                lead_id=lead_db.id,
                salesperson_id=salesperson_db.id,
                is_primary=salesperson.get("is_primary", False)
            )
            session.add(lead_salesperson)

            session.flush()
            session.commit()
            lead_id = lead_db.id

        logger.info(f"Created lead {lead_id}")

        return {
            "statusCode": "201",
            "body": dumps({"lead_id": lead_id})
        }

    except Exception as e:
        logger.exception(f"Error uploading data to db: {e}.")
        return {
            "statusCode": 500,
            "body": dumps(
                {
                    "error": "An error occurred while processing the request."
                }
            )
        }<|MERGE_RESOLUTION|>--- conflicted
+++ resolved
@@ -40,21 +40,6 @@
             setattr(db_object, attr, combined_data[attr])
 
 
-<<<<<<< HEAD
-def update_consumer_attrs(consumer_db: Any, consumer_data: Dict[str, Any],
-                          dealer_partner_id: str, request_product: Any) -> None:
-    """Update consumer attributes in a database object."""
-    additional_attrs = {
-        "email_optin_flag": consumer_data.get("email_optin_flag", True),
-        "sms_optin_flag": consumer_data.get("sms_optin_flag", True),
-        "request_product": request_product
-    }
-    update_attrs(consumer_db, consumer_data, dealer_partner_id,
-                 consumer_attrs, additional_attrs)
-
-
-=======
->>>>>>> 0270bb84
 def format_ts(input_ts: str) -> str:
     """Format a timestamp string into a specific format."""
     if 'T' in input_ts:
@@ -114,14 +99,9 @@
             update_attrs(
                 consumer_db,
                 consumer,
-<<<<<<< HEAD
                 dealer_partner_id,
-                request_product)
-=======
-                dealer_id,
                 consumer_attrs
             )
->>>>>>> 0270bb84
 
             # Add and flush the session if the consumer is new
             if not consumer_db.id:
