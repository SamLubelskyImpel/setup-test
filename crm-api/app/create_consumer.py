--- conflicted
+++ resolved
@@ -42,18 +42,9 @@
             address=body.get("address", ""),
             country=body.get("country", ""),
             city=body.get("city", ""),
-<<<<<<< HEAD
-            email_optin_flag=body["email_optin_flag"],
-            sms_optin_flag=body["sms_optin_flag"],
-            request_product=request_product,
-            db_creation_date=datetime.utcnow(),
-            db_update_date=datetime.utcnow(),
-            db_update_role="system"
-=======
             email_optin_flag=body.get("email_optin_flag", True),
             sms_optin_flag=body.get("sms_optin_flag", True),
             request_product=request_product
->>>>>>> 92115dbf
         )
         session.add(consumer)
         session.commit()
