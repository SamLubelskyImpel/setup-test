"""Create activity."""

import logging
from os import environ
from json import dumps, loads
from typing import Any
import boto3

from crm_orm.models.lead import Lead
from crm_orm.models.activity import Activity
from crm_orm.models.activity_type import ActivityType
from crm_orm.session_config import DBSession

logger = logging.getLogger()
logger.setLevel(environ.get("LOGLEVEL", "INFO").upper())

ENVIRONMENT = environ.get("ENVIRONMENT")
INTEGRATIONS_BUCKET = environ.get("INTEGRATIONS_BUCKET")
SNS_TOPIC_ARN = environ.get("SNS_TOPIC_ARN")

s3_client = boto3.client("s3")
sqs_client = boto3.client("sqs")


class ValidationError(Exception):
    pass


def validate_activity_body(activity_type, due_ts, requested_ts, notes) -> None:
    """Validate activity body."""
    if activity_type == "note":
        if not notes:
            raise ValidationError("Notes are required for a note activity")
    elif activity_type == "appointment" or activity_type == "phone_call_task":
        if not due_ts:
            raise ValidationError("Activity due timestamp is required for an appointment or phone_call_task activity")


def create_on_crm(partner_name: str, payload: dict) -> None:
    """Create activity on CRM."""
    try:
        s3_key = f"configurations/{ENVIRONMENT}_{partner_name.upper()}.json"
        fifo_queue = loads(
            s3_client.get_object(
                Bucket=INTEGRATIONS_BUCKET,
                Key=s3_key
            )["Body"].read().decode("utf-8")
        )["send_activity_queue_url"]

        sqs_client.send_message(
            QueueUrl=fifo_queue,
            MessageBody=dumps(payload),
            MessageGroupId=partner_name
        )
        logger.info(f"Sent activity {payload['activity_id']} to CRM")
    except Exception as e:
        logger.error(f"Error sending activity {payload['activity_id']} to CRM: {str(e)}")
        send_alert_notification(payload['activity_id'], e)


def send_alert_notification(activity_id: int, e: Exception) -> None:
    """Send alert notification to CE team."""
    data = {
        "message": f"Error occurred while sending activity {activity_id} to CRM: {e}",
    }
    sns_client = boto3.client('sns')
    sns_client.publish(
        TopicArn=SNS_TOPIC_ARN,
        Message=dumps({'default': dumps(data)}),
        Subject='CRM API: Activity Syndication Failure Alert',
        MessageStructure='json'
    )


def lambda_handler(event: Any, context: Any) -> Any:
    """Create activity."""
    logger.info(f"Event: {event}")

    try:
        body = loads(event["body"])
        request_product = event["headers"]["partner_id"]
        lead_id = event["queryStringParameters"]["lead_id"]

        # Timestamps are required as UTC with Zero Offset, eg. "2021-08-25T12:00:00Z"
        activity_type = body["activity_type"].lower()
        activity_due_ts = body.get("activity_due_ts")
        activity_requested_ts = body["activity_requested_ts"]
        utc_offset = body["utc_offset"]
        notes = body.get("notes", "")
        contact_method = body.get("contact_method")

        validate_activity_body(activity_type, activity_due_ts, activity_requested_ts, notes)

        with DBSession() as session:
            # Check lead existence
            lead = session.query(Lead).filter(Lead.id == lead_id).first()
            if not lead:
                logger.error(f"Lead {lead_id} not found. Activity failed to be created.")
                return {
                    "statusCode": 404,
                    "body": dumps({"error": f"Lead {lead_id} not found. Activity failed to be created."})
                }
            # OAS should validate activity type, this is a backup
            activity_type_db = session.query(ActivityType).filter(ActivityType.type == activity_type).first()
            if not activity_type_db:
                logger.error(f"Failed to find activity type {activity_type} for lead {lead_id}")
                return {
                    "statusCode": 404,
                    "body": dumps({"error": f"Activity type {activity_type} not found."})
                }

            # Create activity
            activity = Activity(
                lead_id=lead.id,
                activity_type_id=activity_type_db.id,
                activity_due_ts=activity_due_ts,
                activity_requested_ts=activity_requested_ts,
                request_product=request_product,
                notes=notes,
<<<<<<< HEAD
                contact_method=contact_method,
                metadata_={"utc_offset": utc_offset}
=======
                contact_method=contact_method
>>>>>>> bf7b385d
            )

            session.add(activity)

            session.commit()
            activity_id = activity.id
            logger.info(f"Created activity {activity_id}")

            dealer_partner = lead.consumer.dealer_integration_partner
            partner_name = dealer_partner.integration_partner.impel_integration_partner_name

            dealer_metadata = dealer_partner.dealer.metadata_
            if dealer_metadata:
                dealer_timezone = dealer_metadata.get("timezone", "")
            else:
                logger.warning(f"No metadata found for dealer: {dealer_partner.id}")
                dealer_timezone = ""

            payload = {
                # Lead info
                "lead_id": lead.id,
                "crm_lead_id": lead.crm_lead_id,
                "dealer_integration_partner_id": dealer_partner.id,
                "crm_dealer_id": dealer_partner.crm_dealer_id,
                "consumer_id": lead.consumer.id,
                "crm_consumer_id": lead.consumer.crm_consumer_id,
                # Activity info
                "activity_id": activity_id,
                "notes": activity.notes,
                "activity_due_ts": activity_due_ts,
                "activity_requested_ts": activity_requested_ts,
<<<<<<< HEAD
                "utc_offset": utc_offset,
=======
                "dealer_timezone": dealer_timezone,
>>>>>>> bf7b385d
                "activity_type": activity.activity_type.type,
                "contact_method": activity.contact_method,
            }

            logger.info(f"Payload to CRM: {dumps(payload)}")

            create_on_crm(partner_name=partner_name, payload=payload)

        return {
            "statusCode": "201",
            "body": dumps({"activity_id": activity_id})
        }

    except ValidationError as e:
        logger.error(f"Error creating activity: {str(e)}")
        return {
            "statusCode": "400",
            "body": dumps({"error": str(e)})
        }
    except Exception as e:
        logger.error(f"Error creating activity: {str(e)}")
        return {
            "statusCode": "500",
            "body": dumps({"error": "An error occurred while processing the request."})
        }<|MERGE_RESOLUTION|>--- conflicted
+++ resolved
@@ -85,7 +85,6 @@
         activity_type = body["activity_type"].lower()
         activity_due_ts = body.get("activity_due_ts")
         activity_requested_ts = body["activity_requested_ts"]
-        utc_offset = body["utc_offset"]
         notes = body.get("notes", "")
         contact_method = body.get("contact_method")
 
@@ -117,12 +116,7 @@
                 activity_requested_ts=activity_requested_ts,
                 request_product=request_product,
                 notes=notes,
-<<<<<<< HEAD
-                contact_method=contact_method,
-                metadata_={"utc_offset": utc_offset}
-=======
                 contact_method=contact_method
->>>>>>> bf7b385d
             )
 
             session.add(activity)
@@ -154,11 +148,7 @@
                 "notes": activity.notes,
                 "activity_due_ts": activity_due_ts,
                 "activity_requested_ts": activity_requested_ts,
-<<<<<<< HEAD
-                "utc_offset": utc_offset,
-=======
                 "dealer_timezone": dealer_timezone,
->>>>>>> bf7b385d
                 "activity_type": activity.activity_type.type,
                 "contact_method": activity.contact_method,
             }
