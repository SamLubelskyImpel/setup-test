--- conflicted
+++ resolved
@@ -669,9 +669,6 @@
           description: Not Found. The integration_partner_name of the request didn't match any existing records on Impel.
         '500':
           "$ref": "#/components/responses/500"
-<<<<<<< HEAD
-
-=======
   /dealers/{dealer_id}:
     get:
       summary: Get active dealer by ID. For internal use only.
@@ -811,7 +808,6 @@
           description: Not Found. The dealer_id of the request didn't match any existing records on Impel.
         '409':
           description: Conflict. Lead record couldn't be created due to a conflict with an existing record with the same crm_lead_id and customer_id on Impel.
->>>>>>> 37d2dfd5
 components:
   schemas:
     Activity:
