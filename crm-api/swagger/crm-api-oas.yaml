--- conflicted
+++ resolved
@@ -409,7 +409,6 @@
           "$ref": "#/components/responses/400"
         '404':
           "$ref": "#/components/responses/404"
-<<<<<<< HEAD
   /upload:
     post:
       summary: This endpoint is designated for internal operations, specifically for uploading standardized, transformed data into the CRM API database.
@@ -438,36 +437,6 @@
           "$ref": "#/components/responses/400"
         '404':
           "$ref": "#/components/responses/404"
-=======
-  # /upload:
-  #   post:
-  #     summary: This endpoint is designated for internal operations, specifically for uploading standardized, transformed data into the CRM API database.
-  #     #{{UPLOAD_DATA_LAMBDA_INFO}}
-  #     tags:
-  #       - Upload
-  #     parameters:
-  #       - "$ref": "#/components/parameters/partnerId"
-  #       - "$ref": "#/components/parameters/xApiKey"
-  #     requestBody:
-  #       content:
-  #         application/json:
-  #           schema:
-  #             type: object
-  #             properties:
-  #               lead:
-  #                 $ref: '#/components/schemas/Lead'
-  #               consumer:
-  #                 $ref: '#/components/schemas/Consumer'
-  #               salesperson:
-  #                 $ref: '#/components/schemas/Salesperson'
-  #     responses:
-  #       '200':
-  #         description: Data successfully uploaded
-  #       '400':
-  #         "$ref": "#/components/responses/400"
-  #       '404':
-  #         "$ref": "#/components/responses/404"
->>>>>>> 966124fd
 components:
   schemas:
     VehiclesOfInterest:
