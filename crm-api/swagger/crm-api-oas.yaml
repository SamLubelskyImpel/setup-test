--- conflicted
+++ resolved
@@ -1334,32 +1334,6 @@
         is_primary:
           type: boolean
           description: "Indicates whether the salesperson is the primary contact"
-<<<<<<< HEAD
-
-    ExtendedSalesperson:
-      allOf:
-        - $ref: '#/components/schemas/Salesperson'
-        - type: object
-          properties:
-            email:
-              type: array
-              description: Email addresses of the salesperson
-              items:
-                type: string
-              example:
-                - "john.smith@example.com"
-                - "jsmith@example.com"
-              maxLength: 50
-            phone:
-              type: array
-              description: Phone numbers of the salesperson
-              items:
-                type: string
-              example:
-                - "123-456-7890"
-                - "987-654-3210"
-              maxLength: 20
-=======
   
     SalespersonFromCRM:
         description: An object containing extending information about a salesperson
@@ -1408,7 +1382,6 @@
             description: Salesperson position or role
             example: "Sales Manager"
             maxLength: 50
->>>>>>> 01d11e5b
 
   responses:
     '201':
