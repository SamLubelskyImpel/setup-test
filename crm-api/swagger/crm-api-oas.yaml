openapi: 3.0.0
info:
  title: CRM API
  version: 1.0.0
  description: "All API requests must be made over HTTPS. Calls made over plain HTTP will be redirected to HTTPS.
  This API allows Impel DA (Sales AI/Chat AI) to interact with the shared CRM layer, enabling actions such as posting or updating new leads, retrieving lead details, updating consumer infor  mation, and adding new activities.\n\n**Glossary:**\n1. 
    Impel CRM Layer: A unified persistence data layer designed for integration with all CRM partners. This layer aggregates all leads and activities from every CRM partner into one central repository.\n2. 
    Lead: A sales opportunity that a dealership can pursue. Every lead contains information about the consumer, a vehicle of interest, sales team information and other details.\n3.
    Consumer: A person who may be interested in buying a specific vehicle(s). The Consumer stores the personal information and preferences of its subject. A Consumer may be referenced in one or more Leads.\n4.
    Salesperson: An individual representing the dealership, responsible for managing and converting leads into sales. Each lead is typically associated with a designated salesperson who oversees the sales process for that specific lead.\n5.
    Activity: Actions, interactions, or events associated with a lead. Activities provide insights into the progress and status of a lead and can include notes, appointments, outbound calls, etc."
servers:
  - description: Impel test environment
    url: https://crm-api-test.testenv.impel.io/
paths:
  /leads:
    post:
      operationId: post-lead
      summary: This endpoint creates a record for a Lead in the CRM persistance data layer.
      #{{CREATE_LEAD_LAMBDA_INFO}}
      tags:
        - Leads
      responses:
        '201':
          "$ref": "#/components/responses/201"
        '400':
          "$ref": "#/components/responses/400"
        '401':
          "$ref": "#/components/responses/401"
        '404':
          description: Not Found. The lead_id or consumer_id of the request didn't match any existing records on Impel.
        '500':
          "$ref": "#/components/responses/500"
      parameters:
      - "$ref": "#/components/parameters/partnerId"
      - "$ref": "#/components/parameters/xApiKey"
      requestBody:
        description: "Please click on \"Schema\" next to \"Example Value\" below to view the detailed description of JSON properties in the request body."
        required: true
        content:
          application/json:
            schema:
              allOf:
                - $ref: '#/components/schemas/Lead'
                - required:
                    - consumer_id
                    - lead_status
                    - lead_substatus
                    - lead_comment
                    - lead_origin
                    - lead_source
                    - vehicles_of_interest
    get:
      operationId: get-leads
      summary: Retrieve a list of all leads for a given dealer id.
      #{{RETRIEVE_LEADS_LAMBDA_INFO}}
      tags:
        - Leads
      responses:
        '200':
          description: Success. The request was received and successfully processed by the CRM persistance data layer.
          content:
            application/json:
              schema:
                type: object
                properties:
                  leads:
                    type: array
                    description: A list of all leads for a given partner id and dealer id.
                    items:
                      type: object
                      properties:
                        lead_id:
                          type: integer
                          description: The ID of the lead
                          example: "123456"
                        consumer_id:
                          type: integer
                          description: Consumer ID
                          example: "123"
                        lead_status:
                          type: string
                          description: A status that can be used to group leads that are in similar state
                          example: "ACTIVE"
                        lead_substatus:
                          type: string
                          description: Current state of the lead
                          example: "Appointment Set"
                        lead_comment:
                          type: string
                          description: Comment about the lead or generated text from the source on behalf of the lead
                          example: "Does this car have a sunroof?"
                        lead_origin:
                          type: string
                          description: The first point of contact or channel through which the lead is generated
                          example: "INTERNET"
                        lead_source:
                          type: string
                          description: The specific channel through which the lead was generated
                          example: cars.com
                        vehicles_of_interest:
                          allOf:
                            - $ref: '#/components/schemas/VehiclesOfInterest'
                            - type: array
                              items:
                                type: object
                                properties:
                                  db_creation_date:
                                    type: string
                                    format: date-time
                                    description: The created datetime of the vehicle in the unified CRM layer.
                                    example: "2023-10-16T20:44:12.027184+00:00"
                        lead_ts:
                          type: string
                          format: date-time
                          description: The created datetime of the lead in the CRM.
                          example: "2023-10-16T20:44:12.027184+00:00"
                        db_creation_date:
                          type: string
                          format: date-time
                          description: The created datetime of the lead in the unified CRM layer.
                          example: "2023-10-16T20:44:12.027184+00:00"
                  pagination:
                    type: object
                    description: Information related to pagination.
                    properties:
                      records_on_page:
                        type: integer
                        description: The number of records on the page.
                        example: 1
                      total_records:
                        type: integer
                        description: Total records available for request.
                        example: 1
                      total_pages:
                        type: integer
                        description: Total pages available with records.
                        example: 1
                      current_page:
                        type: integer
                        description: The current page number.
                        example: 1
        '400':
          "$ref": "#/components/responses/400"
        '500':
          "$ref": "#/components/responses/500"
      parameters:
        - "$ref": "#/components/parameters/partnerId"
        - "$ref": "#/components/parameters/xApiKey"
        - "$ref": '#/components/parameters/dbCreationDateStart'
        - "$ref": '#/components/parameters/dbCreationDateEnd'
        - name: dealer_id
          in: query
          description: The ID assigned to the dealership by Impel during onboarding.
          required: false
          schema:
            type: string
        - "$ref": '#/components/parameters/page'
        - "$ref": '#/components/parameters/resultCount'
  /leads/{lead_id}:
    get:
      operationId: get-lead
      summary: Retrieve a specific lead by ID
      #{{RETRIEVE_LEAD_LAMBDA_INFO}}
      tags:
        - Leads
      parameters:
        - "$ref": "#/components/parameters/partnerId"
        - "$ref": "#/components/parameters/xApiKey"
        - "$ref": "#/components/parameters/leadId"
      responses:
        '200':
          description: Success. The request was received and successfully processed by the CRM persistance data layer.
          content:
            application/json:
              schema:
                allOf:
                  - $ref: '#/components/schemas/Lead'
                  - type: object
                    properties:
                      vehicles_of_interest:
                        allOf:
                          - $ref: '#/components/schemas/VehiclesOfInterest'
                          - type: array
                            items:
                              type: object
                              properties:
                                db_creation_date:
                                  type: string
                                  format: date-time
                                  description: The created datetime of the vehicle in the unified CRM layer.
                                  example: "2023-10-16T20:44:12.027184+00:00"
                      lead_ts:
                        type: string
                        format: date-time
                        description: The created datetime of the lead in the CRM.
                        example: "2023-10-16T20:44:12.027184+00:00"
                      db_creation_date:
                        type: string
                        format: date-time
                        description: The created datetime of the lead in the unified CRM layer.
                        example: "2023-10-16T20:44:12.027184+00:00"
        '400':
          "$ref": "#/components/responses/400"
        '404':
          "$ref": "#/components/responses/404"
        '500':
          "$ref": "#/components/responses/500"
    put:
      summary: This endpoint updates an existing lead in the CRM persistance data layer. The existing vehicles in the 'vehicles_of_interest' array won't be modified. Instead, new vehicles will be added to the array.
      #{{UPDATE_LEAD_LAMBDA_INFO}}
      tags:
        - Leads
      operationId: put-lead
      responses:
        '200':
          description: Success. The request was received and successfully processed by the CRM persistance data layer.
        '400':
          "$ref": "#/components/responses/400"
        '401':
          "$ref": "#/components/responses/401"
        '404':
          description: Not Found. The lead_id or consumer_id of the request didn't match any existing records on Impel.
        '500':
          "$ref": "#/components/responses/500"
      parameters:
      - "$ref": "#/components/parameters/partnerId"
      - "$ref": "#/components/parameters/xApiKey"
      - "$ref": "#/components/parameters/leadId"
      requestBody:
        description: Updated details of the lead
        required: true
        content:
          application/json:
            schema:
              allOf:
                - $ref: '#/components/schemas/Lead'
                - type: object
                  properties:
                    salespersons:
                      type: array
                      items:
                        $ref: '#/components/schemas/Salesperson'
              
  /leads/{lead_id}/status:
    get:
      summary: Retrieve the current status of a specific lead.
      #{{RETRIEVE_LEAD_STATUS_LAMBDA_INFO}}
      tags:
        - Leads
      parameters:
        - "$ref": "#/components/parameters/partnerId"
        - "$ref": "#/components/parameters/xApiKey"
        - "$ref": "#/components/parameters/leadId"
      responses:
        '200':
          description: Success. The request was received and successfully processed by the CRM persistance data layer.
          content:
            application/json:
              schema:
                type: object
                properties:
                  lead_status:
                    type: string
                    description: The status of the lead
                    enum:
                      - ACTIVE
                      - BAD
                      - DUPLICATE
                      - LOST
                      - BOOKED
                      - INACTIVE
                      - CLOSED
                    example: "ACTIVE"
        '202':
          "$ref": "#/components/responses/202"
        '400':
          "$ref": "#/components/responses/400"
        '403':
          "$ref": "#/components/responses/403"
        '404':
          "$ref": "#/components/responses/404"
        '500':
          "$ref": "#/components/responses/500"

  /leads/{lead_id}/salespersons:
    get:
      summary: Get an array of salespersons assigned to a lead, with the primary salesperson listed first.
      #{{RETRIEVE_SALESPERSONS_DATA_LAMBDA_INFO}}
      tags:
        - Leads
      parameters:
        - "$ref": "#/components/parameters/partnerId"
        - "$ref": "#/components/parameters/xApiKey"
        - "$ref": "#/components/parameters/leadId"
      responses:
        '200':
          description: Success. The request was received and successfully processed by the CRM persistance data layer.
          content:
            application/json:
              schema:
                type: array
                items:
                  $ref: '#/components/schemas/Salesperson'
        '202':
          "$ref": "#/components/responses/202"
        '400':
          "$ref": "#/components/responses/400"
        '403':
          "$ref": "#/components/responses/403"
        '404':
          description: Not Found. The lead_id of the request didn't match any existing records on Impel, or the lead does not have an associated salesperson.
        '500':
          "$ref": "#/components/responses/500"
          
  /consumers:
    post:
      summary: This endpoint creates a record for a Consumer in the CRM persistance data layer.
      #{{CREATE_CONSUMER_LAMBDA_INFO}}
      tags:
        - Consumers
      operationId: post-consumer
      parameters:
        - "$ref": "#/components/parameters/partnerId"
        - "$ref": "#/components/parameters/xApiKey"
        - "$ref": "#/components/parameters/dealerId"
      requestBody:
        description: "Please click on \"Schema\" next to \"Example Value\" below to view the detailed description of JSON properties in the request body."
        required: true
        content:
          application/json:
            schema:
              allOf:
                - $ref: '#/components/schemas/Consumer'
                - required:
                    - first_name
                    - last_name
                    - email
      responses:
        '201':
          description: Consumer successfully created
          content:
            application/json:
              schema:
                type: object
                properties:
                  consumer_id:
                    type: integer
                    description: ID of the newly created consumer
        '400':
          "$ref": "#/components/responses/400"
        '401':
          "$ref": "#/components/responses/401"
        '404':
          description: Not Found. The dealer_id of the request didn't match any existing records on Impel.
        '500':
          "$ref": "#/components/responses/500"

  /consumers/{consumer_id}:
    get:
      summary: Get consumer by ID
      #{{RETRIEVE_CONSUMER_LAMBDA_INFO}}
      tags:
        - Consumers
      operationId: get-customer
      description: Returns a consumer by their ID.
      parameters:
        - "$ref": "#/components/parameters/partnerId"
        - "$ref": "#/components/parameters/xApiKey"
        - "$ref": "#/components/parameters/consumerId"
      responses:
        '200':
          description: Success. The request was received and successfully processed by the CRM persistance data layer.
          content:
            application/json:
              schema:
                allOf:
                  - type: object
                    properties:
                      dealer_id:
                        type: string
                        description: The ID assigned to the dealership by Impel during onboarding.
                        example: 8806
                  - $ref: '#/components/schemas/Consumer'
        '400':
          "$ref": "#/components/responses/400"
        '404':
          description: Not Found. The consumer_id of the request didn't match any existing records on Impel.
        '500':
          "$ref": "#/components/responses/500"
    put:
      summary: This endpoint updates an existing consumer in the CRM persistance data layer.
      #{{UPDATE_CONSUMER_LAMBDA_INFO}}
      tags:
        - Consumers
      operationId: put-consumer
      responses:
        '200':
          description: Success. The request was received and successfully processed by the CRM persistance data layer.
        '400':
          "$ref": "#/components/responses/400"
        '401':
          "$ref": "#/components/responses/401"
        '404':
          description: Not Found. The consumer_id of the request didn't match any existing records on Impel.
        '500':
          "$ref": "#/components/responses/500"
      parameters:
      - "$ref": "#/components/parameters/partnerId"
      - "$ref": "#/components/parameters/xApiKey"
      - "$ref": "#/components/parameters/consumerId"
      requestBody:
        description: Updated details of the consumer
        required: true
        content:
          application/json:
            schema:
              $ref: '#/components/schemas/Consumer' 
  
  /activities/{lead_id}:
    post:
      summary: This endpoint allows for the creation of a new activity associated with a specific lead in the CRM persistence layer. The "activity_type" and "activity_requested_ts" fields are required for all activities. For activities needing scheduling or completion by a specific date and time, the "activity_due_ts" is essential. Additionally, when the activity_type is set to "note", the notes field becomes mandatory.
      #{{CREATE_ACTIVITY_LAMBDA_INFO}}
      tags:
        - Activities
      parameters:
        - "$ref": "#/components/parameters/partnerId"
        - "$ref": "#/components/parameters/xApiKey"
        - "$ref": "#/components/parameters/leadId"
      requestBody:
        content:
          application/json:
            schema:
              type: object
              required:
                - activity_type
                - activity_requested_ts
              properties:
                activity_type:
                  type: string
                  description: Type of activity
                  enum:
                    - outbound_call
                    - appointment
                    - note
                    - phone_call_task
                  example: "note"
                activity_due_ts:
                  type: string
                  format: date-time
                  description: Timestamp in UTC format indicating when the activity is to take place. This should be provided when an activity needs to be scheduled or completed by a specific date and time, such as an appointment or phone_call_task.
                  example: "2023-09-22T14:00:00Z"
                activity_requested_ts:
                  type: string
                  format: date-time
                  description: Timestamp in UTC format when the activity was requested. 
                  example: "2023-09-22T12:00:00Z"
                notes:
                  type: string
                  description: Notes about the activity. Required when the activity type is "note".
                  example: "Customer requested a follow-up call."
      responses:
        '201':
          description: Activity successfully created
          content:
            application/json:
              schema:
                type: object
                properties:
                  activity_id:
                    type: integer
                    description: ID of the newly created activity
        '400':
          "$ref": "#/components/responses/400"
        '404':
          "$ref": "#/components/responses/404"
<<<<<<< HEAD
  /upload:
    post:
      summary: This endpoint is designated for internal operations, specifically for uploading standardized, transformed data into the CRM API database.
      #{{UPLOAD_DATA_LAMBDA_INFO}}
      tags:
        - Upload
      parameters:
        - "$ref": "#/components/parameters/partnerId"
        - "$ref": "#/components/parameters/xApiKey"
      requestBody:
        content:
          application/json:
            schema:
              type: object
              properties:
                dealer_product_id:
                  type: string
                  description: Dealer ID assigned during onboarding
                  example: test_dealer
                lead:
                  allOf:
                    - type: object
                      properties:
                        crm_lead_id:
                          type: string
                          description: Lead id in the CRM
                          minLength: 1
                          maxLength: 40
                          example: 'D973DAF4-D0F2'
                        lead_ts:
                          type: string
                          description: Lead timestamp in UTC format
                          format: date-time
                          example: 2023-05-25T06:35:34
                    - $ref: "#/components/schemas/Lead"
                    - type: object
                      properties:
                        vehicles_of_interest:
                          allOf:
                            - type: array
                              items:
                                description: Object containing description of the vehicle
                                type: object
                                properties:
                                  crm_vehicle_id:
                                    type: string
                                    description: Vehicle ID assigned by CRM (Car ID, Stock, License plate, etc.)
                                    example: '8EEAD89E-E87'
                            - $ref: "#/components/schemas/VehiclesOfInterest"
                consumer:
                  allOf:
                    - type: object
                      properties:
                        crm_consumer_id:
                          type: string
                          description: The ID of the consumer in the CRM
                          example: "123abc-1234ab-123abc"
                    - $ref: "#/components/schemas/Consumer"
                salesperson:
                  allOf:
                    - $ref: '#/components/schemas/Salesperson'
                    - required:
                      - crm_salesperson_id
                      - first_name
                      - last_name
                      - email
                      - phone
=======
  /dealers:
    get:
      summary: This endpoint returns all active dealers for a given integration partner.
      #{{RETRIEVE_DEALERS_LAMBDA_INFO}}
      tags:
        - Dealers
      parameters:
        - "$ref": "#/components/parameters/partnerId"
        - "$ref": "#/components/parameters/xApiKey"
        - "$ref": "#/components/parameters/integrationPartnerName"
      responses:
        '200':
          description: Success. The request was received and successfully processed by the CRM persistance data layer.
          content:
            application/json:
              schema:
                type: array
                items:
                  $ref: "#/components/schemas/Dealer"
        '400':
          "$ref": "#/components/responses/400"
        '401':
          "$ref": "#/components/responses/401"
        '404':
          description: Not Found. The integration_parter_id of the request didn't match any existing records on Impel.
        '500':
          "$ref": "#/components/responses/500"
  # /upload:
  #   post:
  #     summary: This endpoint is designated for internal operations, specifically for uploading standardized, transformed data into the CRM API database.
  #     #{{UPLOAD_DATA_LAMBDA_INFO}}
  #     tags:
  #       - Upload
  #     parameters:
  #       - "$ref": "#/components/parameters/partnerId"
  #       - "$ref": "#/components/parameters/xApiKey"
  #     requestBody:
  #       content:
  #         application/json:
  #           schema:
  #             type: array
  #             items:
  #               type: object
  #               properties:
  #                 dealer_product_id:
  #                   type: string
  #                   description: Dealer ID assigned during onboarding
  #                   example: test_dealer
  #                 lead:
  #                   allOf:
  #                     - type: object
  #                       properties:
  #                         crm_lead_id:
  #                           type: string
  #                           description: Lead id in the CRM
  #                           minLength: 1
  #                           maxLength: 40
  #                           example: 'D973DAF4-D0F2'
  #                         lead_ts:
  #                           type: string
  #                           description: Lead timestamp in UTC format
  #                           format: date-time
  #                           example: 2023-05-25T06:35:34
  #                     - $ref: "#/components/schemas/Lead"
  #                     - type: object
  #                       properties:
  #                         vehicles_of_interest:
  #                           allOf:
  #                             - type: array
  #                               items:
  #                                 description: Object containing description of the vehicle
  #                                 type: object
  #                                 properties:
  #                                   crm_vehicle_id:
  #                                     type: string
  #                                     description: Vehicle ID assigned by CRM (Car ID, Stock, License plate, etc.)
  #                                     example: '8EEAD89E-E87'
  #                             - $ref: "#/components/schemas/VehiclesOfInterest"
  #                 consumer:
  #                   allOf:
  #                     - type: object
  #                       properties:
  #                         crm_consumer_id:
  #                           type: string
  #                           description: The ID of the consumer in the CRM
  #                           example: "123abc-1234ab-123abc"
  #                     - $ref: "#/components/schemas/Consumer"
  #                 salesperson:
  #                   allOf:
  #                     - $ref: '#/components/schemas/Salesperson'
  #                     - required:
  #                       - crm_salesperson_id
  #                       - first_name
  #                       - last_name
  #                       - email
  #                       - phone
  #     responses:
  #       '200':
  #         description: Data successfully uploaded
  #       '400':
  #         "$ref": "#/components/responses/400"
  #       '404':
  #         "$ref": "#/components/responses/404"
>>>>>>> 60135e88
components:
  schemas:
    Dealer:
      description: A dealership or rooftop in the CRM layer.
      type: object
      properties:
        dealer_id:
          type: number
          description: The ID of the dealer in the CRM layer.
          example: 24
        product_dealer_id:
          type: string
          description: The ID assigned to the dealership by Impel during onboarding.
          example: "test_dealer_id"
        crm_dealer_id:
          type: string
          description: The ID of the dealer in the CRM.
          example: "12345"
        dealer_name:
          type: string
          description: The name of the dealer.
          example: "Test Dealership"
    VehiclesOfInterest:
      description: An array of vehicles the lead was interested in
      type: array
      items:
        description: Object containing description of the vehicle
        type: object
        properties:
          vin:
            type: string
            description: Vehicle Identification Number
            minLength: 1
            maxLength: 17
            example: "1HGBH41JXMN109186"
          type:
            type: string
            description: Type of the vehicle (e.g., Sedan, SUV, Truck)
            minLength: 1
            maxLength: 50
            example: SUV
          class:
            type: string
            description: Classification of the vehicle (e.g., Compact, Midsize, Luxury)
            minLength: 1
            maxLength: 50
            example: Compact
          mileage:
            type: number
            description: Mileage of the vehicle
            example: 50000
          year:
            type: number
            description: The sales model year of the vehicle
            minimum: 1800
            maximum: 3000
            example: 2023
          make:
            type: string
            description: The brand or make of the vehicle
            minLength: 1
            maxLength: 50
            example: Ford
          model:
            type: string
            description: The model name of the vehicle
            minLength: 1
            maxLength: 50
            example: F-150
          trim:
            type: string
            description: Trim of the vehicle
            minLength: 1
            maxLength: 50
            example: GT
          body_style:
            type: string
            description: Body style of the vehicle
            minLength: 1
            maxLength: 50
            example: SUV
          transmission:
            type: string
            description: Transmission of the vehicle
            minLength: 1
            maxLength: 50
            example: Manual
          interior_color:
            type: string
            description: Interior color of the vehicle
            minLength: 1
            maxLength: 50
            example: Black
          exterior_color:
            type: string
            description: Exterior color of the vehicle
            minLength: 1
            maxLength: 50
            example: White
          price:
            type: number
            format: float
            description: Price of the vehicle
            example: 25000.00
          status:
            type: string
            description: Current status of the vehicle (e.g., Available, Sold)
            minLength: 1
            maxLength: 50
            example: Available
          condition:
            type: string
            description: Condition of the vehicle
            enum: [New, Used]
            example: Used
          odometer_units:
            type: string
            description: Units for the odometer reading (e.g., miles, kilometers)
            enum: [miles, kilometers]
            example: miles
          vehicle_comments:
            type: string
            description: Comments about the vehicle
            minLength: 1
            maxLength: 2048
            example: Has a scratch
    Consumer:
      description: An object containing all information about a person interested in a vehicle
      type: object
      properties:
        first_name:
          type: string
          description: Consumer first name
          minLength: 1
          maxLength: 50
          example: John
        last_name:
          type: string
          description: Consumer last name
          minLength: 1
          maxLength: 50
          example: Doe
        middle_name:
          type: string
          description: Consumer middle name
          minLength: 1
          maxLength: 50
          example: Michael
        email:
          type: string
          format: email
          description: Consumer primary email address
          minLength: 1
          maxLength: 50
          example: john.doe@example.com
        phone:
          type: string
          description: Consumer primary phone number
          minLength: 1
          maxLength: 20
          example: "+11231231134"
        email_optin_flag:
          type: boolean
          description: Flag to indicate if the consumer has opted in for email
          default: true
          example: true
        sms_optin_flag:
          type: boolean
          description: Flag to indicate if the consumer has opted in for SMS notifications
          default: true
          example: true
        city:
          type: string
          description: City where the consumer resides
          minLength: 1
          maxLength: 100
          example: New York
        country:
          type: string
          description: Country where the consumer resides
          minLength: 1
          maxLength: 100
          example: USA
        address:
          type: string
          description: Complete address of the consumer
          minLength: 1
          maxLength: 255
          example: "123 Main St, Apt 4B"
        postal_code:
          type: string
          description: Postal or ZIP code for the consumer's address
          minLength: 1
          maxLength: 20
          example: "10001"
    Lead:
      description: An object containing all information about a lead
      type: object
      properties:
        consumer_id:
          type: integer
          description: Unique identifier for the associated consumer
          example: 2
        lead_status:
          type: string
          description: A status that can be used to group leads that are in similar state
          minLength: 1
          maxLength: 50
          example: "ACTIVE"
        lead_substatus:
          type: string
          description: Current state of the lead
          minLength: 1
          maxLength: 50
          example: "Appointment Set"
        lead_comment:
          type: string
          description: Comment about the lead or generated text from the source on behalf of the lead
          minLength: 1
          maxLength: 2048
          example: "Does this car have a sunroof?"
        lead_origin:
          type: string
          description: The first point of contact or channel through which the lead is generated
          enum: [INTERNET, CALL, WALK-IN, OTHER]
          example: "INTERNET"
        lead_source:
          type: string
          description: The specific channel through which the lead was generated.
          minLength: 1
          maxLength: 2048
          example: cars.com
        vehicles_of_interest:
          $ref: '#/components/schemas/VehiclesOfInterest'
    Salesperson:
      description: An object containing all information about a salesperson
      type: object
      required:
        - crm_salesperson_id
        - first_name
        - last_name
        - email
        - phone
      properties:
        crm_salesperson_id:
          type: string
          description: The ID of the salesperson in the CRM
          example: "123abc-1234ab-123abc"
        first_name:
          type: string
          description: First name of the salesperson
          example: "John"
        last_name:
          type: string
          description: Last name of the salesperson
          example: "Smith"
        email:
          type: string
          description: Email address of the salesperson
          example: "john.smith@example.com"
        phone:
          type: string
          description: Phone number of the salesperson
          example: "123-456-7890"
        position_name:
          type: string
          description: Salesperson position or role
          example: "Sales Manager"
        is_primary:
          type: boolean
          description: "Indicates whether the salesperson is the primary contact"
  responses:
    '201':
      description: Lead successfully created
      content:
        application/json:
          schema:
            type: object
            properties:
              lead_id:
                type: integer
                description: ID of the lead that was created.
    '202':
      description: Accepted. The request was received but failed to be processed by the CRM.
      content:
        application/json:
          schema:
            type: object
            properties:
              message:
                type: string
    '400':
      description: This indicates Bad Request. For example this error can occur if
        a required property in the request JSON is missing.
    '401':
      description: This request is unauthorized. The authorization credentials are
        missing or are wrong. For example if the partner_id or the x_api_key provided
        in the header are wrong/missing. This error can also occur if the dealer_id
        provided hasn't been configured with Impel.
    '403':
      description: Unauthorized. This indicates that the authorization token provided
        is invalid or has expired.
    '404':
      description: Not Found. The lead_id of the request didn't match any existing records on Impel.
    '409':
      description: Conflict. Lead record couldn't be created due to a conflict with an existing record with the same lead_id on Impel.
    '500':
      description: Internal Server Error. Please contact Impel support.
  
  parameters:
    partnerId:
      name: partner_id
      in: header
      description: This parameter uniquely identifies an Impel partner and will be used for API authentication and authorization.
      required: true
      schema:
        type: string
    xApiKey:
      name: x_api_key
      in: header
      description: An API Key provided by CE team that will be used for API authentication and authorization.
      required: true
      schema:
        type: string
    dealerId:
      name: dealer_id
      in: header
      description: The ID assigned to the dealership by Impel during onboarding.
      required: true
      schema:
        type: string
        minLength: 1
        maxLength: 50
        example: "test_dealer_id"
    integrationPartnerName:
      name: integration_partner_name
      in: query
      description: The name of the integration partner assigned by Impel
      required: true
      schema:
        type: string
        example: "TESTCRM"
    leadId:
      name: lead_id
      in: path
      required: true
      description: Impel Lead ID for which details are to be retrieved or updated.
      schema:
        type: integer
    consumerId:
      name: consumer_id
      in: path
      required: true
      description: ID of the consumer
      schema:
        type: integer
    dbCreationDateStart:
      name: db_creation_date_start
      in: query
      required: true
      description: Specifies the earliest 'db_creation_date' in UTC format to include in the query for created leads.
      schema:
        type: string
        format: date-time
        example: 2023-05-25T06:35:34
    dbCreationDateEnd:
      name: db_creation_date_end
      in: query
      required: true
      description: Specifies the latest 'db_creation_date' in UTC format to include in the query for created leads.      
      schema:
        type: string
        format: date-time
        example: 2023-05-25T06:35:34
    page:
      name: page
      in: query
      required: false
      description:  The results page to retrieve, starts at 1.
      schema:
        type: integer
        minimum: 1
    resultCount:
      name: result_count
      in: query
      required: false
      description: The number of results per page to return.
      schema:
        type: integer
        minimum: 1
        maximum: 1000<|MERGE_RESOLUTION|>--- conflicted
+++ resolved
@@ -474,7 +474,33 @@
           "$ref": "#/components/responses/400"
         '404':
           "$ref": "#/components/responses/404"
-<<<<<<< HEAD
+  /dealers:
+    get:
+      summary: This endpoint returns all active dealers for a given integration partner.
+      #{{RETRIEVE_DEALERS_LAMBDA_INFO}}
+      tags:
+        - Dealers
+      parameters:
+        - "$ref": "#/components/parameters/partnerId"
+        - "$ref": "#/components/parameters/xApiKey"
+        - "$ref": "#/components/parameters/integrationPartnerName"
+      responses:
+        '200':
+          description: Success. The request was received and successfully processed by the CRM persistance data layer.
+          content:
+            application/json:
+              schema:
+                type: array
+                items:
+                  $ref: "#/components/schemas/Dealer"
+        '400':
+          "$ref": "#/components/responses/400"
+        '401':
+          "$ref": "#/components/responses/401"
+        '404':
+          description: Not Found. The integration_parter_id of the request didn't match any existing records on Impel.
+        '500':
+          "$ref": "#/components/responses/500"
   /upload:
     post:
       summary: This endpoint is designated for internal operations, specifically for uploading standardized, transformed data into the CRM API database.
@@ -542,111 +568,13 @@
                       - last_name
                       - email
                       - phone
-=======
-  /dealers:
-    get:
-      summary: This endpoint returns all active dealers for a given integration partner.
-      #{{RETRIEVE_DEALERS_LAMBDA_INFO}}
-      tags:
-        - Dealers
-      parameters:
-        - "$ref": "#/components/parameters/partnerId"
-        - "$ref": "#/components/parameters/xApiKey"
-        - "$ref": "#/components/parameters/integrationPartnerName"
       responses:
         '200':
-          description: Success. The request was received and successfully processed by the CRM persistance data layer.
-          content:
-            application/json:
-              schema:
-                type: array
-                items:
-                  $ref: "#/components/schemas/Dealer"
-        '400':
-          "$ref": "#/components/responses/400"
-        '401':
-          "$ref": "#/components/responses/401"
-        '404':
-          description: Not Found. The integration_parter_id of the request didn't match any existing records on Impel.
-        '500':
-          "$ref": "#/components/responses/500"
-  # /upload:
-  #   post:
-  #     summary: This endpoint is designated for internal operations, specifically for uploading standardized, transformed data into the CRM API database.
-  #     #{{UPLOAD_DATA_LAMBDA_INFO}}
-  #     tags:
-  #       - Upload
-  #     parameters:
-  #       - "$ref": "#/components/parameters/partnerId"
-  #       - "$ref": "#/components/parameters/xApiKey"
-  #     requestBody:
-  #       content:
-  #         application/json:
-  #           schema:
-  #             type: array
-  #             items:
-  #               type: object
-  #               properties:
-  #                 dealer_product_id:
-  #                   type: string
-  #                   description: Dealer ID assigned during onboarding
-  #                   example: test_dealer
-  #                 lead:
-  #                   allOf:
-  #                     - type: object
-  #                       properties:
-  #                         crm_lead_id:
-  #                           type: string
-  #                           description: Lead id in the CRM
-  #                           minLength: 1
-  #                           maxLength: 40
-  #                           example: 'D973DAF4-D0F2'
-  #                         lead_ts:
-  #                           type: string
-  #                           description: Lead timestamp in UTC format
-  #                           format: date-time
-  #                           example: 2023-05-25T06:35:34
-  #                     - $ref: "#/components/schemas/Lead"
-  #                     - type: object
-  #                       properties:
-  #                         vehicles_of_interest:
-  #                           allOf:
-  #                             - type: array
-  #                               items:
-  #                                 description: Object containing description of the vehicle
-  #                                 type: object
-  #                                 properties:
-  #                                   crm_vehicle_id:
-  #                                     type: string
-  #                                     description: Vehicle ID assigned by CRM (Car ID, Stock, License plate, etc.)
-  #                                     example: '8EEAD89E-E87'
-  #                             - $ref: "#/components/schemas/VehiclesOfInterest"
-  #                 consumer:
-  #                   allOf:
-  #                     - type: object
-  #                       properties:
-  #                         crm_consumer_id:
-  #                           type: string
-  #                           description: The ID of the consumer in the CRM
-  #                           example: "123abc-1234ab-123abc"
-  #                     - $ref: "#/components/schemas/Consumer"
-  #                 salesperson:
-  #                   allOf:
-  #                     - $ref: '#/components/schemas/Salesperson'
-  #                     - required:
-  #                       - crm_salesperson_id
-  #                       - first_name
-  #                       - last_name
-  #                       - email
-  #                       - phone
-  #     responses:
-  #       '200':
-  #         description: Data successfully uploaded
-  #       '400':
-  #         "$ref": "#/components/responses/400"
-  #       '404':
-  #         "$ref": "#/components/responses/404"
->>>>>>> 60135e88
+          description: Data successfully uploaded
+        '400':
+          "$ref": "#/components/responses/400"
+        '404':
+          "$ref": "#/components/responses/404"
 components:
   schemas:
     Dealer:
