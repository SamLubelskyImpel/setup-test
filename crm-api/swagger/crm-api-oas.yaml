openapi: 3.0.0
info:
  title: CRM API
  version: 1.0.0
  description: "All API requests must be made over HTTPS. Calls made over plain HTTP will be redirected to HTTPS.
  This API allows Impel DA (Sales AI/Chat AI) to interact with the shared CRM layer, enabling actions such as posting or updating new leads, retrieving lead details, updating consumer infor  mation, and adding new activities.\n\n**Glossary:**\n1. 
    Impel CRM Layer: A unified persistence data layer designed for integration with all CRM partners. This layer aggregates all leads and activities from every CRM partner into one central repository.\n2. 
    Lead: A sales opportunity that a dealership can pursue. Every lead contains information about the consumer, a vehicle of interest, sales team information and other details.\n3.
    Consumer: A person who may be interested in buying a specific vehicle(s). The Consumer stores the personal information and preferences of its subject. A Consumer may be referenced in one or more Leads.\n4.
    Salesperson: An individual representing the dealership, responsible for managing and converting leads into sales. Each lead is typically associated with a designated salesperson who oversees the sales process for that specific lead.\n5.
    Activity: Actions, interactions, or events associated with a lead. Activities provide insights into the progress and status of a lead and can include notes, appointments, outbound calls, etc."
servers:
  - description: Impel test environment
    url: https://crm-api-test.testenv.impel.io/
  - description: Impel production environment
    url: https://crm-api.impel.io/
#{{CRM_API_AWS_VALIDATION}}
paths:
  /leads:
    post:
      operationId: post-lead
<<<<<<< HEAD
      summary: This endpoint creates a record for a Lead in the CRM persistence data layer. CRM IDs and salesperson fields should only be included in the request body if the caller is creating a lead on behalf of the CRM. Chat AI should not include these fields.
=======
      summary: "This endpoint creates a record for a Lead in the CRM persistence data layer. CRM IDs and salesperson fields should only be included in the request body if the caller is creating a lead on behalf of the CRM. Chat AI should not include these fields."
      description: |
        **Timestamp Formats:** The `lead_ts` field supports timestamps in three formats:
        1. **UTC Format:** Append 'Z' to denote UTC time. Example: `2023-09-22T14:00:00Z`.
        2. **Local Time with Offset:** Include the time offset from UTC. Example: `2024-02-02T14:00:00-0500`.
        3. **Local Time with Timezone Metadata:** Specify local time, with the timezone defined during onboarding. Example: `2023-09-22T14:00:00`. 
>>>>>>> bf7b385d
      #{{CREATE_LEAD_LAMBDA_INFO}}
      tags:
        - Leads
      responses:
        '201':
          "$ref": "#/components/responses/201"
        '400':
          "$ref": "#/components/responses/400"
        '401':
          "$ref": "#/components/responses/401"
        '404':
          description: Not Found. The consumer_id of the request didn't match any existing records on Impel.
        '409':
          description: Conflict. Lead record couldn't be created due to a conflict with an existing record with the same crm_lead_id and consumer_id on Impel.
        '500':
          "$ref": "#/components/responses/500"
      parameters:
      - "$ref": "#/components/parameters/partnerId"
      - "$ref": "#/components/parameters/xApiKey"
      requestBody:
        description: "Please click on \"Schema\" next to \"Example Value\" below to view the detailed description of JSON properties in the request body."
        required: true
        content:
          application/json:
            schema:
              allOf:
                - type: object
                  properties:
                    consumer_id:
                      type: integer
                      description: Unique identifier for the associated consumer
                      example: 2
                    crm_lead_id:
                      type: string
                      description: Lead id in the CRM
                      example: 'D973DAF4-D0F2'
                    lead_ts:
                      type: string
                      description: Lead timestamp in UTC format
                      format: date-time
                      example: "2023-09-22T14:00:00Z"
                - $ref: '#/components/schemas/Lead'
                - required:
                    - consumer_id
                    - lead_status
                    - lead_substatus
                    - lead_comment
                    - lead_origin
                    - lead_source
                    - vehicles_of_interest
                - type: object
                  properties:
                    vehicles_of_interest:
                      allOf:
                        - type: array
                          items:
                            description: Object containing description of the vehicle
                            type: object
                            properties:
                              crm_vehicle_id:
                                type: string
                                description: Vehicle ID assigned by CRM (Car ID, Stock, License plate, etc.)
                                example: '8EEAD89E-E87'
                        - $ref: "#/components/schemas/VehiclesOfInterest"
                - type: object
                  properties:
                    salespersons:
                      type: array
                      items:
                        allOf:
                          - $ref: '#/components/schemas/Salesperson'
                          - required:
                              - crm_salesperson_id
                              - first_name
                              - last_name
                              - email
                              - phone
                - type: object
                  properties:
                    metadata:
                      description: Metadata for a lead
                      type: object
                      additionalProperties: true
                      example: {"crmLeadStatus": "Active"}
    get:
      operationId: get-leads
      summary: Retrieve a list of all leads for a given dealer id.
      #{{RETRIEVE_LEADS_LAMBDA_INFO}}
      tags:
        - Leads
      responses:
        '200':
          description: Success. The request was received and successfully processed by the CRM persistence data layer.
          content:
            application/json:
              schema:
                type: object
                properties:
                  leads:
                    type: array
                    description: A list of all leads for a given partner id and dealer id.
                    items:
                      type: object
                      properties:
                        lead_id:
                          type: integer
                          description: The ID of the lead
                          example: "123456"
                        consumer_id:
                          type: integer
                          description: Unique identifier for the associated consumer
                          example: 2
                        lead_status:
                          type: string
                          description: A status that can be used to group leads that are in similar state
                          example: "ACTIVE"
                        lead_substatus:
                          type: string
                          description: Current state of the lead
                          example: "Appointment Set"
                        lead_comment:
                          type: string
                          description: Comment about the lead or generated text from the source on behalf of the lead
                          example: "Does this car have a sunroof?"
                        lead_origin:
                          type: string
                          description: The first point of contact or channel through which the lead is generated
                          example: "INTERNET"
                        lead_source:
                          type: string
                          description: The specific channel through which the lead was generated
                          example: cars.com
                        vehicles_of_interest:
                          allOf:
                            - $ref: '#/components/schemas/VehiclesOfInterest'
                            - type: array
                              items:
                                type: object
                                properties:
                                  db_creation_date:
                                    type: string
                                    format: date-time
                                    description: The created datetime of the vehicle in the unified CRM layer.
                                    example: "2023-10-16T20:44:12.027184+00:00"
                        lead_ts:
                          type: string
                          format: date-time
                          description: The created datetime of the lead in the CRM.
                          example: "2023-10-16T20:44:12.027184+00:00"
                        db_creation_date:
                          type: string
                          format: date-time
                          description: The created datetime of the lead in the unified CRM layer.
                          example: "2023-10-16T20:44:12.027184+00:00"
                  pagination:
                    type: object
                    description: Information related to pagination.
                    properties:
                      records_on_page:
                        type: integer
                        description: The number of records on the page.
                        example: 1
                      total_records:
                        type: integer
                        description: Total records available for request.
                        example: 1
                      total_pages:
                        type: integer
                        description: Total pages available with records.
                        example: 1
                      current_page:
                        type: integer
                        description: The current page number.
                        example: 1
        '400':
          "$ref": "#/components/responses/400"
        '401':
          "$ref": "#/components/responses/401"
        '500':
          "$ref": "#/components/responses/500"
      parameters:
        - "$ref": "#/components/parameters/partnerId"
        - "$ref": "#/components/parameters/xApiKey"
        - "$ref": '#/components/parameters/dbCreationDateStart'
        - "$ref": '#/components/parameters/dbCreationDateEnd'
        - name: dealer_id
          in: query
          description: The ID assigned to the dealership by Impel during onboarding.
          required: false
          schema:
            type: string
        - "$ref": '#/components/parameters/page'
        - "$ref": '#/components/parameters/resultCount'
  /leads/{lead_id}:
    get:
      operationId: get-lead
      summary: Retrieve a specific lead by ID
      #{{RETRIEVE_LEAD_LAMBDA_INFO}}
      tags:
        - Leads
      parameters:
        - "$ref": "#/components/parameters/partnerId"
        - "$ref": "#/components/parameters/xApiKey"
        - "$ref": "#/components/parameters/leadId"
      responses:
        '200':
          description: Success. The request was received and successfully processed by the CRM persistence data layer.
          content:
            application/json:
              schema:
                allOf:
                  - type: object
                    properties:
                      consumer_id:
                        type: integer
                        description: Unique identifier for the associated consumer
                        example: 2
                  - $ref: '#/components/schemas/Lead'
                  - type: object
                    properties:
                      vehicles_of_interest:
                        allOf:
                          - $ref: '#/components/schemas/VehiclesOfInterest'
                          - type: array
                            items:
                              type: object
                              properties:
                                db_creation_date:
                                  type: string
                                  format: date-time
                                  description: The created datetime of the vehicle in the unified CRM layer.
                                  example: "2023-10-16T20:44:12.027184+00:00"
                      lead_ts:
                        type: string
                        format: date-time
                        description: The created datetime of the lead in the CRM.
                        example: "2023-10-16T20:44:12.027184+00:00"
                      db_creation_date:
                        type: string
                        format: date-time
                        description: The created datetime of the lead in the unified CRM layer.
                        example: "2023-10-16T20:44:12.027184+00:00"
        '400':
          "$ref": "#/components/responses/400"
        '401':
          "$ref": "#/components/responses/401"
        '404':
          "$ref": "#/components/responses/404"
        '500':
          "$ref": "#/components/responses/500"
    put:
      summary: This endpoint updates an existing lead in the CRM persistence data layer. The existing vehicles in the 'vehicles_of_interest' array won't be modified. Instead, new vehicles will be added to the array.
      #{{UPDATE_LEAD_LAMBDA_INFO}}
      tags:
        - Leads
      operationId: put-lead
      responses:
        '200':
          description: Success. The request was received and successfully processed by the CRM persistence data layer.
        '400':
          "$ref": "#/components/responses/400"
        '401':
          "$ref": "#/components/responses/401"
        '404':
          description: Not Found. The lead_id or consumer_id of the request didn't match any existing records on Impel.
        '500':
          "$ref": "#/components/responses/500"
      parameters:
      - "$ref": "#/components/parameters/partnerId"
      - "$ref": "#/components/parameters/xApiKey"
      - "$ref": "#/components/parameters/leadId"
      requestBody:
        description: Updated details of the lead
        required: true
        content:
          application/json:
            schema:
              allOf:
                - $ref: '#/components/schemas/Lead'
                - type: object
                  properties:
                    salespersons:
                      type: array
                      items:
                        $ref: '#/components/schemas/Salesperson'
                - type: object
                  properties:
                    metadata:
                      description: Metadata for a lead
                      type: object
                      additionalProperties: true
                      example: {"crmLeadStatus": "Active"}
              
  /leads/{lead_id}/status:
    get:
      summary: Retrieve the current status of a specific lead.
      #{{RETRIEVE_LEAD_STATUS_LAMBDA_INFO}}
      tags:
        - Leads
      parameters:
        - "$ref": "#/components/parameters/partnerId"
        - "$ref": "#/components/parameters/xApiKey"
        - "$ref": "#/components/parameters/leadId"
      responses:
        '200':
          description: Success. The request was received and successfully processed by the CRM persistence data layer.
          content:
            application/json:
              schema:
                type: object
                properties:
                  lead_status:
                    type: string
                    description: The status of the lead
                    enum:
                      - ACTIVE
                      - BAD
                      - DUPLICATE
                      - LOST
                      - BOOKED
                      - INACTIVE
                      - CLOSED
                    example: "ACTIVE"
        '202':
          "$ref": "#/components/responses/202"
        '400':
          "$ref": "#/components/responses/400"
        '401':
          "$ref": "#/components/responses/401"
        '404':
          "$ref": "#/components/responses/404"
        '500':
          "$ref": "#/components/responses/500"

  /leads/{lead_id}/salespersons:
    get:
      summary: Get an array of salespersons assigned to a lead, with the primary salesperson listed first.
      #{{RETRIEVE_SALESPERSONS_DATA_LAMBDA_INFO}}
      tags:
        - Leads
      parameters:
        - "$ref": "#/components/parameters/partnerId"
        - "$ref": "#/components/parameters/xApiKey"
        - "$ref": "#/components/parameters/leadId"
      responses:
        '200':
          description: Success. The request was received and successfully processed by the CRM persistence data layer.
          content:
            application/json:
              schema:
                type: array
                items:
                  $ref: '#/components/schemas/Salesperson'
        '202':
          "$ref": "#/components/responses/202"
        '400':
          "$ref": "#/components/responses/400"
        '401':
          "$ref": "#/components/responses/401"
        '404':
          description: Not Found. The lead_id of the request didn't match any existing records on Impel, or the lead does not have an associated salesperson.
        '500':
          "$ref": "#/components/responses/500"
<<<<<<< HEAD

=======
  
>>>>>>> bf7b385d
  /leads/crm/{crm_lead_id}:
    get:
      operationId: get-lead-by-crm-ids
      summary: Retrieve a specific lead by CRM Lead ID and CRM Dealer ID
      #{{RETRIEVE_LEAD_BY_CRM_IDS_LAMBDA_INFO}}
      tags:
        - Leads
      parameters:
        - "$ref": "#/components/parameters/partnerId"
        - "$ref": "#/components/parameters/xApiKey"
        - "$ref": "#/components/parameters/crmLeadId"
        - "$ref": "#/components/parameters/crmDealerId"
        - "$ref": "#/components/parameters/integrationPartnerName"
      responses:
        '200':
          description: Success. The request was received and successfully processed by the CRM persistance data layer.
          content:
            application/json:
              schema:
                allOf:
                  - type: object
                    properties:
                      consumer_id:
                        type: integer
                        description: Unique identifier for the associated consumer
                        example: 2
                  - type: object
                    properties:
                      lead_id:
                        type: integer
                        description: Unique lead_id in the Impel system
                        example: 3
                  - $ref: '#/components/schemas/Lead'
                  - type: object
                    properties:
                      vehicles_of_interest:
                        allOf:
                          - $ref: '#/components/schemas/VehiclesOfInterest'
                          - type: array
                            items:
                              type: object
                              properties:
                                db_creation_date:
                                  type: string
                                  format: date-time
                                  description: The created datetime of the vehicle in the unified CRM layer.
                                  example: "2023-10-16T20:44:12.027184+00:00"
                      lead_ts:
                        type: string
                        format: date-time
                        description: The created datetime of the lead in the CRM.
                        example: "2023-10-16T20:44:12.027184+00:00"
                      db_creation_date:
                        type: string
                        format: date-time
                        description: The created datetime of the lead in the unified CRM layer.
                        example: "2023-10-16T20:44:12.027184+00:00"
        '400':
          "$ref": "#/components/responses/400"
        '401':
          "$ref": "#/components/responses/401"
        '404':
          "$ref": "#/components/responses/404"
        '500':
          "$ref": "#/components/responses/500"
<<<<<<< HEAD

=======
  
>>>>>>> bf7b385d
  /consumers:
    post:
      summary: This endpoint creates a record for a Consumer in the CRM persistence data layer. The crm_consumer_id field should only be included in the request body if the caller is creating a consumer on behalf of the CRM. Chat AI should not include this field.
      #{{CREATE_CONSUMER_LAMBDA_INFO}}
      tags:
        - Consumers
      operationId: post-consumer
      parameters:
        - "$ref": "#/components/parameters/partnerId"
        - "$ref": "#/components/parameters/xApiKey"
        - "$ref": "#/components/parameters/dealerId"
      requestBody:
        description: "Please click on \"Schema\" next to \"Example Value\" below to view the detailed description of JSON properties in the request body."
        required: true
        content:
          application/json:
            schema:
<<<<<<< HEAD
              allOf:
                - $ref: '#/components/schemas/Consumer'
                - required:
                    - first_name
                    - last_name
                    - email
                - type: object
                  properties:
                    crm_consumer_id:
                      type: string
                      description: The ID of the consumer in the CRM
                      example: "123abc-1234ab-123abc"
=======
              type: object
              properties:
                Consumer:
                  $ref: '#/components/schemas/Consumer'
>>>>>>> bf7b385d
      responses:
        '200':
          description: Consumer found and updated
          content:
            application/json:
              schema:
                type: object
                properties:
                  consumer_id:
                    type: integer
                    description: ID of the existing consumer
        '201':
          description: Consumer successfully created
          content:
            application/json:
              schema:
                type: object
                properties:
                  consumer_id:
                    type: integer
                    description: ID of the newly created consumer
        '400':
          "$ref": "#/components/responses/400"
        '401':
          "$ref": "#/components/responses/401"
        '404':
          description: Not Found. The dealer_id of the request didn't match any existing records on Impel.
        '500':
          "$ref": "#/components/responses/500"

  /consumers/{consumer_id}:
    get:
      summary: Get consumer by ID
      #{{RETRIEVE_CONSUMER_LAMBDA_INFO}}
      tags:
        - Consumers
      operationId: get-customer
      description: Returns a consumer by their ID.
      parameters:
        - "$ref": "#/components/parameters/partnerId"
        - "$ref": "#/components/parameters/xApiKey"
        - "$ref": "#/components/parameters/consumerId"
      responses:
        '200':
          description: Success. The request was received and successfully processed by the CRM persistence data layer.
          content:
            application/json:
              schema:
                allOf:
                  - type: object
                    properties:
                      dealer_id:
                        type: string
                        description: The ID assigned to the dealership by Impel during onboarding.
                        example: "test_dealer_id"
                  - $ref: '#/components/schemas/Consumer'
        '400':
          "$ref": "#/components/responses/400"
        '401':
          "$ref": "#/components/responses/401"
        '404':
          description: Not Found. The consumer_id of the request didn't match any existing records on Impel.
        '500':
          "$ref": "#/components/responses/500"
    put:
      summary: This endpoint updates an existing consumer in the CRM persistence data layer.
      #{{UPDATE_CONSUMER_LAMBDA_INFO}}
      tags:
        - Consumers
      operationId: put-consumer
      responses:
        '200':
          description: Success. The request was received and successfully processed by the CRM persistence data layer.
        '400':
          "$ref": "#/components/responses/400"
        '401':
          "$ref": "#/components/responses/401"
        '404':
          description: Not Found. The consumer_id of the request didn't match any existing records on Impel.
        '500':
          "$ref": "#/components/responses/500"
      parameters:
      - "$ref": "#/components/parameters/partnerId"
      - "$ref": "#/components/parameters/xApiKey"
      - "$ref": "#/components/parameters/consumerId"
      requestBody:
        description: Updated details of the consumer
        required: true
        content:
          application/json:
            schema:
              $ref: '#/components/schemas/Consumer' 
  
  /activities:
    post:
      summary: This endpoint allows for the creation of a new activity associated with a specific lead in the CRM persistence layer. The "activity_type" and "activity_requested_ts" fields are required for all activities. For activities needing scheduling or completion by a specific date and time, the "activity_due_ts" is essential. Additionally, when the activity_type is set to "note", the notes field becomes mandatory.
      #{{CREATE_ACTIVITY_LAMBDA_INFO}}
      tags:
        - Activities
      parameters:
        - "$ref": "#/components/parameters/partnerId"
        - "$ref": "#/components/parameters/xApiKey"
        - in: query
          name: lead_id
          required: true
          description: Impel Lead ID for which details are to be retrieved or updated.
          schema:
            type: integer
      requestBody:
        required: true
        content:
          application/json:
            schema:
              $ref: "#/components/schemas/Activity"
      responses:
        '201':
          description: Activity successfully created
          content:
            application/json:
              schema:
                type: object
                properties:
                  activity_id:
                    type: integer
                    description: ID of the newly created activity
        '400':
          "$ref": "#/components/responses/400"
        '401':
          "$ref": "#/components/responses/401"
        '404':
          "$ref": "#/components/responses/404"
        '500':
          "$ref": "#/components/responses/500"
  /activities/{activity_id}:
    put:
      summary: This endpoint updates an existing activity in the CRM persistence data layer.
      #{{UPDATE_ACTIVITY_LAMBDA_INFO}}
      tags:
        - Activities
      parameters:
        - "$ref": "#/components/parameters/partnerId"
        - "$ref": "#/components/parameters/xApiKey"
        - "$ref": "#/components/parameters/activityId"
      responses:
        '200':
          description: Success. The request was received and successfully processed by the CRM persistence data layer.
        '400':
          "$ref": "#/components/responses/400"
        '401':
          "$ref": "#/components/responses/401"
        '404':
          description: Not Found. The activity of the request didn't match any existing records on Impel.
        '500':
          "$ref": "#/components/responses/500"
      requestBody:
        content:
          application/json:
             schema:
              type: object
              required:
                - crm_activity_id
              properties:
                crm_activity_id:
                  type: string
                  description: The ID assigned to the activity in the CRM.
                  example: "12345"
  /dealers:
    get:
      summary: This endpoint returns all active dealers for a given integration partner.
      #{{RETRIEVE_DEALERS_LAMBDA_INFO}}
      tags:
        - Dealers
      parameters:
        - "$ref": "#/components/parameters/partnerId"
        - "$ref": "#/components/parameters/xApiKey"
        - "$ref": "#/components/parameters/integrationPartnerName"
      responses:
        '200':
          description: Success. The request was received and successfully processed by the CRM persistence data layer.
          content:
            application/json:
              schema:
                type: array
                items:
                  $ref: "#/components/schemas/Dealer"
        '400':
          "$ref": "#/components/responses/400"
        '401':
          "$ref": "#/components/responses/401"
        '404':
          description: Not Found. The integration_partner_name of the request didn't match any existing records on Impel.
<<<<<<< HEAD
=======
        '500':
          "$ref": "#/components/responses/500"
  /dealers/{dealer_id}:
    get:
      summary: Get active dealer by ID. For internal use only.
      #{{RETRIEVE_DEALER_BY_ID_LAMBDA_INFO}}
      tags:
        - Dealers
      parameters:
        - "$ref": "#/components/parameters/partnerId"
        - "$ref": "#/components/parameters/xApiKey"
        - name: dealer_id
          in: path
          description: The ID assigned to the dealership by Impel during onboarding.
          required: true
          schema:
            type: string
            minLength: 1
            maxLength: 50
            example: "test_dealer_id"
      responses:
        '200':
          description: Success. The request was received and successfully processed by the CRM persistence data layer.
          content:
            application/json:
              schema:
                type: object
                description: A dealership or rooftop in the CRM layer.
                properties:
                  product_dealer_id:
                    type: string
                    description: The ID assigned to the dealership by Impel during onboarding. Corresponds to the dealer_id in the request.
                    example: "test_dealer_id"
                  dealer_integration_partner_id:
                    type: number
                    description: The ID of the dealer integration partner in the CRM layer.
                    example: 24
                  dealer_name:
                    type: string
                    description: The name of the dealer.
                    example: "Test Dealership"
                  timezone:
                    type: string
                    description: The timezone of the dealership or rooftop (IANA Time Zone Database Format)
                    example: "America/New_York"
                  integration_partner_name:
                    type: string
                    description: The name of the integration partner assigned by Impel.
                    example: "TESTCRM"
        '400':
          "$ref": "#/components/responses/400"
        '401':
          "$ref": "#/components/responses/401"
        '404':
          description: Not Found. No active dealership found with matching dealer_id.
>>>>>>> bf7b385d
        '500':
          "$ref": "#/components/responses/500"
  /upload:
    post:
      summary: This endpoint is designated for internal operations, specifically for uploading standardized, transformed data into the CRM API database.
      #{{UPLOAD_DATA_LAMBDA_INFO}}
      tags:
        - Upload
      parameters:
        - "$ref": "#/components/parameters/partnerId"
        - "$ref": "#/components/parameters/xApiKey"
      requestBody:
        content:
          application/json:
            schema:
              type: object
              properties:
                product_dealer_id:
                  type: string
                  description: The ID assigned to the dealership by Impel during onboarding.
                  example: "test_dealer_id"
                lead:
                  allOf:
                    - type: object
                      properties:
                        crm_lead_id:
                          type: string
                          description: Lead id in the CRM
                          minLength: 1
                          maxLength: 40
                          example: 'D973DAF4-D0F2'
                        lead_ts:
                          type: string
                          description: Lead timestamp in UTC format
                          format: date-time
                          example: "2023-09-22T14:00:00Z"
                    - $ref: "#/components/schemas/Lead"
                    - type: object
                      properties:
                        vehicles_of_interest:
                          allOf:
                            - type: array
                              items:
                                description: Object containing description of the vehicle
                                type: object
                                properties:
                                  crm_vehicle_id:
                                    type: string
                                    description: Vehicle ID assigned by CRM (Car ID, Stock, License plate, etc.)
                                    example: '8EEAD89E-E87'
                            - $ref: "#/components/schemas/VehiclesOfInterest"
                consumer:
                  allOf:
                    - type: object
                      properties:
                        crm_consumer_id:
                          type: string
                          description: The ID of the consumer in the CRM
                          example: "123abc-1234ab-123abc"
                    - $ref: "#/components/schemas/Consumer"
                salesperson:
                  allOf:
                    - $ref: '#/components/schemas/Salesperson'
                    - required:
                      - crm_salesperson_id
                      - first_name
                      - last_name
                      - email
                      - phone
      responses:
        '200':
          description: Data successfully uploaded
          content:
            application/json:
              schema:
                type: object
                properties:
                  lead_id:
                    type: integer
                    description: ID of the lead that was created.
        '400':
          "$ref": "#/components/responses/400"
        '404':
          description: Not Found. The dealer_id of the request didn't match any existing records on Impel.
        '409':
          description: Conflict. Lead record couldn't be created due to a conflict with an existing record with the same crm_lead_id and customer_id on Impel.
components:
  schemas:
    Activity:
      description: A action that is performed in the CRM for a lead.
      type: object
      required:
        - activity_type
        - activity_requested_ts
        - contact_method
        - utc_offset
      properties:
        activity_type:
          type: string
          description: Type of activity
          enum:
            - outbound_call
            - appointment
            - note
            - phone_call_task
          example: "note"
        activity_due_ts:
          type: string
          format: date-time
<<<<<<< HEAD
          pattern: "^[0-9]{4}-[0-9]{2}-[0-9]{2}T[0-9]{2}:[0-9]{2}:[0-9]{2}Z$"
          description: Timestamp in UTC format indicating when the activity is to take place. This is required when an activity needs to be scheduled or completed by a specific date and time, such as an appointment or phone_call_task.
=======
          description: Timestamp in UTC Time (Zero Offset) indicating when the activity is to take place. This is required when an activity needs to be scheduled or completed by a specific date and time, such as an appointment or phone_call_task.
>>>>>>> bf7b385d
          example: "2023-09-22T14:00:00Z"
          pattern: '^\d{4}-\d{2}-\d{2}T\d{2}:\d{2}:\d{2}Z$'
        activity_requested_ts:
          type: string
          format: date-time
<<<<<<< HEAD
          pattern: "^[0-9]{4}-[0-9]{2}-[0-9]{2}T[0-9]{2}:[0-9]{2}:[0-9]{2}Z$"
          description: Timestamp in UTC format when the activity was requested. 
=======
          description: Timestamp in UTC Time (Zero Offset) when the activity was requested. 
>>>>>>> bf7b385d
          example: "2023-09-22T12:00:00Z"
          pattern: '^\d{4}-\d{2}-\d{2}T\d{2}:\d{2}:\d{2}Z$'
        notes:
          type: string
          description: Notes about the activity. Required when the activity type is "note".
          example: "Customer requested a follow-up call."
        contact_method:
          type: string
          description: The method for which the consumer was contacted with.
          enum:
            - email
            - phone
            - text
          example: "email"
<<<<<<< HEAD
        utc_offset:
          type: string
          pattern: "^([+-])(0[0-9]|1[0-3]):[0-5][0-9]$"
          description: The UTC offset of the dealership for which the activity is assigned.
          default: "+00:00"
          
=======
>>>>>>> bf7b385d
    Dealer:
      description: A dealership or rooftop in the CRM layer.
      type: object
      properties:
        dealer_integration_partner_id:
          type: number
          description: The ID of the dealer integration partner in the CRM layer.
          example: 24
        crm_dealer_id:
          type: string
          description: The ID of the dealer in the CRM.
          example: "12345"
        product_dealer_id:
          type: string
          description: The ID assigned to the dealership by Impel during onboarding.
          example: "test_dealer_id"
        dealer_name:
          type: string
          description: The name of the dealer.
          example: "Test Dealership"
    VehiclesOfInterest:
      description: An array of vehicles the lead was interested in
      type: array
      items:
        description: Object containing description of the vehicle
        type: object
        properties:
          vin:
            type: string
            description: Vehicle Identification Number
            minLength: 1
            maxLength: 17
            example: "1HGBH41JXMN109186"
          stock_number:
            type: string
            description: Vehicle stock number
            minLength: 1
            maxLength: 50
            example: SN12345
          type:
            type: string
            description: Type of the vehicle (e.g., Sedan, SUV, Truck)
            minLength: 1
            maxLength: 50
            example: SUV
          class:
            type: string
            description: Classification of the vehicle (e.g., Compact, Midsize, Luxury)
            minLength: 1
            maxLength: 50
            example: Compact
          mileage:
            type: number
            description: Mileage of the vehicle
            example: 50000
          year:
            type: number
            description: The sales model year of the vehicle
            minimum: 1800
            maximum: 3000
            example: 2023
          make:
            type: string
            description: The brand or make of the vehicle
            minLength: 1
            maxLength: 50
            example: Ford
          model:
            type: string
            description: The model name of the vehicle
            minLength: 1
            maxLength: 50
            example: F-150
          oem_name:
            type: string
            description: OEM name of the vehicle
            minLength: 1
            maxLength: 50
            example: Ford
          trim:
            type: string
            description: Trim of the vehicle
            minLength: 1
            maxLength: 50
            example: GT
          body_style:
            type: string
            description: Body style of the vehicle
            minLength: 1
            maxLength: 50
            example: SUV
          transmission:
            type: string
            description: Transmission of the vehicle
            minLength: 1
            maxLength: 50
            example: Manual
          interior_color:
            type: string
            description: Interior color of the vehicle
            minLength: 1
            maxLength: 50
            example: Black
          exterior_color:
            type: string
            description: Exterior color of the vehicle
            minLength: 1
            maxLength: 50
            example: White
          price:
            type: number
            format: float
            description: Price of the vehicle
            example: 25000.00
          status:
            type: string
            description: Current status of the vehicle (e.g., Available, Sold)
            minLength: 1
            maxLength: 50
            example: Available
          condition:
            type: string
            description: Condition of the vehicle
            enum: [New, Used]
            example: Used
          odometer_units:
            type: string
            description: Units for the odometer reading (e.g., miles, kilometers)
            enum: [miles, kilometers]
            example: miles
          vehicle_comments:
            type: string
            description: Comments about the vehicle
            minLength: 1
            maxLength: 2048
            example: Has a scratch
    Consumer:
      description: An object containing all information about a person interested in a vehicle
      type: object
      properties:
        crm_consumer_id:
          type: string
          description: The ID of the consumer in the CRM
          example: "123abc-1234ab-123abc"
        first_name:
          type: string
          description: Consumer first name
          minLength: 1
          maxLength: 50
          example: John
        last_name:
          type: string
          description: Consumer last name
          minLength: 1
          maxLength: 50
          example: Doe
        middle_name:
          type: string
          description: Consumer middle name
          minLength: 1
          maxLength: 50
          example: Michael
        email:
          type: string
          format: email
          description: Consumer primary email address
          minLength: 1
          maxLength: 50
          example: john.doe@example.com
        phone:
          type: string
          description: Consumer primary phone number
          minLength: 1
          maxLength: 20
          example: "+11231231134"
        email_optin_flag:
          type: boolean
          description: Flag to indicate if the consumer has opted in for email
          default: true
          example: true
        sms_optin_flag:
          type: boolean
          description: Flag to indicate if the consumer has opted in for SMS notifications
          default: true
          example: true
        city:
          type: string
          description: City where the consumer resides
          minLength: 1
          maxLength: 100
          example: New York
        country:
          type: string
          description: Country where the consumer resides
          minLength: 1
          maxLength: 100
          example: USA
        address:
          type: string
          description: Complete address of the consumer
          minLength: 1
          maxLength: 255
          example: "123 Main St, Apt 4B"
        postal_code:
          type: string
          description: Postal or ZIP code for the consumer's address
          minLength: 1
          maxLength: 20
          example: "10001"
    Lead:
      description: An object containing all information about a lead
      type: object
      properties:
        lead_status:
          type: string
          description: A status that can be used to group leads that are in similar state
          minLength: 1
          maxLength: 50
          example: "ACTIVE"
        lead_substatus:
          type: string
          description: Current state of the lead
          minLength: 1
          maxLength: 50
          example: "Appointment Set"
        lead_comment:
          type: string
          description: Comment about the lead or generated text from the source on behalf of the lead
          minLength: 1
          maxLength: 2048
          example: "Does this car have a sunroof?"
        lead_origin:
          type: string
          description: The first point of contact or channel through which the lead is generated
          enum: [INTERNET, CALL, WALK-IN, OTHER]
          example: "INTERNET"
        lead_source:
          type: string
          description: The specific channel through which the lead was generated.
          minLength: 1
          maxLength: 2048
          example: cars.com
        vehicles_of_interest:
          $ref: '#/components/schemas/VehiclesOfInterest'
    Salesperson:
      description: An object containing all information about a salesperson
      type: object
      required:
        - crm_salesperson_id
      properties:
        crm_salesperson_id:
          type: string
          description: The ID of the salesperson in the CRM
          example: "123abc-1234ab-123abc"
        first_name:
          type: string
          description: First name of the salesperson
          example: "John"
        last_name:
          type: string
          description: Last name of the salesperson
          example: "Smith"
        email:
          type: string
          description: Email address of the salesperson
          example: "john.smith@example.com"
        phone:
          type: string
          description: Phone number of the salesperson
          example: "123-456-7890"
        position_name:
          type: string
          description: Salesperson position or role
          example: "Sales Manager"
        is_primary:
          type: boolean
          description: "Indicates whether the salesperson is the primary contact"
  responses:
    '201':
      description: Lead successfully created
      content:
        application/json:
          schema:
            type: object
            properties:
              lead_id:
                type: integer
                description: ID of the lead that was created.
    '202':
      description: Accepted. The request was received but failed to be processed by the CRM.
      content:
        application/json:
          schema:
            type: object
            properties:
              message:
                type: string
    '400':
      description: This indicates Bad Request. For example this error can occur if
        a required property in the request JSON is missing.
    '401':
      description: This request is unauthorized. The authorization credentials are
        missing or are wrong. For example if the partner_id or the x_api_key provided
        in the header are wrong/missing. This error can also occur if the dealer_id
        provided hasn't been configured with Impel.
    '404':
      description: Not Found. The lead_id of the request didn't match any existing records on Impel.
    '409':
      description: Conflict. Lead record couldn't be created due to a conflict with an existing record with the same lead_id on Impel.
    '500':
      description: Internal Server Error. Please contact Impel support.
  
  parameters:
    partnerId:
      name: partner_id
      in: header
      description: This parameter uniquely identifies an Impel partner and will be used for API authentication and authorization.
      required: true
      schema:
        type: string
    xApiKey:
      name: x_api_key
      in: header
      description: An API Key provided by CE team that will be used for API authentication and authorization.
      required: true
      schema:
        type: string
    dealerId:
      name: dealer_id
      in: query
      description: The ID assigned to the dealership by Impel during onboarding.
      required: true
      schema:
        type: string
        minLength: 1
        maxLength: 50
        example: "test_dealer_id"
    crmDealerId:
      name: crm_dealer_id
      in: query
      description: Uniqely identifies a dealer in the CRM.
      required: true
      schema:
        type: string
        minLength: 1
        maxLength: 50
        example: "test_crm_dealer_id"
    integrationPartnerName:
      name: integration_partner_name
      in: query
      description: The name of the integration partner assigned by Impel
      required: true
      schema:
        type: string
        example: "TESTCRM"
    leadId:
      name: lead_id
      in: path
      required: true
      description: Impel Lead ID for which details are to be retrieved or updated.
      schema:
        type: integer
    crmLeadId:
      name: crm_lead_id
      in: path
      required: true
      description: CRM Lead ID for which details are to be retrieved or updated.
      schema:
        type: string
        example: "test_crm_lead_id"
    consumerId:
      name: consumer_id
      in: path
      required: true
      description: ID of the consumer
      schema:
        type: integer
    activityId:
      name: activity_id
      in: path
      required: true
      description: The ID of the activity in the CRM persistence data layer.
      schema:
        type: integer
    dbCreationDateStart:
      name: db_creation_date_start
      in: query
      required: true
      description: Specifies the earliest 'db_creation_date' in UTC format to include in the query for created leads.
      schema:
        type: string
        format: date-time
        example: 2023-05-25T06:35:34
    dbCreationDateEnd:
      name: db_creation_date_end
      in: query
      required: true
      description: Specifies the latest 'db_creation_date' in UTC format to include in the query for created leads.      
      schema:
        type: string
        format: date-time
        example: 2023-05-25T06:35:34
    page:
      name: page
      in: query
      required: false
      description:  The results page to retrieve, starts at 1.
      schema:
        type: integer
        minimum: 1
    resultCount:
      name: result_count
      in: query
      required: false
      description: The number of results per page to return.
      schema:
        type: integer
        minimum: 1
        maximum: 1000<|MERGE_RESOLUTION|>--- conflicted
+++ resolved
@@ -19,16 +19,12 @@
   /leads:
     post:
       operationId: post-lead
-<<<<<<< HEAD
-      summary: This endpoint creates a record for a Lead in the CRM persistence data layer. CRM IDs and salesperson fields should only be included in the request body if the caller is creating a lead on behalf of the CRM. Chat AI should not include these fields.
-=======
       summary: "This endpoint creates a record for a Lead in the CRM persistence data layer. CRM IDs and salesperson fields should only be included in the request body if the caller is creating a lead on behalf of the CRM. Chat AI should not include these fields."
       description: |
         **Timestamp Formats:** The `lead_ts` field supports timestamps in three formats:
         1. **UTC Format:** Append 'Z' to denote UTC time. Example: `2023-09-22T14:00:00Z`.
         2. **Local Time with Offset:** Include the time offset from UTC. Example: `2024-02-02T14:00:00-0500`.
         3. **Local Time with Timezone Metadata:** Specify local time, with the timezone defined during onboarding. Example: `2023-09-22T14:00:00`. 
->>>>>>> bf7b385d
       #{{CREATE_LEAD_LAMBDA_INFO}}
       tags:
         - Leads
@@ -392,11 +388,7 @@
           description: Not Found. The lead_id of the request didn't match any existing records on Impel, or the lead does not have an associated salesperson.
         '500':
           "$ref": "#/components/responses/500"
-<<<<<<< HEAD
-
-=======
   
->>>>>>> bf7b385d
   /leads/crm/{crm_lead_id}:
     get:
       operationId: get-lead-by-crm-ids
@@ -462,11 +454,7 @@
           "$ref": "#/components/responses/404"
         '500':
           "$ref": "#/components/responses/500"
-<<<<<<< HEAD
-
-=======
   
->>>>>>> bf7b385d
   /consumers:
     post:
       summary: This endpoint creates a record for a Consumer in the CRM persistence data layer. The crm_consumer_id field should only be included in the request body if the caller is creating a consumer on behalf of the CRM. Chat AI should not include this field.
@@ -484,25 +472,10 @@
         content:
           application/json:
             schema:
-<<<<<<< HEAD
-              allOf:
-                - $ref: '#/components/schemas/Consumer'
-                - required:
-                    - first_name
-                    - last_name
-                    - email
-                - type: object
-                  properties:
-                    crm_consumer_id:
-                      type: string
-                      description: The ID of the consumer in the CRM
-                      example: "123abc-1234ab-123abc"
-=======
               type: object
               properties:
                 Consumer:
                   $ref: '#/components/schemas/Consumer'
->>>>>>> bf7b385d
       responses:
         '200':
           description: Consumer found and updated
@@ -694,8 +667,6 @@
           "$ref": "#/components/responses/401"
         '404':
           description: Not Found. The integration_partner_name of the request didn't match any existing records on Impel.
-<<<<<<< HEAD
-=======
         '500':
           "$ref": "#/components/responses/500"
   /dealers/{dealer_id}:
@@ -751,7 +722,6 @@
           "$ref": "#/components/responses/401"
         '404':
           description: Not Found. No active dealership found with matching dealer_id.
->>>>>>> bf7b385d
         '500':
           "$ref": "#/components/responses/500"
   /upload:
@@ -846,8 +816,6 @@
       required:
         - activity_type
         - activity_requested_ts
-        - contact_method
-        - utc_offset
       properties:
         activity_type:
           type: string
@@ -861,23 +829,13 @@
         activity_due_ts:
           type: string
           format: date-time
-<<<<<<< HEAD
-          pattern: "^[0-9]{4}-[0-9]{2}-[0-9]{2}T[0-9]{2}:[0-9]{2}:[0-9]{2}Z$"
-          description: Timestamp in UTC format indicating when the activity is to take place. This is required when an activity needs to be scheduled or completed by a specific date and time, such as an appointment or phone_call_task.
-=======
           description: Timestamp in UTC Time (Zero Offset) indicating when the activity is to take place. This is required when an activity needs to be scheduled or completed by a specific date and time, such as an appointment or phone_call_task.
->>>>>>> bf7b385d
           example: "2023-09-22T14:00:00Z"
           pattern: '^\d{4}-\d{2}-\d{2}T\d{2}:\d{2}:\d{2}Z$'
         activity_requested_ts:
           type: string
           format: date-time
-<<<<<<< HEAD
-          pattern: "^[0-9]{4}-[0-9]{2}-[0-9]{2}T[0-9]{2}:[0-9]{2}:[0-9]{2}Z$"
-          description: Timestamp in UTC format when the activity was requested. 
-=======
           description: Timestamp in UTC Time (Zero Offset) when the activity was requested. 
->>>>>>> bf7b385d
           example: "2023-09-22T12:00:00Z"
           pattern: '^\d{4}-\d{2}-\d{2}T\d{2}:\d{2}:\d{2}Z$'
         notes:
@@ -892,15 +850,6 @@
             - phone
             - text
           example: "email"
-<<<<<<< HEAD
-        utc_offset:
-          type: string
-          pattern: "^([+-])(0[0-9]|1[0-3]):[0-5][0-9]$"
-          description: The UTC offset of the dealership for which the activity is assigned.
-          default: "+00:00"
-          
-=======
->>>>>>> bf7b385d
     Dealer:
       description: A dealership or rooftop in the CRM layer.
       type: object
