--- conflicted
+++ resolved
@@ -55,13 +55,10 @@
         LOGLEVEL: INFO
         INTEGRATIONS_BUCKET: !Sub "crm-integrations-${Environment}"
         SNS_TOPIC_ARN: !Sub 'arn:aws:sns:${AWS::Region}:${AWS::AccountId}:alert_client_engineering'
-<<<<<<< HEAD
         ADF_ASSEMBLER_URL: "https://vgpzai8gta.execute-api.us-east-1.amazonaws.com/Stage"  #TODO change after end-to-end testing
         CRM_API_SECRET_KEY: "test"
-=======
         DA_SECRET_KEY: "DA_EVENT_LISTENER"
         EVENT_LISTENER_QUEUE: !Ref NotifyEventListenerQueue
->>>>>>> 064f87c8
     VpcConfig:
       SecurityGroupIds:
         - !Ref SecurityGroup
@@ -120,21 +117,14 @@
                       !Sub "arn:aws:secretsmanager:${AWS::Region}:${AWS::AccountId}:secret:prod/DMSDB*",
                       !Sub "arn:aws:secretsmanager:${AWS::Region}:${AWS::AccountId}:secret:test/DMSDB*",
                     ]
-<<<<<<< HEAD
-              - Effect: Allow
-                Action:
-                  - secretsmanager:GetSecretValue
-                Resource:
                   - !If [
                       IsProd,
                       !Sub "arn:aws:secretsmanager:${AWS::Region}:${AWS::AccountId}:secret:prod/crm-api*",
                       !Sub "arn:aws:secretsmanager:${AWS::Region}:${AWS::AccountId}:secret:test/crm-api*",
-=======
                   - !If [
                       IsProd,
                       !Sub "arn:aws:secretsmanager:${AWS::Region}:${AWS::AccountId}:secret:prod/crm-integrations-partner*",
                       !Sub "arn:aws:secretsmanager:${AWS::Region}:${AWS::AccountId}:secret:test/crm-integrations-partner*",
->>>>>>> 064f87c8
                     ]
         - PolicyName: CloudWatchLogsPolicy
           PolicyDocument:
