"""Forward event to ADF Assembler from CRM API."""
import logging
from os import environ
from boto3 import client
from typing import Any, Dict
from json import loads, dumps
from boto3.exceptions import Boto3Error
from aws_lambda_powertools.utilities.data_classes.sqs_event import SQSRecord
from aws_lambda_powertools.utilities.batch import (
    BatchProcessor,
    EventType,
    process_partial_response,
)
from utils import send_email_notification

BUCKET = environ.get("INTEGRATIONS_BUCKET")
ENVIRONMENT = environ.get("ENVIRONMENT", "test")

logger = logging.getLogger()
logger.setLevel(environ.get("LOGLEVEL", "INFO").upper())

sqs_client = client('sqs')
s3_client = client('s3')
processor = BatchProcessor(event_type=EventType.SQS)

class ADFAssemblerError(Exception):
    """Exception indicating failure to send an event to the ADF Assembler."""
    pass

def load_adf_config() -> Dict[str, str]:
    """Load ADF Assembler configuration from S3 and cache it."""
    try:
        s3_key = f"configurations/{'prod' if ENVIRONMENT == 'prod' else 'test'}_ADF_ASSEMBLER.json"
        config_data = s3_client.get_object(Bucket=BUCKET, Key=s3_key)["Body"].read().decode("utf-8")
        logger.info("Successfully loaded ADF Assembler configuration.")
        return loads(config_data)
    except Boto3Error as e:
        error_message = f"Failed to load ADF configuration: {e}"
        logger.error(error_message)
        send_email_notification(error_message, subject="ADF Configuration Load Failure")
        raise ADFAssemblerError(error_message)

# Load configuration at module load time to avoid multiple S3 calls
adf_config = load_adf_config()

<<<<<<< HEAD
def send_to_adf_assembler(event: Dict[str, Any]) -> None:
    """Send event to the appropriate ADF Assembler queue."""
    try:
        queue_url = None
        oem_partner = event.get("oem_partner", {}).get("name", "").upper()

        # Check if OEM partner exists in OEM_PARTNER_QUEUES (new structure)
        if oem_partner:
            queue_details = adf_config.get("OEM_PARTNER_QUEUES", {}).get(oem_partner)
            if queue_details:
                queue_url = queue_details.get("queue_url")
                logger.info(f"OEM Partner '{oem_partner}' matched with queue: {queue_url}")

        # If no queue was found in OEM_PARTNER_QUEUES, use the fallback OEM_PARTNER_ADF_QUEUE
        if not queue_url:
            queue_url = adf_config.get("OEM_PARTNER_ADF_QUEUE")

        # If still no queue is found, fallback to the STANDARD_ADF_QUEUE
        if not queue_url:
            queue_url = adf_config.get("STANDARD_ADF_QUEUE")

        # If no queue is configured at all, raise an error
        if not queue_url:
            raise ValueError("No SQS URL configured for the event.")

        logger.info(f"Sending message to queue URL: {queue_url}")
        sqs_client.send_message(QueueUrl=queue_url, MessageBody=dumps(event))
=======
def send_to_adf_assembler(record: Dict[str, Any]) -> None:
    """Send event to ADF Assembler based on event type."""
    try:
        event = record.json_body
        attributes = record.get("attributes", {})
        queue_key = "OEM_PARTNER_ADF_QUEUE" if event.get("oem_partner") else "STANDARD_ADF_QUEUE"

        logger.info(f"adf_config: {adf_config}")
        logger.info(f"queue_key: {queue_key}")

        sqs_url = adf_config.get(queue_key)
        if not sqs_url:
            raise ValueError(f"No SQS URL configured for key '{queue_key}'")

        if queue_key == "OEM_PARTNER_ADF_QUEUE" and 'CreateActivity' in attributes.get('SenderId'):
            logger.info(f"Skipping OEM Partner ADF Assembler for CreateActivity event.")
            return

        logger.info(f"Sending message to {queue_key}\nThis is event: {event}")
        sqs_client.send_message(QueueUrl=sqs_url, MessageBody=dumps(event))
>>>>>>> 58ed2dba
        logger.info("Message successfully sent to ADF Assembler.")

    except (Boto3Error, ValueError) as e:
        error_message = f"Error sending event to ADF Assembler: {e}"
        logger.error(error_message)
        send_email_notification(error_message, subject="ADF Assembler Failure Alert")
        raise ADFAssemblerError(error_message)



def record_handler(record: SQSRecord) -> None:
    """Process each SQS record."""
    logger.info(f"Processing record with message ID: {record.message_id}")
    send_to_adf_assembler(record)

def lambda_handler(event: Dict[str, Any], context: Any) -> Dict[str, Any]:
    """Lambda entry point to process events."""
    logger.info("Starting batch event processing.")
    try:
        result = process_partial_response(
            event=event,
            record_handler=record_handler,
            processor=processor,
            context=context
        )
        logger.info("Batch event processing complete.")
        return result
    except Exception as e:
        logger.error(f"Critical error processing batch: {e}")
        raise


{
  "STANDARD_ADF_QUEUE": "https://sqs.us-east-1.amazonaws.com/143813444726/adf-assembler-test-AdfAssemblerQueue",
  "OEM_PARTNER_ADF_QUEUE": "https://sqs.us-east-1.amazonaws.com/143813444726/honda-acura-adf-assembler-test-HondaAcuraAdfAssemblerQueue",
  "OEM_PARTNER_QUEUES": {
    "STELLANTIS": {
      "partners": [
        "STELLANTIS"
      ],
      "queue_url": "https://sqs.us-east-1.amazonaws.com/143813444726/shift-digital-test-PostLeadQueue"
    }
  }
}<|MERGE_RESOLUTION|>--- conflicted
+++ resolved
@@ -23,76 +23,78 @@
 s3_client = client('s3')
 processor = BatchProcessor(event_type=EventType.SQS)
 
+
 class ADFAssemblerError(Exception):
     """Exception indicating failure to send an event to the ADF Assembler."""
     pass
+
 
 def load_adf_config() -> Dict[str, str]:
     """Load ADF Assembler configuration from S3 and cache it."""
     try:
         s3_key = f"configurations/{'prod' if ENVIRONMENT == 'prod' else 'test'}_ADF_ASSEMBLER.json"
-        config_data = s3_client.get_object(Bucket=BUCKET, Key=s3_key)["Body"].read().decode("utf-8")
+        config_data = s3_client.get_object(Bucket=BUCKET, Key=s3_key)[
+            "Body"].read().decode("utf-8")
         logger.info("Successfully loaded ADF Assembler configuration.")
         return loads(config_data)
     except Boto3Error as e:
         error_message = f"Failed to load ADF configuration: {e}"
         logger.error(error_message)
-        send_email_notification(error_message, subject="ADF Configuration Load Failure")
+        send_email_notification(
+            error_message, subject="ADF Configuration Load Failure")
         raise ADFAssemblerError(error_message)
+
 
 # Load configuration at module load time to avoid multiple S3 calls
 adf_config = load_adf_config()
 
-<<<<<<< HEAD
-def send_to_adf_assembler(event: Dict[str, Any]) -> None:
-    """Send event to the appropriate ADF Assembler queue."""
+def send_to_adf_assembler(record: Dict[str, Any]) -> None:
+    """Send event to ADF Assembler based on event type."""
+    logger.info(f"This is event: {record.json_body}")
     try:
+        event = record.json_body
+        attributes = record.get("attributes", {})
         queue_url = None
-        oem_partner = event.get("oem_partner", {}).get("name", "").upper()
+        queue_key = "STANDARD_ADF_QUEUE"
+        logger.info(f"adf_config: {adf_config}")
 
-        # Check if OEM partner exists in OEM_PARTNER_QUEUES (new structure)
-        if oem_partner:
-            queue_details = adf_config.get("OEM_PARTNER_QUEUES", {}).get(oem_partner)
-            if queue_details:
-                queue_url = queue_details.get("queue_url")
-                logger.info(f"OEM Partner '{oem_partner}' matched with queue: {queue_url}")
+        is_oem_partner_event = False
 
-        # If no queue was found in OEM_PARTNER_QUEUES, use the fallback OEM_PARTNER_ADF_QUEUE
-        if not queue_url:
+        oem_partner = event.get("oem_partner")
+        oem_partner_name = oem_partner["name"].upper() if oem_partner else ""
+
+        if oem_partner_name:
+            for queue_name, queue_details in adf_config.get("OEM_PARTNER_QUEUES", {}).items():
+                if oem_partner_name in queue_details.get("partners", []):
+                    queue_url = queue_details.get("queue_url")
+                    queue_key = f"OEM_PARTNER_QUEUES -> {queue_name}"  # Track exact match
+                    is_oem_partner_event = True
+                    logger.info(f"OEM Partner '{oem_partner_name}' matched with queue: {queue_url}")
+                    break
+
+        if not queue_url and oem_partner:
             queue_url = adf_config.get("OEM_PARTNER_ADF_QUEUE")
+            if queue_url:
+                queue_key = "OEM_PARTNER_ADF_QUEUE"
+                is_oem_partner_event = True
+                logger.info(f"Using fallback OEM_PARTNER_ADF_QUEUE for '{oem_partner_name}': {queue_url}")
 
-        # If still no queue is found, fallback to the STANDARD_ADF_QUEUE
         if not queue_url:
             queue_url = adf_config.get("STANDARD_ADF_QUEUE")
+            queue_key = "STANDARD_ADF_QUEUE"
+            logger.info("Using STANDARD_ADF_QUEUE as fallback.")
 
-        # If no queue is configured at all, raise an error
+        logger.info(f"queue_key: {queue_key}")
+
+        if is_oem_partner_event and 'CreateActivity' in attributes.get('SenderId', ''):
+            logger.info(f"Skipping OEM Partner ADF Assembler for CreateActivity event.")
+            return
+
         if not queue_url:
             raise ValueError("No SQS URL configured for the event.")
 
-        logger.info(f"Sending message to queue URL: {queue_url}")
+        logger.info(f"Sending message to {queue_key}\nThis is event: {event}")
         sqs_client.send_message(QueueUrl=queue_url, MessageBody=dumps(event))
-=======
-def send_to_adf_assembler(record: Dict[str, Any]) -> None:
-    """Send event to ADF Assembler based on event type."""
-    try:
-        event = record.json_body
-        attributes = record.get("attributes", {})
-        queue_key = "OEM_PARTNER_ADF_QUEUE" if event.get("oem_partner") else "STANDARD_ADF_QUEUE"
-
-        logger.info(f"adf_config: {adf_config}")
-        logger.info(f"queue_key: {queue_key}")
-
-        sqs_url = adf_config.get(queue_key)
-        if not sqs_url:
-            raise ValueError(f"No SQS URL configured for key '{queue_key}'")
-
-        if queue_key == "OEM_PARTNER_ADF_QUEUE" and 'CreateActivity' in attributes.get('SenderId'):
-            logger.info(f"Skipping OEM Partner ADF Assembler for CreateActivity event.")
-            return
-
-        logger.info(f"Sending message to {queue_key}\nThis is event: {event}")
-        sqs_client.send_message(QueueUrl=sqs_url, MessageBody=dumps(event))
->>>>>>> 58ed2dba
         logger.info("Message successfully sent to ADF Assembler.")
 
     except (Boto3Error, ValueError) as e:
@@ -107,6 +109,7 @@
     """Process each SQS record."""
     logger.info(f"Processing record with message ID: {record.message_id}")
     send_to_adf_assembler(record)
+
 
 def lambda_handler(event: Dict[str, Any], context: Any) -> Dict[str, Any]:
     """Lambda entry point to process events."""
@@ -126,14 +129,14 @@
 
 
 {
-  "STANDARD_ADF_QUEUE": "https://sqs.us-east-1.amazonaws.com/143813444726/adf-assembler-test-AdfAssemblerQueue",
-  "OEM_PARTNER_ADF_QUEUE": "https://sqs.us-east-1.amazonaws.com/143813444726/honda-acura-adf-assembler-test-HondaAcuraAdfAssemblerQueue",
-  "OEM_PARTNER_QUEUES": {
-    "STELLANTIS": {
-      "partners": [
-        "STELLANTIS"
-      ],
-      "queue_url": "https://sqs.us-east-1.amazonaws.com/143813444726/shift-digital-test-PostLeadQueue"
+    "STANDARD_ADF_QUEUE": "https://sqs.us-east-1.amazonaws.com/143813444726/adf-assembler-test-AdfAssemblerQueue",
+    "OEM_PARTNER_ADF_QUEUE": "https://sqs.us-east-1.amazonaws.com/143813444726/honda-acura-adf-assembler-test-HondaAcuraAdfAssemblerQueue",
+    "OEM_PARTNER_QUEUES": {
+        "STELLANTIS": {
+            "partners": [
+                "STELLANTIS"
+            ],
+            "queue_url": "https://sqs.us-east-1.amazonaws.com/143813444726/shift-digital-test-PostLeadQueue"
+        }
     }
-  }
 }