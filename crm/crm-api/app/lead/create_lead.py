"""Create lead in the shared CRM layer."""

import pytz
import boto3
import logging
from os import environ
from dateutil import parser
from datetime import datetime, timezone
from json import dumps, loads
from typing import Any, List
from sqlalchemy.exc import SQLAlchemyError
from utils import send_alert_notification

from crm_orm.models.lead import Lead
from crm_orm.models.vehicle import Vehicle
from crm_orm.models.consumer import Consumer
from crm_orm.models.dealer import Dealer
from crm_orm.models.salesperson import Salesperson
from crm_orm.models.lead_salesperson import Lead_Salesperson
from crm_orm.session_config import DBSession
from crm_orm.models.dealer_integration_partner import DealerIntegrationPartner
from crm_orm.models.integration_partner import IntegrationPartner

from event_service.events import dispatch_event, Event, Resource

ENVIRONMENT = environ.get("ENVIRONMENT")
EVENT_LISTENER_QUEUE = environ.get("EVENT_LISTENER_QUEUE")
ADF_ASSEMBLER_QUEUE = environ.get("ADF_ASSEMBLER_QUEUE")
INTEGRATIONS_BUCKET = environ.get("INTEGRATIONS_BUCKET")
SNS_TOPIC_ARN = environ.get("SNS_TOPIC_ARN")


logger = logging.getLogger()
logger.setLevel(environ.get("LOGLEVEL", "INFO").upper())

s3_client = boto3.client("s3")
secret_client = boto3.client("secretsmanager")

salesperson_attrs = [
    "dealer_integration_partner_id",
    "crm_salesperson_id",
    "first_name",
    "last_name",
    "email",
    "phone",
    "position_name",
    "is_primary",
]


class ADFAssemblerSyndicationError(Exception):
    """Custom exception for ADF Assembler syndication errors."""
    pass


class DASyndicationError(Exception):
    """Custom exception for DA syndication errors."""
    pass


def send_notification_to_event_listener(integration_partner_name: str) -> bool:
    """Check if notification should be sent to the event listener."""
    try:
        response = s3_client.get_object(
            Bucket=INTEGRATIONS_BUCKET,
            Key=f"configurations/{'prod' if ENVIRONMENT == 'prod' else 'test'}_GENERAL.json",
        )
        config = loads(response["Body"].read())
        logger.info(f"Config: {config}")
        notification_partners = config["notification_partners"]
        if integration_partner_name in notification_partners:
            return True
    except Exception as e:
        raise DASyndicationError(e)
    return False


def update_attrs(
    db_object: Any,
    data: Any,
    dealer_partner_id: str,
    allowed_attrs: List[str],
    request_product,
) -> None:
    """Update attributes of a database object."""
    combined_data = {"dealer_integration_partner_id": dealer_partner_id, **data}

    for attr in allowed_attrs:
        if attr in combined_data:
            setattr(db_object, attr, combined_data[attr])


def process_lead_ts(input_ts: Any, dealer_timezone: Any) -> Any:
    """
    Process an input timestamp based on whether it's in UTC, has an offset, or is local without an offset.

    Apply dealer_timezone if it is present.
    """
    try:
        parsed_ts = parser.parse(input_ts)

        # Check if the timestamp is already in UTC (ends with 'Z')
        if (
            parsed_ts.tzinfo is not None
            and parsed_ts.tzinfo.utcoffset(parsed_ts) is not None
        ):
            # Timestamp is either UTC or has an offset; return in ISO format
            return parsed_ts.isoformat()

        # If the timestamp is local (no 'Z' or offset) and dealer_timezone is provided
        if dealer_timezone:
            dealer_tz = pytz.timezone(dealer_timezone)
            # Localize the timestamp to the dealer's timezone
            localized_ts = dealer_tz.localize(parsed_ts)
            return localized_ts.isoformat()
        else:
            # Timestamp is local without a specified dealer_timezone
            # Returning the naive timestamp as it is
            return parsed_ts.isoformat()

    except Exception as e:
        logger.info(
            f"Error processing timestamp: {input_ts}, Dealer timezone: {dealer_timezone}. Error: {e}"
        )
        return None


def lambda_handler(event: Any, context: Any) -> Any:
    """Create lead."""
    try:
        logger.info(f"Event: {event}")

        body = loads(event["body"])
        request_product = event["headers"]["partner_id"]
        consumer_id = body["consumer_id"]
        salespersons = body.get("salespersons", [])
        crm_lead_id = body.get("crm_lead_id")
        lead_ts = body.get("lead_ts", datetime.now(timezone.utc))

        authorizer_integration_partner = event["requestContext"]["authorizer"]["integration_partner"]

        with DBSession() as session:
            try:
                db_results = session.query(
                    Consumer, DealerIntegrationPartner, Dealer, IntegrationPartner
                ).join(
                    DealerIntegrationPartner, DealerIntegrationPartner.id == Consumer.dealer_integration_partner_id
                ).join(
                    Dealer, Dealer.id == DealerIntegrationPartner.dealer_id
                ).join(
                    IntegrationPartner, IntegrationPartner.id == DealerIntegrationPartner.integration_partner_id
                ).filter(
                    Consumer.id == consumer_id
                ).first()

                if not db_results:
                    logger.error(f"Consumer {consumer_id} not found")
                    return {
                        "statusCode": 404,
                        "body": dumps(
                            {
                                "error": f"Consumer {consumer_id} not found. Lead failed to be created."
                            }
                        ),
                    }

                consumer_db, dip_db, dealer_db, integration_partner_db = db_results
                product_dealer_id = dealer_db.product_dealer_id
                dip_metadata = dip_db.metadata_
                integration_partner_name = integration_partner_db.impel_integration_partner_name

<<<<<<< HEAD
                if not any([dip_db.is_active, dip_db.is_active_salesai, dip_db.is_active_chatai]):
                    error_msg = f"Dealer integration partner {dip_db.id} is not active. Lead failed to be created."
                    logger.error(error_msg)
                    send_alert_notification(subject=f'CRM API: Lead creation failure', message=error_msg)
                    return {
                        "statusCode": 404,
                        "body": dumps({"error": error_msg})
                    }
=======
                if authorizer_integration_partner:
                    if integration_partner_name != authorizer_integration_partner:
                        return {
                            "statusCode": 401,
                            "body": dumps(
                                {
                                    "error": "This request is unauthorized. The authorization credentials are missing or are wrong. For example, the partner_id or the x_api_key provided in the header are wrong/missing."
                                }
                            ),
                        }

>>>>>>> 83f69f6e

                dealer_metadata = dealer_db.metadata_
                if dealer_metadata:
                    dealer_timezone = dealer_metadata.get("timezone", "UTC")
                else:
                    logger.warning(f"No metadata found for dealer: {product_dealer_id}. Defaulting to UTC.")
                    dealer_timezone = "UTC"
                logger.info(f"Dealer timezone: {dealer_timezone}")

                logger.info(f"Original timestamp: {lead_ts}")
                lead_ts = process_lead_ts(lead_ts, dealer_timezone)
                logger.info(f"Processed timestamp: {lead_ts}")

                # Query for existing lead
                if crm_lead_id:
                    lead_db = (
                        session.query(Lead)
                        .filter(
                            Lead.consumer_id == consumer_id,
                            Lead.crm_lead_id == crm_lead_id
                        )
                        .first()
                    )

                    if lead_db:
                        logger.error(f"Lead {crm_lead_id} already exists")
                        return {
                            "statusCode": 409,
                            "body": dumps(
                                {
                                    "error": f"Lead with CRM ID {crm_lead_id} already exists for consumer {consumer_id}. lead_id: {lead_db.id}"
                                }
                            ),
                        }

                # Create lead
                lead = Lead(
                    consumer_id=consumer_id,
                    status=body["lead_status"],
                    substatus=body["lead_substatus"],
                    comment=body["lead_comment"],
                    origin_channel=body["lead_origin"],
                    source_channel=body["lead_source"],
                    source_detail=body.get("lead_source_detail"),
                    crm_lead_id=crm_lead_id,
                    request_product=request_product,
                    lead_ts=lead_ts,
                    metadata_=body.get("metadata"),
                )

                session.add(lead)
                logger.info("Lead pending")

                # Create vehicles of interest
                vehicles_of_interest = body["vehicles_of_interest"]
                for vehicle in vehicles_of_interest:
                    vehicle = Vehicle(
                        vin=vehicle.get("vin"),
                        stock_num=vehicle.get("stock_number"),
                        type=vehicle.get("type"),
                        vehicle_class=vehicle.get("class"),
                        mileage=vehicle.get("mileage"),
                        make=vehicle.get("make"),
                        model=vehicle.get("model"),
                        manufactured_year=vehicle.get("year"),
                        oem_name=vehicle.get("oem_name"),
                        body_style=vehicle.get("body_style"),
                        transmission=vehicle.get("transmission"),
                        interior_color=vehicle.get("interior_color"),
                        exterior_color=vehicle.get("exterior_color"),
                        trim=vehicle.get("trim"),
                        price=vehicle.get("price"),
                        status=vehicle.get("status"),
                        condition=vehicle.get("condition"),
                        odometer_units=vehicle.get("odometer_units"),
                        vehicle_comments=vehicle.get("vehicle_comments"),
                        crm_vehicle_id=vehicle.get("crm_vehicle_id"),
                        trade_in_vin=vehicle.get("trade_in_vin"),
                        trade_in_year=vehicle.get("trade_in_year"),
                        trade_in_make=vehicle.get("trade_in_make"),
                        trade_in_model=vehicle.get("trade_in_model"),
                        metadata_=vehicle.get("metadata"),
                    )
                    lead.vehicles.append(vehicle)

                if salespersons:
                    for salesperson in salespersons:
                        # Create salesperson
                        crm_salesperson_id = salesperson.get("crm_salesperson_id")

                        # Query for existing salesperson
                        salesperson_db = None
                        if crm_salesperson_id:
                            salesperson_db = (
                                session.query(Salesperson)
                                .filter(
                                    Salesperson.crm_salesperson_id == crm_salesperson_id,
                                    Salesperson.dealer_integration_partner_id == dip_db.id,
                                )
                                .first()
                            )

                        if not salesperson_db:
                            salesperson_db = Salesperson()

                        update_attrs(
                            salesperson_db,
                            salesperson,
                            dip_db.id,
                            salesperson_attrs,
                            request_product,
                        )

                        if not salesperson_db.id:
                            logger.info("Salesperson pending")

                        # Create lead salesperson
                        lead_salesperson = Lead_Salesperson(
                            is_primary=salesperson.get("is_primary", False),
                        )
                        lead_salesperson.salesperson = salesperson_db
                        lead_salesperson.lead = lead
                        session.add(lead_salesperson)

                session.commit()
                logger.info("Transactions committed")
                lead_id = lead.id
            except SQLAlchemyError as e:
                # Rollback in case of any error
                session.rollback()
                logger.info(f"Error occurred: {e}")
                raise e

        logger.info(f"Created lead {lead_id}")
        logger.info(f"Integration partner: {integration_partner_name}")

        dispatch_event(
            request_product=request_product,
            partner=integration_partner_name,
            event=Event.Created,
            resource=Resource.Lead,
            content={
                'message': 'Lead Created',
                'lead_id': lead_id,
                'consumer_id': consumer_id,
                'dealer_id': product_dealer_id,
            })

        notify_listener = send_notification_to_event_listener(integration_partner_name)

        # If a lead is going to be sent to the CRM as an ADF, don't send it to the DA (since the lead was not received from the CRM)
        if request_product == "chat_ai":
            adf_recipients = []
            sftp_config = {}

            try:
                if dip_metadata:
                    adf_recipients = dip_metadata.get("adf_email_recipients", [])
                    oem_partner = dip_metadata.get("oem_partner", "")
                    sftp_config = dip_metadata.get("adf_sftp_config", {})
                else:
                    logger.warning(f"No metadata found for dealer: {product_dealer_id}")

                payload = {
                    "lead_id": lead_id,
                    "recipients": adf_recipients,
                    "partner_name": integration_partner_name,
                    "sftp_config": sftp_config, 
                    "oem_partner": oem_partner
                }
                sqs_client = boto3.client('sqs')

                sqs_client.send_message(
                    QueueUrl=ADF_ASSEMBLER_QUEUE,
                    MessageBody=dumps(payload)
                )
            except Exception as e:
                raise ADFAssemblerSyndicationError(e)

        elif notify_listener:
            try:
                sqs_client = boto3.client('sqs')

                sqs_client.send_message(
                    QueueUrl=EVENT_LISTENER_QUEUE,
                    MessageBody=dumps({"lead_id": lead_id})
                )
            except Exception as e:
                raise DASyndicationError(e)

    except ADFAssemblerSyndicationError as e:
        logger.error(f"Error syndicating lead to ADF Assembler: {e}.")
        send_alert_notification(
            message=f"Error occurred while sending lead {lead_id} to ADF Assembler: {e}",
            subject="Lead Syndication Failure Alert - CreateLead"
        )

    except DASyndicationError as e:
        logger.error(f"Error syndicating lead: {e}.")
        send_alert_notification(
            message=f"Error occurred while sending lead {lead_id} to EventListener: {e}",
            subject="Lead Syndication Failure Alert - CreateLead"
        )

    except Exception as e:
        logger.exception(f"Error creating lead: {e}.")
        send_alert_notification(
            message=f"Error occurred while creating lead: {e}",
            subject="Lead Creation Failure Alert - CreateLead"
        )
        return {
            "statusCode": 500,
            "body": dumps({"error": "An error occurred while processing the request."}),
        }

    # TODO add exception for events
    return {"statusCode": 201, "body": dumps({"lead_id": lead_id})}<|MERGE_RESOLUTION|>--- conflicted
+++ resolved
@@ -169,16 +169,6 @@
                 dip_metadata = dip_db.metadata_
                 integration_partner_name = integration_partner_db.impel_integration_partner_name
 
-<<<<<<< HEAD
-                if not any([dip_db.is_active, dip_db.is_active_salesai, dip_db.is_active_chatai]):
-                    error_msg = f"Dealer integration partner {dip_db.id} is not active. Lead failed to be created."
-                    logger.error(error_msg)
-                    send_alert_notification(subject=f'CRM API: Lead creation failure', message=error_msg)
-                    return {
-                        "statusCode": 404,
-                        "body": dumps({"error": error_msg})
-                    }
-=======
                 if authorizer_integration_partner:
                     if integration_partner_name != authorizer_integration_partner:
                         return {
@@ -189,9 +179,16 @@
                                 }
                             ),
                         }
-
->>>>>>> 83f69f6e
-
+                
+                if not any([dip_db.is_active, dip_db.is_active_salesai, dip_db.is_active_chatai]):
+                    error_msg = f"Dealer integration partner {dip_db.id} is not active. Lead failed to be created."
+                    logger.error(error_msg)
+                    send_alert_notification(subject=f'CRM API: Lead creation failure', message=error_msg)
+                    return {
+                        "statusCode": 404,
+                        "body": dumps({"error": error_msg})
+                    }
+                
                 dealer_metadata = dealer_db.metadata_
                 if dealer_metadata:
                     dealer_timezone = dealer_metadata.get("timezone", "UTC")
