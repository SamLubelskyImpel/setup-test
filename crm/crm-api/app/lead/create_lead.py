"""Create lead in the shared CRM layer."""

import pytz
import boto3
import logging
from os import environ
from dateutil import parser
from json import dumps, loads
from typing import Any, List
from sqlalchemy.exc import SQLAlchemyError
from lead.utils import send_alert_notification

from common.validation import validate_request_body, ValidationErrorResponse
from common.models.create_lead import CreateLeadRequest, VehicleOfInterest
from common.utils import send_message_to_event_enricher
from event_service.events import dispatch_event, Event, Resource

from crm_orm.models.lead import Lead
from crm_orm.models.vehicle import Vehicle
from crm_orm.models.consumer import Consumer
from crm_orm.models.dealer import Dealer
from crm_orm.models.salesperson import Salesperson
from crm_orm.models.lead_salesperson import Lead_Salesperson
from crm_orm.session_config import DBSession
from crm_orm.models.dealer_integration_partner import DealerIntegrationPartner
from crm_orm.models.integration_partner import IntegrationPartner


ENVIRONMENT = environ.get("ENVIRONMENT")
<<<<<<< HEAD
EVENT_LISTENER_QUEUE = environ.get("EVENT_LISTENER_QUEUE")
=======
ADF_ASSEMBLER_QUEUE = environ.get("ADF_ASSEMBLER_QUEUE")
>>>>>>> 30fa3afc
INTEGRATIONS_BUCKET = environ.get("INTEGRATIONS_BUCKET")
SNS_TOPIC_ARN = environ.get("SNS_TOPIC_ARN")

logger = logging.getLogger()
logger.setLevel(environ.get("LOGLEVEL", "INFO").upper())

s3_client = boto3.client("s3")
secret_client = boto3.client("secretsmanager")

salesperson_attrs = [
    "dealer_integration_partner_id",
    "crm_salesperson_id",
    "first_name",
    "last_name",
    "email",
    "phone",
    "position_name",
    "is_primary",
]


<<<<<<< HEAD
class DASyndicationError(Exception):
    """Custom exception for DA syndication errors."""
    pass


def send_notification_to_event_listener(integration_partner_name: str) -> bool:
    """Check if notification should be sent to the event listener."""
    try:
        response = s3_client.get_object(
            Bucket=INTEGRATIONS_BUCKET,
            Key=f"configurations/{'prod' if ENVIRONMENT == 'prod' else 'test'}_GENERAL.json",
        )
        config = loads(response["Body"].read())
        logger.info(f"Config: {config}")
        notification_partners = config["notification_partners"]
        if integration_partner_name in notification_partners:
            return True
    except Exception as e:
        raise DASyndicationError(e)
    return False


=======
class ADFAssemblerSyndicationError(Exception):
    """Custom exception for ADF Assembler syndication errors."""
    pass


>>>>>>> 30fa3afc
def update_attrs(
    db_object: Any,
    data: Any,
    dealer_partner_id: str,
    allowed_attrs: List[str],
    request_product,
) -> None:
    """Update attributes of a database object."""
    combined_data = {"dealer_integration_partner_id": dealer_partner_id, **data}

    for attr in allowed_attrs:
        if attr in combined_data:
            setattr(db_object, attr, combined_data[attr])


def process_lead_ts(input_ts: Any, dealer_timezone: Any) -> Any:
    """
    Process an input timestamp based on whether it's in UTC, has an offset, or is local without an offset.

    Apply dealer_timezone if it is present.
    """
    try:
        parsed_ts = parser.parse(input_ts)

        # Check if the timestamp is already in UTC (ends with 'Z')
        if (
            parsed_ts.tzinfo is not None
            and parsed_ts.tzinfo.utcoffset(parsed_ts) is not None
        ):
            # Timestamp is either UTC or has an offset; return in ISO format
            return parsed_ts.isoformat()

        # If the timestamp is local (no 'Z' or offset) and dealer_timezone is provided
        if dealer_timezone:
            dealer_tz = pytz.timezone(dealer_timezone)
            # Localize the timestamp to the dealer's timezone
            localized_ts = dealer_tz.localize(parsed_ts)
            return localized_ts.isoformat()
        else:
            # Timestamp is local without a specified dealer_timezone
            # Returning the naive timestamp as it is
            return parsed_ts.isoformat()

    except Exception as e:
        logger.info(
            f"Error processing timestamp: {input_ts}, Dealer timezone: {dealer_timezone}. Error: {e}"
        )
        return None


def lambda_handler(event: Any, context: Any) -> Any:
    """Create lead."""
    try:
        logger.info(f"Event: {event}")
        body: CreateLeadRequest = validate_request_body(event, CreateLeadRequest)
        request_product = event["headers"]["partner_id"]
        consumer_id = body.consumer_id
        salespersons = body.salespersons
        crm_lead_id = body.crm_lead_id
        lead_ts = body.lead_ts
        logger.info(f"Body: {body.model_dump()}")

        authorizer_integration_partner = event["requestContext"]["authorizer"]["integration_partner"]

        with DBSession() as session:
            try:
                db_results = session.query(
                    Consumer, DealerIntegrationPartner, Dealer, IntegrationPartner
                ).join(
                    DealerIntegrationPartner, DealerIntegrationPartner.id == Consumer.dealer_integration_partner_id
                ).join(
                    Dealer, Dealer.id == DealerIntegrationPartner.dealer_id
                ).join(
                    IntegrationPartner, IntegrationPartner.id == DealerIntegrationPartner.integration_partner_id
                ).filter(
                    Consumer.id == consumer_id
                ).first()

                if not db_results:
                    logger.error(f"Consumer {consumer_id} not found")
                    return {
                        "statusCode": 404,
                        "body": dumps(
                            {
                                "error": f"Consumer {consumer_id} not found. Lead failed to be created."
                            }
                        ),
                    }

                consumer_db, dip_db, dealer_db, integration_partner_db = db_results
                product_dealer_id = dealer_db.product_dealer_id
                dip_metadata = dip_db.metadata_
                integration_partner_name = integration_partner_db.impel_integration_partner_name

                if authorizer_integration_partner:
                    if integration_partner_name != authorizer_integration_partner:
                        return {
                            "statusCode": 401,
                            "body": dumps(
                                {
                                    "error": "This request is unauthorized. The authorization credentials are missing or are wrong. For example, the partner_id or the x_api_key provided in the header are wrong/missing."
                                }
                            ),
                        }

                if not any([dip_db.is_active, dip_db.is_active_salesai, dip_db.is_active_chatai]):
                    error_msg = f"Dealer integration partner {dip_db.id} is not active. Lead failed to be created."
                    logger.error(error_msg)
                    send_alert_notification(subject='CRM API: Lead creation failure', message=error_msg)
                    return {
                        "statusCode": 404,
                        "body": dumps({"error": error_msg})
                    }

                dealer_metadata = dealer_db.metadata_
                if dealer_metadata:
                    dealer_timezone = dealer_metadata.get("timezone", "UTC")
                else:
                    logger.warning(f"No metadata found for dealer: {product_dealer_id}. Defaulting to UTC.")
                    dealer_timezone = "UTC"
                logger.info(f"Dealer timezone: {dealer_timezone}")

                logger.info(f"Original timestamp: {lead_ts}")
                lead_ts = process_lead_ts(lead_ts, dealer_timezone)
                logger.info(f"Processed timestamp: {lead_ts}")

                # Query for existing lead
                if crm_lead_id:
                    lead_db = (
                        session.query(Lead)
                        .filter(
                            Lead.consumer_id == consumer_id,
                            Lead.crm_lead_id == crm_lead_id
                        )
                        .first()
                    )

                    if lead_db:
                        logger.error(f"Lead {crm_lead_id} already exists")
                        return {
                            "statusCode": 409,
                            "body": dumps(
                                {
                                    "error": f"Lead with CRM ID {crm_lead_id} already exists for consumer {consumer_id}. lead_id: {lead_db.id}"
                                }
                            ),
                        }

                # Create lead
                lead = Lead(
                    consumer_id=consumer_id,
                    status=body.lead_status,
                    substatus=body.lead_substatus,
                    comment=body.lead_comment,
                    origin_channel=body.lead_origin,
                    source_channel=body.lead_source,
                    source_detail=body.lead_source_detail,
                    crm_lead_id=crm_lead_id,
                    request_product=request_product,
                    lead_ts=lead_ts,
                    metadata_=body.metadata.model_dump() if body.metadata else None,
                )

                session.add(lead)
                logger.info("Lead pending")

                # Create vehicles of interest
                vehicles_of_interest: List[VehicleOfInterest] = body.vehicles_of_interest or []
                for vehicle in vehicles_of_interest:
                    vo_data = vehicle.model_dump()
                    vo_data["stock_num"] = vo_data.pop("stock_number", None)
                    vo_data["vehicle_class"] = vo_data.pop("class_", None)
                    vo_data["manufactured_year"] = vo_data.pop("year", None)

                    vo_data["metadata_"] = vehicle.metadata.model_dump() if vehicle.metadata else None

                    vehicle = Vehicle(**vo_data)
                    lead.vehicles.append(vehicle)

                if salespersons:
                    for salesperson in salespersons:
                        # Create salesperson
                        crm_salesperson_id = salesperson.crm_salesperson_id

                        # Query for existing salesperson
                        salesperson_db = None
                        if crm_salesperson_id:
                            salesperson_db = (
                                session.query(Salesperson)
                                .filter(
                                    Salesperson.crm_salesperson_id == crm_salesperson_id,
                                    Salesperson.dealer_integration_partner_id == dip_db.id,
                                )
                                .first()
                            )

                        if not salesperson_db:
                            salesperson_db = Salesperson()

                        update_attrs(
                            salesperson_db,
                            salesperson.model_dump(),
                            dip_db.id,
                            salesperson_attrs,
                            request_product,
                        )

                        if not salesperson_db.id:
                            logger.info("Salesperson pending")

                        # Create lead salesperson
                        lead_salesperson = Lead_Salesperson(
                            is_primary=salesperson.is_primary,
                        )
                        lead_salesperson.salesperson = salesperson_db
                        lead_salesperson.lead = lead
                        session.add(lead_salesperson)

                session.commit()
                logger.info("Transactions committed")
                lead_id = lead.id

                payload_details = {
                    "lead_id": lead_id,
                    "consumer_id": consumer_id,
                    "source_application": event["requestContext"]["authorizer"]["source_application"],
                    "idp_dealer_id": dealer_db.idp_dealer_id,
                    "event_type": "Lead Created",
                }

                send_message_to_event_enricher(payload_details)

            except SQLAlchemyError as e:
                # Rollback in case of any error
                session.rollback()
                logger.info(f"Error occurred: {e}")
                raise e

        logger.info(f"Created lead {lead_id}")
        logger.info(f"Integration partner: {integration_partner_name}")

        dispatch_event(
            request_product=request_product,
            partner=integration_partner_name,
            event=Event.Created,
            resource=Resource.Lead,
            content={
                'message': 'Lead Created',
                'lead_id': lead_id,
                'consumer_id': consumer_id,
                'dealer_id': product_dealer_id,
            })

<<<<<<< HEAD
        notify_listener = send_notification_to_event_listener(integration_partner_name)

        if request_product == "chat_ai":
            logger.info("Skipping notification to Event Listener for chat_ai. Handled by Event Enricher.")
        elif notify_listener:
            try:
                sqs_client = boto3.client('sqs')

                sqs_client.send_message(
                    QueueUrl=EVENT_LISTENER_QUEUE,
                    MessageBody=dumps({"lead_id": lead_id})
                )
            except Exception as e:
                raise DASyndicationError(e)
=======
        # If a lead is going to be sent to the CRM as an ADF, don't send it to the DA (since the lead was not received from the CRM)
        if request_product == "chat_ai":
            try:
                if dip_metadata:
                    oem_partner = dip_metadata.get("oem_partner", {})
                else:
                    logger.warning(f"No metadata found for dealer: {product_dealer_id}")
                    oem_partner = {}

                payload = {
                    "event_type": "Lead",
                    "lead_id": lead_id,
                    "partner_name": integration_partner_name,
                    "oem_partner": oem_partner,
                    "product_dealer_id": product_dealer_id,
                }
                sqs_client = boto3.client('sqs')

                sqs_client.send_message(
                    QueueUrl=ADF_ASSEMBLER_QUEUE,
                    MessageBody=dumps(payload)
                )
            except Exception as e:
                raise ADFAssemblerSyndicationError(e)
>>>>>>> 30fa3afc

    except ValidationErrorResponse as e:
        logger.warning(f"Validation failed: {e.full_errors}")
        return {
            "statusCode": 400,
            "body": dumps({
                "message": "Validation failed",
                "errors": e.errors,
            }),
        }

    except Exception as e:
        logger.exception(f"Error creating lead: {e}.")
        send_alert_notification(
            message=f"Error occurred while creating lead: {e}",
            subject="Lead Creation Failure Alert - CreateLead"
        )
        return {
            "statusCode": 500,
            "body": dumps({"error": "An error occurred while processing the request."}),
        }

    return {"statusCode": 201, "body": dumps({"lead_id": lead_id})}<|MERGE_RESOLUTION|>--- conflicted
+++ resolved
@@ -5,7 +5,7 @@
 import logging
 from os import environ
 from dateutil import parser
-from json import dumps, loads
+from json import dumps
 from typing import Any, List
 from sqlalchemy.exc import SQLAlchemyError
 from lead.utils import send_alert_notification
@@ -27,11 +27,6 @@
 
 
 ENVIRONMENT = environ.get("ENVIRONMENT")
-<<<<<<< HEAD
-EVENT_LISTENER_QUEUE = environ.get("EVENT_LISTENER_QUEUE")
-=======
-ADF_ASSEMBLER_QUEUE = environ.get("ADF_ASSEMBLER_QUEUE")
->>>>>>> 30fa3afc
 INTEGRATIONS_BUCKET = environ.get("INTEGRATIONS_BUCKET")
 SNS_TOPIC_ARN = environ.get("SNS_TOPIC_ARN")
 
@@ -53,36 +48,6 @@
 ]
 
 
-<<<<<<< HEAD
-class DASyndicationError(Exception):
-    """Custom exception for DA syndication errors."""
-    pass
-
-
-def send_notification_to_event_listener(integration_partner_name: str) -> bool:
-    """Check if notification should be sent to the event listener."""
-    try:
-        response = s3_client.get_object(
-            Bucket=INTEGRATIONS_BUCKET,
-            Key=f"configurations/{'prod' if ENVIRONMENT == 'prod' else 'test'}_GENERAL.json",
-        )
-        config = loads(response["Body"].read())
-        logger.info(f"Config: {config}")
-        notification_partners = config["notification_partners"]
-        if integration_partner_name in notification_partners:
-            return True
-    except Exception as e:
-        raise DASyndicationError(e)
-    return False
-
-
-=======
-class ADFAssemblerSyndicationError(Exception):
-    """Custom exception for ADF Assembler syndication errors."""
-    pass
-
-
->>>>>>> 30fa3afc
 def update_attrs(
     db_object: Any,
     data: Any,
@@ -174,7 +139,6 @@
 
                 consumer_db, dip_db, dealer_db, integration_partner_db = db_results
                 product_dealer_id = dealer_db.product_dealer_id
-                dip_metadata = dip_db.metadata_
                 integration_partner_name = integration_partner_db.impel_integration_partner_name
 
                 if authorizer_integration_partner:
@@ -336,47 +300,8 @@
                 'dealer_id': product_dealer_id,
             })
 
-<<<<<<< HEAD
-        notify_listener = send_notification_to_event_listener(integration_partner_name)
-
         if request_product == "chat_ai":
             logger.info("Skipping notification to Event Listener for chat_ai. Handled by Event Enricher.")
-        elif notify_listener:
-            try:
-                sqs_client = boto3.client('sqs')
-
-                sqs_client.send_message(
-                    QueueUrl=EVENT_LISTENER_QUEUE,
-                    MessageBody=dumps({"lead_id": lead_id})
-                )
-            except Exception as e:
-                raise DASyndicationError(e)
-=======
-        # If a lead is going to be sent to the CRM as an ADF, don't send it to the DA (since the lead was not received from the CRM)
-        if request_product == "chat_ai":
-            try:
-                if dip_metadata:
-                    oem_partner = dip_metadata.get("oem_partner", {})
-                else:
-                    logger.warning(f"No metadata found for dealer: {product_dealer_id}")
-                    oem_partner = {}
-
-                payload = {
-                    "event_type": "Lead",
-                    "lead_id": lead_id,
-                    "partner_name": integration_partner_name,
-                    "oem_partner": oem_partner,
-                    "product_dealer_id": product_dealer_id,
-                }
-                sqs_client = boto3.client('sqs')
-
-                sqs_client.send_message(
-                    QueueUrl=ADF_ASSEMBLER_QUEUE,
-                    MessageBody=dumps(payload)
-                )
-            except Exception as e:
-                raise ADFAssemblerSyndicationError(e)
->>>>>>> 30fa3afc
 
     except ValidationErrorResponse as e:
         logger.warning(f"Validation failed: {e.full_errors}")
