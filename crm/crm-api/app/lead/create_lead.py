--- conflicted
+++ resolved
@@ -47,14 +47,6 @@
 ]
 
 
-<<<<<<< HEAD
-class ADFAssemblerSyndicationError(Exception):
-    """Custom exception for ADF Assembler syndication errors."""
-    pass
-
-
-=======
->>>>>>> a9707af0
 def update_attrs(
     db_object: Any,
     data: Any,
@@ -295,47 +287,8 @@
         logger.info(f"Created lead {lead_id}")
         logger.info(f"Integration partner: {integration_partner_name}")
 
-<<<<<<< HEAD
-        # If a lead is going to be sent to the CRM as an ADF, don't send it to the DA (since the lead was not received from the CRM)
-        if request_product == "chat_ai":
-            try:
-                if dip_metadata:
-                    oem_partner = dip_metadata.get("oem_partner", {})
-                else:
-                    logger.warning(f"No metadata found for dealer: {product_dealer_id}")
-                    oem_partner = {}
-
-                payload = {
-                    "event_type": "Lead",
-                    "lead_id": lead_id,
-                    "partner_name": integration_partner_name,
-                    "oem_partner": oem_partner,
-                    "product_dealer_id": product_dealer_id,
-                }
-                sqs_client = boto3.client('sqs')
-
-                sqs_client.send_message(
-                    QueueUrl=ADF_ASSEMBLER_QUEUE,
-                    MessageBody=dumps(payload)
-                )
-            except Exception as e:
-                raise ADFAssemblerSyndicationError(e)
-=======
-        dispatch_event(
-            request_product=request_product,
-            partner=integration_partner_name,
-            event=Event.Created,
-            resource=Resource.Lead,
-            content={
-                'message': 'Lead Created',
-                'lead_id': lead_id,
-                'consumer_id': consumer_id,
-                'dealer_id': product_dealer_id,
-            })
-
         if request_product == "chat_ai":
             logger.info("Skipping notification to Event Listener for chat_ai. Handled by Event Enricher.")
->>>>>>> a9707af0
 
     except ValidationErrorResponse as e:
         logger.warning(f"Validation failed: {e.full_errors}")
@@ -346,16 +299,6 @@
                 "errors": e.errors,
             }),
         }
-<<<<<<< HEAD
-    except ADFAssemblerSyndicationError as e:
-        logger.error(f"Error syndicating lead to ADF Assembler: {e}.")
-        send_alert_notification(
-            message=f"Error occurred while sending lead {lead_id} to ADF Assembler: {e}",
-            subject="Lead Syndication Failure Alert - CreateLead"
-        )
-=======
-
->>>>>>> a9707af0
     except Exception as e:
         logger.exception(f"Error creating lead: {e}.")
         send_alert_notification(
