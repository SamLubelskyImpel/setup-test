AWSTemplateFormatVersion: "2010-09-09"
Transform: AWS::Serverless-2016-10-31
Description: crm api

Parameters:
  Environment:
    Description: The name of the runtime environment
    Type: String
    AllowedPattern: "^[a-zA-z0-9-]+$"
    ConstraintDescription: Must contain only lowercase, uppercase, numbers, or hyphens

  DomainSuffix:
    Description: The domain suffix of the API Gateway
    Type: String
    AllowedPattern: "^[a-zA-z0-9-]+$|"
    ConstraintDescription: Must contain only lowercase, uppercase, numbers, or hyphens
    Default: ""

Conditions:
  IsProd:
    Fn::Equals:
      - Ref: AWS::AccountId
      - 196800776222
  IsUsEast1: !Equals [!Ref "AWS::Region", "us-east-1"]

Mappings:
  SslCertificates:
    us-east-1:
      "143813444726": "arn:aws:acm:us-east-1:143813444726:certificate/9f026b43-c690-4434-93e1-9be4ef91f67d"
      "196800776222": "arn:aws:acm:us-east-1:196800776222:certificate/4bad36e0-d971-41e6-a2d8-a897013012be"
  Subnets:
    us-east-1:
      "196800776222":
        - subnet-0d29a385efe83bf1c
        - subnet-0e88ecdd743701e96
        - subnet-00291e028e21cb78f
        - subnet-0b1555d5fa3c8ba8e
      "143813444726":
        - subnet-030d57e39ec0df603
        - subnet-01044d580678ea63c
        - subnet-0b29db0aeb6cdabec
        - subnet-0e28d592f2ca28fb7
  VpcId:
    us-east-1:
      "196800776222": vpc-03417e688cee5bc07
      "143813444726": vpc-0b28df8980a1905d5

Globals:
  Function:
    Runtime: python3.9
    Environment:
      Variables:
        AWS_ACCOUNT_ID: !Sub "${AWS::AccountId}"
        ENVIRONMENT: !Ref Environment
        LOGLEVEL: INFO
        INTEGRATIONS_BUCKET: !Sub "crm-integrations-${Environment}"
        SNS_TOPIC_ARN: !Sub 'arn:aws:sns:${AWS::Region}:${AWS::AccountId}:alert_client_engineering'
<<<<<<< HEAD
        EVENT_LISTENER_QUEUE: !Ref NotifyEventListenerQueue
        EVENT_ENRICHER_QUEUE_URL: !ImportValue
                                  Fn::Sub: crm-shared-${Environment}-EventEnricherQueueUrl
=======
        ADF_ASSEMBLER_QUEUE: !Ref NotifyADFAssemblerQueue
        EVENT_ENRICHER_QUEUE_URL: !If [
                                    IsProd,
                                    !Sub "https://sqs.${AWS::Region}.amazonaws.com/${AWS::AccountId}/crm-shared-prod-EventEnricherQueue",
                                    !Sub "https://sqs.${AWS::Region}.amazonaws.com/${AWS::AccountId}/crm-shared-test-EventEnricherQueue"
                                  ]
>>>>>>> 30fa3afc
        # PYTHONPATH: "/opt/python"
    VpcConfig:
      SecurityGroupIds:
        - !Ref SecurityGroup
      SubnetIds: !FindInMap [Subnets, !Ref "AWS::Region", !Ref "AWS::AccountId"]

Resources:
  SecurityGroup:
    Type: AWS::EC2::SecurityGroup
    DeletionPolicy: Delete
    Properties:
      GroupDescription: Permit traffic from the CRM API
      VpcId: !FindInMap [VpcId, !Ref "AWS::Region", !Ref "AWS::AccountId"]
      SecurityGroupEgress:
        - Description: AllowAll
          CidrIp: 0.0.0.0/0
          IpProtocol: "-1"
      Tags:
        - Key: Environment
          Value: !Ref Environment
        - Key: Product
          Value: crm-api

  LambdaRole:
    Type: AWS::IAM::Role
    Properties:
      AssumeRolePolicyDocument:
        Version: "2012-10-17"
        Statement:
          - Effect: Allow
            Principal:
              Service:
                - lambda.amazonaws.com
            Action:
              - sts:AssumeRole
      Policies:
        - PolicyName: AccessSecretsManager
          PolicyDocument:
            Version: "2012-10-17"
            Statement:
              - Effect: Allow
                Action:
                  - secretsmanager:GetSecretValue
                Resource:
                  - !If [
                      IsProd,
                      !Sub "arn:aws:secretsmanager:${AWS::Region}:${AWS::AccountId}:secret:prod/RDS/CRM*",
                      !Sub "arn:aws:secretsmanager:${AWS::Region}:${AWS::AccountId}:secret:test/RDS/CRM*",
                    ]
                  - !If [
                      IsProd,
                      !Sub "arn:aws:secretsmanager:${AWS::Region}:${AWS::AccountId}:secret:prod/crm-integrations-partner*",
                      !Sub "arn:aws:secretsmanager:${AWS::Region}:${AWS::AccountId}:secret:test/crm-integrations-partner*",
                    ]
                  - !If [
                      IsProd,
                      !Sub "arn:aws:secretsmanager:${AWS::Region}:${AWS::AccountId}:secret:prod/crm-api*",
                      !Sub "arn:aws:secretsmanager:${AWS::Region}:${AWS::AccountId}:secret:test/crm-api*",
                    ]
        - PolicyName: CloudWatchLogsPolicy
          PolicyDocument:
            Version: "2012-10-17"
            Statement:
              - Effect: "Allow"
                Action:
                  - "logs:CreateLogGroup"
                  - "logs:CreateLogStream"
                  - "logs:PutLogEvents"
                Resource: "arn:aws:logs:*:*:*"
        - PolicyName: LambdaEC2ENIManagement
          PolicyDocument:
            Version: "2012-10-17"
            Statement:
              - Effect: "Allow"
                Action:
                  - "ec2:CreateNetworkInterface"
                  - "ec2:DescribeNetworkInterfaces"
                  - "ec2:DeleteNetworkInterface"
                Resource: "*"
        - PolicyName: S3Policy
          PolicyDocument:
            Version: "2012-10-17"
            Statement:
              - Effect: "Allow"
                Action:
                  - "s3:GetObject"
                Resource:
                - !Sub "arn:aws:s3:::crm-integrations-${Environment}/configurations*"
        - PolicyName: LambdaPolicy
          PolicyDocument:
            Version: "2012-10-17"
            Statement:
              - Effect: "Allow"
                Action:
                  - "lambda:InvokeFunction"
                Resource: "*"
        - PolicyName: SQSPolicy
          PolicyDocument:
            Version: "2012-10-17"
            Statement:
              - Effect: "Allow"
                Action:
                  - "sqs:ReceiveMessage"
                  - "sqs:DeleteMessage"
                  - "sqs:GetQueueAttributes"
                Resource:
<<<<<<< HEAD
                  - !GetAtt NotifyEventListenerQueue.Arn
=======
                  - !GetAtt NotifyADFAssemblerQueue.Arn
>>>>>>> 30fa3afc
              - Effect: "Allow"
                Action:
                  - "sqs:SendMessage"
                Resource: "arn:aws:sqs:*:*:*"
        - PolicyName: SNSPolicy
          PolicyDocument:
            Version: "2012-10-17"
            Statement:
              - Effect: "Allow"
                Action:
                  - "sns:Publish"
                Resource:
                  - !Sub "arn:aws:sns:${AWS::Region}:${AWS::AccountId}:alert_client_engineering"
        - PolicyName: INSAccess
          PolicyDocument:
            Version: "2012-10-17"
            Statement:
              - Effect: "Allow"
                Action:
                  - "events:PutEvents"
                Resource:
                  - !If [
                      IsProd,
                      !Sub "arn:aws:events:${AWS::Region}:${AWS::AccountId}:event-bus/notification-service-prod-EventBus",
                      !Sub "arn:aws:events:${AWS::Region}:${AWS::AccountId}:event-bus/notification-service-test-EventBus"
                    ]

  CrmApiGateway:
    Type: AWS::Serverless::Api
    Properties:
      Name: !Sub "crm-api-${Environment}"
      StageName: !Ref Environment
      Domain:
        DomainName: !If [ IsProd, 'crm-api.impel.io', !Sub 'crm-api${DomainSuffix}.testenv.impel.io' ]
        CertificateArn: !FindInMap [ SslCertificates, !Ref 'AWS::Region', !Ref 'AWS::AccountId']
        SecurityPolicy: TLS_1_2
        # There is no HostedZone on unified AWS account ask platform team to create records from autogenerated url
        # Creating new resource must also manually update record
        # Route53:
        #   HostedZoneName: !If [ IsProd, impel.io., testenv.impel.io. ]
        #   IpV6: true
      Auth:
        DefaultAuthorizer: DefaultAuth
        Authorizers:
          DefaultAuth:
            FunctionPayloadType: REQUEST
            FunctionArn: !GetAtt Authorizer.Arn
            Identity:
              Headers:
                - partner_id
                - x_api_key
              Context:
                - resourcePath
              ReauthorizeEvery: 0
      AccessLogSetting:
        DestinationArn: !GetAtt APILogGroup.Arn
        Format: >-
          {"request_id" : "$context.requestId","api_id" : "$context.apiId","resource_path" : "$context.resourcePath","resource_id" : "$context.resourceId","http_method" : "$context.httpMethod","source_ip" : "$context.identity.sourceIp","user-agent" : "$context.identity.userAgent","account_id" : "$context.identity.accountId","api_key" : "$context.identity.apiKey","caller" : "$context.identity.caller","user" : "$context.identity.user","user_arn" : "$context.identity.userArn"}
      DefinitionBody:
        Fn::Transform:
          Name: AWS::Include
          Parameters:
            Location: "./swagger/crm-api-oas-interpolated.yaml"
      GatewayResponses:
        BAD_REQUEST_PARAMETERS:
          ResponseTemplates:
            application/json: '{"message": "$context.error.validationErrorString"}'
        BAD_REQUEST_BODY:
          ResponseTemplates:
            application/json: '{"message": "$context.error.validationErrorString"}'
        UNAUTHORIZED:
          ResponseTemplates:
            application/json: '{"message": "This request is unauthorized."}'
          StatusCode: "401"
        ACCESS_DENIED:
          ResponseTemplates:
            application/json: '{"message": "$context.authorizer.key"}'
          StatusCode: "403"
        DEFAULT_5xx:
          ResponseTemplates:
            application/json: '{"message": "Internal Server Error. Please contact Impel support."}'

  APILogGroup:
    Type: AWS::Logs::LogGroup

  APICloudWatchRole:
    Type: "AWS::IAM::Role"
    Properties:
      AssumeRolePolicyDocument:
        Version: 2012-10-17
        Statement:
          - Effect: Allow
            Principal:
              Service:
                - apigateway.amazonaws.com
            Action: "sts:AssumeRole"
      Path: /
      ManagedPolicyArns:
        - >-
          arn:aws:iam::aws:policy/service-role/AmazonAPIGatewayPushToCloudWatchLogs

  APIGatewayAccount:
    Type: "AWS::ApiGateway::Account"
    Properties:
      CloudWatchRoleArn: !GetAtt APICloudWatchRole.Arn

  Authorizer:
    Type: AWS::Serverless::Function
    Properties:
      FunctionName: !Sub "crm-api-${Environment}-Authorizer"
      CodeUri: app/
      Handler: authorizer.lambda_handler
      Timeout: 120
      MemorySize: 1024
      Policies:
        - Id: AuthorizerPermissions
          Version: "2012-10-17"
          Statement:
            - Sid: AllowGetAPIKeys
              Effect: Allow
              Action:
                - secretsmanager:GetSecretValue
              Resource:
                !If [
                  IsProd,
                  !Sub "arn:aws:secretsmanager:${AWS::Region}:${AWS::AccountId}:secret:prod/crm-api*",
                  !Sub "arn:aws:secretsmanager:${AWS::Region}:${AWS::AccountId}:secret:test/crm-api*",
                ]

  CreateLead:
    Type: AWS::Serverless::Function
    Properties:
      FunctionName: !Sub "crm-api-${Environment}-CreateLead"
      CodeUri: app/
      Handler: lead.create_lead.lambda_handler
      Timeout: 30
      MemorySize: 1536
      Role: !GetAtt LambdaRole.Arn
      Events:
        Post:
          Type: Api
          Properties:
            RestApiId: !Ref CrmApiGateway
            Path: /leads
            Method: POST
      Layers:
        - !Ref CrmOrmLayer
        - !Ref EventServiceLayer

  RetrieveLeads:
    Type: AWS::Serverless::Function
    Properties:
      FunctionName: !Sub "crm-api-${Environment}-RetrieveLeads"
      CodeUri: app/lead/
      Handler: retrieve_leads.lambda_handler
      Timeout: 30
      MemorySize: 1536
      Role: !GetAtt LambdaRole.Arn
      Events:
        Get:
          Type: Api
          Properties:
            RestApiId: !Ref CrmApiGateway
            Path: /leads
            Method: GET
      Layers:
        - !Ref CrmOrmLayer

  RetrieveLead:
    Type: AWS::Serverless::Function
    Properties:
      FunctionName: !Sub "crm-api-${Environment}-RetrieveLead"
      CodeUri: app/lead/
      Handler: retrieve_lead.lambda_handler
      Timeout: 30
      MemorySize: 1536
      Role: !GetAtt LambdaRole.Arn
      Events:
        Get:
          Type: Api
          Properties:
            RestApiId: !Ref CrmApiGateway
            Path: /leads/{lead_id}
            Method: GET
      Layers:
        - !Ref CrmOrmLayer

  RetrieveInternalLead:
    Type: AWS::Serverless::Function
    Properties:
      FunctionName: !Sub "crm-api-${Environment}-RetrieveInternalLead"
      CodeUri: app/lead/
      Handler: retrieve_internal_lead.lambda_handler
      Timeout: 30
      MemorySize: 1536
      Role: !GetAtt LambdaRole.Arn
      Events:
        Get:
          Type: Api
          Properties:
            RestApiId: !Ref CrmApiGateway
            Path: /internal/leads/{lead_id}
            Method: GET
      Layers:
        - !Ref CrmOrmLayer

  RetrieveLeadByCrmIds:
    Type: AWS::Serverless::Function
    Properties:
      FunctionName: !Sub "crm-api-${Environment}-RetrieveLeadByCrmIds"
      CodeUri: app/lead/
      Handler: retrieve_lead_by_crm_ids.lambda_handler
      Timeout: 30
      MemorySize: 1536
      Role: !GetAtt LambdaRole.Arn
      Events:
        Get:
          Type: Api
          Properties:
            RestApiId: !Ref CrmApiGateway
            Path: /leads/crm/{crm_lead_id}
            Method: GET
      Layers:
        - !Ref CrmOrmLayer

  RetrieveLeadsByPIILookup:
    Type: AWS::Serverless::Function
    Properties:
      FunctionName: !Sub "crm-api-${Environment}-RetrieveLeadsByPIILookup"
      CodeUri: app/lead/
      Handler: retrieve_leads_by_pii_lookup.lambda_handler
      Timeout: 30
      MemorySize: 1536
      Role: !GetAtt LambdaRole.Arn
      Events:
        Get:
          Type: Api
          Properties:
            RestApiId: !Ref CrmApiGateway
            Path: /internal/leads/pii-lookup
            Method: GET
      Layers:
        - !Ref CrmOrmLayer

  UpdateLead:
    Type: AWS::Serverless::Function
    Properties:
      FunctionName: !Sub "crm-api-${Environment}-UpdateLead"
      CodeUri: app
      Handler: lead.update_lead.lambda_handler
      Timeout: 30
      MemorySize: 1536
      Role: !GetAtt LambdaRole.Arn
      Events:
        Put:
          Type: Api
          Properties:
            RestApiId: !Ref CrmApiGateway
            Path: /leads/{lead_id}
            Method: PUT
      Layers:
        - !Ref CrmOrmLayer

  RetrieveLeadStatus:
    Type: AWS::Serverless::Function
    Properties:
      FunctionName: !Sub "crm-api-${Environment}-RetrieveLeadStatus"
      CodeUri: app/lead/
      Handler: retrieve_lead_status.lambda_handler
      Timeout: 30
      MemorySize: 1536
      Role: !GetAtt LambdaRole.Arn
      Events:
        Get:
          Type: Api
          Properties:
            RestApiId: !Ref CrmApiGateway
            Path: /leads/{lead_id}/status
            Method: GET
      Layers:
        - !Ref CrmOrmLayer

  RetrieveSalespersonsData:
    Type: AWS::Serverless::Function
    Properties:
      FunctionName: !Sub "crm-api-${Environment}-RetrieveSalespersonsData"
      CodeUri: app/lead/
      Handler: retrieve_lead_salespersons.lambda_handler
      Timeout: 30
      MemorySize: 1536
      Role: !GetAtt LambdaRole.Arn
      Events:
        Get:
          Type: Api
          Properties:
            RestApiId: !Ref CrmApiGateway
            Path: /leads/{lead_id}/salespersons
            Method: GET
      Layers:
        - !Ref CrmOrmLayer

  RetrieveLeadActivities:
    Type: AWS::Serverless::Function
    Properties:
      FunctionName: !Sub "crm-api-${Environment}-RetrieveLeadActivities"
      CodeUri: app/lead/
      Handler: retrieve_lead_activities.lambda_handler
      Timeout: 30
      MemorySize: 1536
      Role: !GetAtt LambdaRole.Arn
      Events:
        Get:
          Type: Api
          Properties:
            RestApiId: !Ref CrmApiGateway
            Path: /leads/{lead_id}/activities
            Method: GET
      Layers:
        - !Ref CrmOrmLayer

  CreateConsumer:
    Type: AWS::Serverless::Function
    Properties:
      FunctionName: !Sub "crm-api-${Environment}-CreateConsumer"
      CodeUri: app/consumer/
      Handler: create_consumer.lambda_handler
      Timeout: 30
      MemorySize: 1536
      Role: !GetAtt LambdaRole.Arn
      Events:
        Post:
          Type: Api
          Properties:
            RestApiId: !Ref CrmApiGateway
            Path: /consumers
            Method: POST
      Layers:
        - !Ref CrmOrmLayer

  RetrieveConsumer:
    Type: AWS::Serverless::Function
    Properties:
      FunctionName: !Sub "crm-api-${Environment}-RetrieveConsumer"
      CodeUri: app/consumer/
      Handler: retrieve_consumer.lambda_handler
      Timeout: 30
      MemorySize: 1536
      Role: !GetAtt LambdaRole.Arn
      Events:
        Get:
          Type: Api
          Properties:
            RestApiId: !Ref CrmApiGateway
            Path: /consumers/{consumer_id}
            Method: GET
      Layers:
        - !Ref CrmOrmLayer

  RetrieveConsumerByCrmIds:
    Type: AWS::Serverless::Function
    Properties:
      FunctionName: !Sub "crm-api-${Environment}-RetrieveConsumerByCrmIds"
      CodeUri: app/consumer/
      Handler: retrieve_consumer_by_crm_ids.lambda_handler
      Timeout: 30
      MemorySize: 1536
      Role: !GetAtt LambdaRole.Arn
      Events:
        Get:
          Type: Api
          Properties:
            RestApiId: !Ref CrmApiGateway
            Path: /consumers/crm/{crm_consumer_id}
            Method: GET
      Layers:
        - !Ref CrmOrmLayer

  UpdateConsumer:
    Type: AWS::Serverless::Function
    Properties:
      FunctionName: !Sub "crm-api-${Environment}-UpdateConsumer"
      CodeUri: app/consumer/
      Handler: update_consumer.lambda_handler
      Timeout: 30
      MemorySize: 1536
      Role: !GetAtt LambdaRole.Arn
      Events:
        Put:
          Type: Api
          Properties:
            RestApiId: !Ref CrmApiGateway
            Path: /consumers/{consumer_id}
            Method: PUT
      Layers:
        - !Ref CrmOrmLayer

  CreateActivity:
    Type: AWS::Serverless::Function
    Properties:
      FunctionName: !Sub "crm-api-${Environment}-CreateActivity"
      CodeUri: app/
      Handler: activity.create_activity.lambda_handler
      Timeout: 30
      MemorySize: 1536
      Role: !GetAtt LambdaRole.Arn
      Events:
        Post:
          Type: Api
          Properties:
            RestApiId: !Ref CrmApiGateway
            Path: /activities
            Method: POST
      Layers:
        - !Ref CrmOrmLayer
        - !Ref EventServiceLayer

  UpdateActivity:
    Type: AWS::Serverless::Function
    Properties:
      FunctionName: !Sub "crm-api-${Environment}-UpdateActivity"
      CodeUri: app/
      Handler: activity.update_activity.lambda_handler
      Timeout: 30
      MemorySize: 1536
      Role: !GetAtt LambdaRole.Arn
      Events:
        Put:
          Type: Api
          Properties:
            RestApiId: !Ref CrmApiGateway
            Path: /activities/{activity_id}
            Method: PUT
      Layers:
        - !Ref CrmOrmLayer

  RetrieveActivity:
    Type: AWS::Serverless::Function
    Properties:
      FunctionName: !Sub "crm-api-${Environment}-RetrieveActivity"
      CodeUri: app/activity/
      Handler: retrieve_activity.lambda_handler
      Timeout: 30
      MemorySize: 1536
      Role: !GetAtt LambdaRole.Arn
      Events:
        Get:
          Type: Api
          Properties:
            RestApiId: !Ref CrmApiGateway
            Path: /activities/{activity_id}
            Method: GET
      Layers:
        - !Ref CrmOrmLayer

  RetrieveDealers:
    Type: AWS::Serverless::Function
    Properties:
      FunctionName: !Sub "crm-api-${Environment}-RetrieveDealers"
      CodeUri: app/dealer/
      Handler: retrieve_dealers.lambda_handler
      Timeout: 30
      MemorySize: 1536
      Role: !GetAtt LambdaRole.Arn
      Events:
        Get:
          Type: Api
          Properties:
            RestApiId: !Ref CrmApiGateway
            Path: /dealers
            Method: GET
      Layers:
        - !Ref CrmOrmLayer

  DealersConfig:
    Type: AWS::Serverless::Function
    Properties:
      FunctionName: !Sub "crm-api-${Environment}-DealersConfig"
      CodeUri: app/dealer/
      Handler: dealers_config_handler.lambda_handler
      Timeout: 30
      MemorySize: 1536
      Role: !GetAtt LambdaRole.Arn
      Events:
        Get:
          Type: Api
          Properties:
            RestApiId: !Ref CrmApiGateway
            Path: /dealers/config
            Method: GET
        Post:
          Type: Api
          Properties:
            RestApiId: !Ref CrmApiGateway
            Path: /dealers/config
            Method: POST
        Put:
          Type: Api
          Properties:
            RestApiId: !Ref CrmApiGateway
            Path: /dealers/config
            Method: PUT
      Layers:
        - !Ref CrmOrmLayer

  RetrieveDealerById:
    Type: AWS::Serverless::Function
    Properties:
      FunctionName: !Sub "crm-api-${Environment}-RetrieveDealerById"
      CodeUri: app/dealer/
      Handler: retrieve_dealer_by_id.lambda_handler
      Timeout: 30
      MemorySize: 1536
      Role: !GetAtt LambdaRole.Arn
      Events:
        Get:
          Type: Api
          Properties:
            RestApiId: !Ref CrmApiGateway
            Path: /dealers/{dealer_id}
            Method: GET
      Layers:
        - !Ref CrmOrmLayer

  RetrieveDealerByIdpDealerId:
    Type: AWS::Serverless::Function
    Properties:
      FunctionName: !Sub "crm-api-${Environment}-RetrieveDealerByIdpDealerId"
      CodeUri: app/dealer/
      Handler: retrieve_dealer_by_idp_dealer_id.lambda_handler
      Timeout: 30
      MemorySize: 1536
      Role: !GetAtt LambdaRole.Arn
      Events:
        Get:
          Type: Api
          Properties:
            RestApiId: !Ref CrmApiGateway
            Path: /dealers/idp/{idp_dealer_id}
            Method: GET
      Layers:
        - !Ref CrmOrmLayer

  RetrieveSalespersonsByDealerId:
    Type: AWS::Serverless::Function
    Properties:
      FunctionName: !Sub "crm-api-${Environment}-RetrieveSalespersonsByDealerId"
      CodeUri: app/dealer/
      Handler: retrieve_salespersons_by_dealer_id.lambda_handler
      Timeout: 30
      MemorySize: 1536
      Role: !GetAtt LambdaRole.Arn
      Events:
        Get:
          Type: Api
          Properties:
            RestApiId: !Ref CrmApiGateway
            Path: /dealers/{dealer_id}/salespersons
            Method: GET
      Layers:
        - !Ref CrmOrmLayer

  UploadData:
    Type: AWS::Serverless::Function
    Properties:
      FunctionName: !Sub "crm-api-${Environment}-UploadData"
      CodeUri: app/upload/
      Handler: upload_data.lambda_handler
      Timeout: 30
      MemorySize: 1536
      Role: !GetAtt LambdaRole.Arn
      Events:
        Post:
          Type: Api
          Properties:
            RestApiId: !Ref CrmApiGateway
            Path: /upload
            Method: POST
      Layers:
        - !Ref CrmOrmLayer

<<<<<<< HEAD
  NotifyEventListener:
    Type: AWS::Serverless::Function
    Properties:
      FunctionName: !Sub "crm-api-${Environment}-NotifyEventListener"
      CodeUri: app/notifications/
      Handler: notify_event_listener.lambda_handler
=======
  NotifyADFAssembler:
    Type: AWS::Serverless::Function
    Properties:
      FunctionName: !Sub "crm-api-${Environment}-NotifyADFAssembler"
      CodeUri: app/notifications/
      Handler: notify_adf_assembler.lambda_handler
>>>>>>> 30fa3afc
      Timeout: 30
      MemorySize: 512
      Role: !GetAtt LambdaRole.Arn

<<<<<<< HEAD
  NotifyEventListenerEventMapping:
    Type: AWS::Lambda::EventSourceMapping
    Properties:
      BatchSize: 5
      EventSourceArn: !GetAtt NotifyEventListenerQueue.Arn
      MaximumBatchingWindowInSeconds: 0
      FunctionName: !GetAtt NotifyEventListener.Arn

  NotifyEventListenerQueue:
    Type: AWS::SQS::Queue
    Properties:
      QueueName: !Sub "crm-api-${Environment}-NotifyEventListenerQueue"
      VisibilityTimeout: 60
      RedrivePolicy:
        deadLetterTargetArn: !GetAtt NotifyEventListenerDeadLetterQueue.Arn
        maxReceiveCount: 3

  NotifyEventListenerDeadLetterQueue:
    Type: AWS::SQS::Queue
    Properties:
      QueueName: !Sub "crm-api-${Environment}-NotifyEventListenerDLQ"
      MessageRetentionPeriod: 604800
      VisibilityTimeout: 10

  NotifyEventListenerDLQAlarm:
    Type: AWS::CloudWatch::Alarm
    Properties:
      AlarmName: !Sub "crm-api-${Environment}-NotifyEventListenerDLQ"
      AlarmDescription: There are over 1 unprocessed messages in the CRM API Send Notification To Event Listener DLQ
=======
  NotifyADFAssemblerEventMapping:
    Type: AWS::Lambda::EventSourceMapping
    Properties:
      BatchSize: 1
      EventSourceArn: !GetAtt NotifyADFAssemblerQueue.Arn
      MaximumBatchingWindowInSeconds: 0
      FunctionName: !GetAtt NotifyADFAssembler.Arn

  NotifyADFAssemblerQueue:
    Type: AWS::SQS::Queue
    Properties:
      QueueName: !Sub "crm-api-${Environment}-NotifyADFAssemblerQueue"
      VisibilityTimeout: 60
      RedrivePolicy:
        deadLetterTargetArn: !GetAtt NotifyADFAssemblerDeadLetterQueue.Arn
        maxReceiveCount: 3

  NotifyADFAssemblerDeadLetterQueue:
    Type: AWS::SQS::Queue
    Properties:
      QueueName: !Sub "crm-api-${Environment}-NotifyADFAssemblerDLQ"
      MessageRetentionPeriod: 604800
      VisibilityTimeout: 10

  NotifyADFAssemblerDLQAlarm:
    Type: AWS::CloudWatch::Alarm
    Properties:
      AlarmName: !Sub "crm-api-${Environment}-NotifyADFAssemblerDLQ"
      AlarmDescription: There are over 1 unprocessed messages in the CRM API Send Event To ADF Assmebler DLQ
>>>>>>> 30fa3afc
      ActionsEnabled: true
      AlarmActions:
        - !Sub arn:aws:sns:${AWS::Region}:${AWS::AccountId}:alert_client_engineering
      Dimensions:
        - Name: QueueName
<<<<<<< HEAD
          Value: !GetAtt NotifyEventListenerDeadLetterQueue.QueueName
=======
          Value: !GetAtt NotifyADFAssemblerDeadLetterQueue.QueueName
>>>>>>> 30fa3afc
      EvaluationPeriods: 1
      MetricName: ApproximateNumberOfMessagesVisible
      Namespace: AWS/SQS
      Period: 300
      Statistic: Sum
      ComparisonOperator: GreaterThanThreshold
      Threshold: 1
      TreatMissingData: notBreaching

  CrmOrmLayer:
    Type: AWS::Serverless::LayerVersion
    Properties:
      LayerName: !Sub "crm_orm_layer-${Environment}"
      Description: Crm Orm Layer
      ContentUri: ./layers/crm_orm
      CompatibleRuntimes:
        - python3.9
      LicenseInfo: MIT
      RetentionPolicy: Retain

  CRMDBAlarm:
    Type: AWS::CloudWatch::Alarm
    Properties:
      AlarmName: !Sub "CRMDBAlarm-${Environment}"
      AlarmDescription: Alarm for the Shared Layer CRM DB when CPU usage exceeds 60%
      MetricName: CPUUtilization
      Namespace: AWS/RDS
      Statistic: Average
      Period: 60  # 1 minute
      EvaluationPeriods: 1
      Threshold: 75
      ComparisonOperator: GreaterThanOrEqualToThreshold
      ActionsEnabled: !If [ IsProd, true, false ]
      AlarmActions:
        - !Sub arn:aws:sns:${AWS::Region}:${AWS::AccountId}:alert_client_engineering
      Dimensions:
        - Name: DBInstanceIdentifier
          Value: !If [ IsProd, unified-data-prod-2, unified-data-test-2 ]

  EventServiceLayer:
    Type: AWS::Serverless::LayerVersion
    Properties:
      LayerName: !Sub "event-service-${Environment}"
      Description: INS Event Service Layer
      ContentUri: ./layers/event_service
      CompatibleRuntimes:
        - python3.9
      LicenseInfo: MIT
      RetentionPolicy: Retain

  GetDealerLeadStatuses:
    Type: AWS::Serverless::Function
    Properties:
      FunctionName: !Sub "crm-api-${Environment}-GetDealerLeadStatuses"
      CodeUri: app/dealer/
      Handler: get_dealer_lead_statuses_by_dealer_id.lambda_handler
      Timeout: 30
      MemorySize: 512
      Role: !GetAtt LambdaRole.Arn
      Events:
        Get:
          Type: Api
          Properties:
            RestApiId: !Ref CrmApiGateway
            Path: /dealers/{dealer_id}/lead_statuses
            Method: GET
      Layers:
        - !Ref CrmOrmLayer

  GetDealerLeadStatusesError:
    Type: AWS::CloudWatch::Alarm
    Properties:
      AlarmName: !Sub pbs-${Environment}-GetDealerLeadStatusesError
      AlarmDescription: The Lambda function has failed 3 times within a 15 minute period while attempting to get dealer lead statuses
      ActionsEnabled: true
      AlarmActions:
        - !Sub 'arn:aws:sns:${AWS::Region}:${AWS::AccountId}:alert_client_engineering'
      ComparisonOperator: GreaterThanThreshold
      Dimensions:
        - Name: FunctionName
          Value: !Ref GetDealerLeadStatuses
      EvaluationPeriods: 1
      MetricName: Errors
      Namespace: AWS/Lambda
      Period: 900
      Statistic: Sum
      Threshold: 1
      TreatMissingData: notBreaching<|MERGE_RESOLUTION|>--- conflicted
+++ resolved
@@ -55,18 +55,6 @@
         LOGLEVEL: INFO
         INTEGRATIONS_BUCKET: !Sub "crm-integrations-${Environment}"
         SNS_TOPIC_ARN: !Sub 'arn:aws:sns:${AWS::Region}:${AWS::AccountId}:alert_client_engineering'
-<<<<<<< HEAD
-        EVENT_LISTENER_QUEUE: !Ref NotifyEventListenerQueue
-        EVENT_ENRICHER_QUEUE_URL: !ImportValue
-                                  Fn::Sub: crm-shared-${Environment}-EventEnricherQueueUrl
-=======
-        ADF_ASSEMBLER_QUEUE: !Ref NotifyADFAssemblerQueue
-        EVENT_ENRICHER_QUEUE_URL: !If [
-                                    IsProd,
-                                    !Sub "https://sqs.${AWS::Region}.amazonaws.com/${AWS::AccountId}/crm-shared-prod-EventEnricherQueue",
-                                    !Sub "https://sqs.${AWS::Region}.amazonaws.com/${AWS::AccountId}/crm-shared-test-EventEnricherQueue"
-                                  ]
->>>>>>> 30fa3afc
         # PYTHONPATH: "/opt/python"
     VpcConfig:
       SecurityGroupIds:
@@ -169,17 +157,6 @@
             Statement:
               - Effect: "Allow"
                 Action:
-                  - "sqs:ReceiveMessage"
-                  - "sqs:DeleteMessage"
-                  - "sqs:GetQueueAttributes"
-                Resource:
-<<<<<<< HEAD
-                  - !GetAtt NotifyEventListenerQueue.Arn
-=======
-                  - !GetAtt NotifyADFAssemblerQueue.Arn
->>>>>>> 30fa3afc
-              - Effect: "Allow"
-                Action:
                   - "sqs:SendMessage"
                 Resource: "arn:aws:sqs:*:*:*"
         - PolicyName: SNSPolicy
@@ -758,105 +735,6 @@
       Layers:
         - !Ref CrmOrmLayer
 
-<<<<<<< HEAD
-  NotifyEventListener:
-    Type: AWS::Serverless::Function
-    Properties:
-      FunctionName: !Sub "crm-api-${Environment}-NotifyEventListener"
-      CodeUri: app/notifications/
-      Handler: notify_event_listener.lambda_handler
-=======
-  NotifyADFAssembler:
-    Type: AWS::Serverless::Function
-    Properties:
-      FunctionName: !Sub "crm-api-${Environment}-NotifyADFAssembler"
-      CodeUri: app/notifications/
-      Handler: notify_adf_assembler.lambda_handler
->>>>>>> 30fa3afc
-      Timeout: 30
-      MemorySize: 512
-      Role: !GetAtt LambdaRole.Arn
-
-<<<<<<< HEAD
-  NotifyEventListenerEventMapping:
-    Type: AWS::Lambda::EventSourceMapping
-    Properties:
-      BatchSize: 5
-      EventSourceArn: !GetAtt NotifyEventListenerQueue.Arn
-      MaximumBatchingWindowInSeconds: 0
-      FunctionName: !GetAtt NotifyEventListener.Arn
-
-  NotifyEventListenerQueue:
-    Type: AWS::SQS::Queue
-    Properties:
-      QueueName: !Sub "crm-api-${Environment}-NotifyEventListenerQueue"
-      VisibilityTimeout: 60
-      RedrivePolicy:
-        deadLetterTargetArn: !GetAtt NotifyEventListenerDeadLetterQueue.Arn
-        maxReceiveCount: 3
-
-  NotifyEventListenerDeadLetterQueue:
-    Type: AWS::SQS::Queue
-    Properties:
-      QueueName: !Sub "crm-api-${Environment}-NotifyEventListenerDLQ"
-      MessageRetentionPeriod: 604800
-      VisibilityTimeout: 10
-
-  NotifyEventListenerDLQAlarm:
-    Type: AWS::CloudWatch::Alarm
-    Properties:
-      AlarmName: !Sub "crm-api-${Environment}-NotifyEventListenerDLQ"
-      AlarmDescription: There are over 1 unprocessed messages in the CRM API Send Notification To Event Listener DLQ
-=======
-  NotifyADFAssemblerEventMapping:
-    Type: AWS::Lambda::EventSourceMapping
-    Properties:
-      BatchSize: 1
-      EventSourceArn: !GetAtt NotifyADFAssemblerQueue.Arn
-      MaximumBatchingWindowInSeconds: 0
-      FunctionName: !GetAtt NotifyADFAssembler.Arn
-
-  NotifyADFAssemblerQueue:
-    Type: AWS::SQS::Queue
-    Properties:
-      QueueName: !Sub "crm-api-${Environment}-NotifyADFAssemblerQueue"
-      VisibilityTimeout: 60
-      RedrivePolicy:
-        deadLetterTargetArn: !GetAtt NotifyADFAssemblerDeadLetterQueue.Arn
-        maxReceiveCount: 3
-
-  NotifyADFAssemblerDeadLetterQueue:
-    Type: AWS::SQS::Queue
-    Properties:
-      QueueName: !Sub "crm-api-${Environment}-NotifyADFAssemblerDLQ"
-      MessageRetentionPeriod: 604800
-      VisibilityTimeout: 10
-
-  NotifyADFAssemblerDLQAlarm:
-    Type: AWS::CloudWatch::Alarm
-    Properties:
-      AlarmName: !Sub "crm-api-${Environment}-NotifyADFAssemblerDLQ"
-      AlarmDescription: There are over 1 unprocessed messages in the CRM API Send Event To ADF Assmebler DLQ
->>>>>>> 30fa3afc
-      ActionsEnabled: true
-      AlarmActions:
-        - !Sub arn:aws:sns:${AWS::Region}:${AWS::AccountId}:alert_client_engineering
-      Dimensions:
-        - Name: QueueName
-<<<<<<< HEAD
-          Value: !GetAtt NotifyEventListenerDeadLetterQueue.QueueName
-=======
-          Value: !GetAtt NotifyADFAssemblerDeadLetterQueue.QueueName
->>>>>>> 30fa3afc
-      EvaluationPeriods: 1
-      MetricName: ApproximateNumberOfMessagesVisible
-      Namespace: AWS/SQS
-      Period: 300
-      Statistic: Sum
-      ComparisonOperator: GreaterThanThreshold
-      Threshold: 1
-      TreatMissingData: notBreaching
-
   CrmOrmLayer:
     Type: AWS::Serverless::LayerVersion
     Properties:
