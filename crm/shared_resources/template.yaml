--- conflicted
+++ resolved
@@ -306,35 +306,34 @@
                 Action:
                   - events:PutEvents
                 Resource: !GetAtt CrmEventBus.Arn
-<<<<<<< HEAD
-        - PolicyName: CrmEventBusDLQPolicy
+        - PolicyName: SQSPolicy
           PolicyDocument:
             Version: "2012-10-17"
             Statement:
               - Effect: Allow
                 Action:
                   - sqs:SendMessage
-                Resource: !GetAtt CrmEventBusDLQ.Arn
-=======
->>>>>>> 30fa3afc
-        - PolicyName: SQSPolicy
-          PolicyDocument:
-            Version: "2012-10-17"
-            Statement:
-              - Effect: Allow
-                Action:
-                  - sqs:SendMessage
-<<<<<<< HEAD
-                Resource:
-                  - !If [
-                    IsProd,
-                    Fn::ImportValue: "dealerpeak-prod-SendActivityQueueArn",
-                    Fn::ImportValue: "dealerpeak-test-SendActivityQueueArn"
-                  ]
-                  - !If [
-                    IsProd,
-                    Fn::ImportValue: "dealerpeak-prod-SendActivityDLQArn",
-                    Fn::ImportValue: "dealerpeak-test-SendActivityDLQArn"
+                Resource: 
+                  - !GetAtt CrmEventBusDLQ.Arn
+                  - !If [
+                    IsProd,
+                    !Sub "arn:aws:sqs:${AWS::Region}:${AWS::AccountId}:dealerpeak-prod-SendActivityQueue",
+                    !Sub "arn:aws:sqs:${AWS::Region}:${AWS::AccountId}:dealerpeak-test-SendActivityQueue"
+                  ]
+                  - !If [
+                    IsProd,
+                    !Sub "arn:aws:sqs:${AWS::Region}:${AWS::AccountId}:dealerpeak-prod-SendActivityDLQ",
+                    !Sub "arn:aws:sqs:${AWS::Region}:${AWS::AccountId}:dealerpeak-test-SendActivityDLQ"
+                  ]
+                  - !If [
+                    IsProd,
+                    !Sub "arn:aws:sqs:${AWS::Region}:${AWS::AccountId}:crm-shared-prod-DAEventForwarderQueue",
+                    !Sub "arn:aws:sqs:${AWS::Region}:${AWS::AccountId}:crm-shared-test-DAEventForwarderQueue"
+                  ]
+                  - !If [
+                    IsProd,
+                    !Sub "arn:aws:sqs:${AWS::Region}:${AWS::AccountId}:crm-shared-prod-DAEventForwarderDLQ",
+                    !Sub "arn:aws:sqs:${AWS::Region}:${AWS::AccountId}:crm-shared-test-DAEventForwarderDLQ"
                   ]
                   - !If [
                     IsProd,
@@ -351,31 +350,7 @@
                     !Sub "arn:aws:sqs:${AWS::Region}:${AWS::AccountId}:shift-digital-prod-PostLeadQueue",
                     !Sub "arn:aws:sqs:${AWS::Region}:${AWS::AccountId}:shift-digital-test-PostLeadQueue"
                   ]
-=======
-                Resource: 
-                  - !GetAtt CrmEventBusDLQ.Arn
-                  - !If [
-                    IsProd,
-                    !Sub "arn:aws:sqs:${AWS::Region}:${AWS::AccountId}:dealerpeak-prod-SendActivityQueue",
-                    !Sub "arn:aws:sqs:${AWS::Region}:${AWS::AccountId}:dealerpeak-test-SendActivityQueue"
-                  ]
-                  - !If [
-                    IsProd,
-                    !Sub "arn:aws:sqs:${AWS::Region}:${AWS::AccountId}:dealerpeak-prod-SendActivityDLQ",
-                    !Sub "arn:aws:sqs:${AWS::Region}:${AWS::AccountId}:dealerpeak-test-SendActivityDLQ"
-                  ]
-                  - !If [
-                    IsProd,
-                    !Sub "arn:aws:sqs:${AWS::Region}:${AWS::AccountId}:crm-shared-prod-DAEventForwarderQueue",
-                    !Sub "arn:aws:sqs:${AWS::Region}:${AWS::AccountId}:crm-shared-test-DAEventForwarderQueue"
-                  ]
-                  - !If [
-                    IsProd,
-                    !Sub "arn:aws:sqs:${AWS::Region}:${AWS::AccountId}:crm-shared-prod-DAEventForwarderDLQ",
-                    !Sub "arn:aws:sqs:${AWS::Region}:${AWS::AccountId}:crm-shared-test-DAEventForwarderDLQ"
-                  ]
-
->>>>>>> 30fa3afc
+
 
   CrmEventBus:
     Type: AWS::Events::EventBus
@@ -428,19 +403,16 @@
       EventBusName: !Ref CrmEventBus
       Targets:
         - Id: DealerPeakQueue
-<<<<<<< HEAD
-          Arn:
-            Fn::ImportValue: !If [
-              IsProd,
-              !Sub "dealerpeak-prod-SendActivityQueueArn",
-              !Sub "dealerpeak-test-SendActivityQueueArn"
-            ]
+          Arn: !If [
+                IsProd,
+                !Sub "arn:aws:sqs:${AWS::Region}:${AWS::AccountId}:dealerpeak-prod-SendActivityQueue",
+                !Sub "arn:aws:sqs:${AWS::Region}:${AWS::AccountId}:dealerpeak-test-SendActivityQueue"
+              ]
           DeadLetterConfig:
-            Arn:
-              Fn::ImportValue: !If [
+            Arn: !If [
                 IsProd,
-                !Sub "dealerpeak-prod-SendActivityDLQArn",
-                !Sub "dealerpeak-test-SendActivityDLQArn"
+                !Sub "arn:aws:sqs:${AWS::Region}:${AWS::AccountId}:dealerpeak-prod-SendActivityDLQ",
+                !Sub "arn:aws:sqs:${AWS::Region}:${AWS::AccountId}:dealerpeak-test-SendActivityDLQ"
               ]
           RoleArn: !GetAtt CrmEventBusRole.Arn
 
@@ -519,18 +491,6 @@
               !Sub "arn:aws:sqs:${AWS::Region}:${AWS::AccountId}:shift-digital-prod-PostLeadQueue",
               !Sub "arn:aws:sqs:${AWS::Region}:${AWS::AccountId}:shift-digital-test-PostLeadQueue"
             ]
-=======
-          Arn: !If [
-                IsProd,
-                !Sub "arn:aws:sqs:${AWS::Region}:${AWS::AccountId}:dealerpeak-prod-SendActivityQueue",
-                !Sub "arn:aws:sqs:${AWS::Region}:${AWS::AccountId}:dealerpeak-test-SendActivityQueue"
-              ]
-          DeadLetterConfig:
-            Arn: !If [
-                IsProd,
-                !Sub "arn:aws:sqs:${AWS::Region}:${AWS::AccountId}:dealerpeak-prod-SendActivityDLQ",
-                !Sub "arn:aws:sqs:${AWS::Region}:${AWS::AccountId}:dealerpeak-test-SendActivityDLQ"
-              ]
           RoleArn: !GetAtt CrmEventBusRole.Arn
   
   DAEventRule:
@@ -550,7 +510,6 @@
           Arn: !GetAtt DAEventForwarderQueue.Arn
           DeadLetterConfig:
             Arn: !GetAtt DAEventForwarderDeadLetterQueue.Arn
->>>>>>> 30fa3afc
           RoleArn: !GetAtt CrmEventBusRole.Arn
   
   DAEventForwarderQueue:
