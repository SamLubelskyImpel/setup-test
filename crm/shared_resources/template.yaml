--- conflicted
+++ resolved
@@ -453,35 +453,23 @@
                 !Sub "arn:aws:sqs:${AWS::Region}:${AWS::AccountId}:dealerpeak-test-SendActivityDLQ"
               ]
           RoleArn: !GetAtt CrmEventBusRole.Arn
-
-<<<<<<< HEAD
+          
   CarsalesAUEventRule:
     Type: AWS::Events::Rule
     Properties:
       Name: !Sub "crm-shared-${Environment}-CarsalesAUEventRule"
-=======
-  BigMotoringWorldEventRule:
-    Type: AWS::Events::Rule
-    Properties:
-      Name: !Sub "crm-shared-${Environment}-BigMotoringWorldEventRule"
->>>>>>> 3260e2d1
       EventPattern:
         detail:
           event_type:
             - "Activity Created"
           partner_name:
-<<<<<<< HEAD
             - "CARSALES_AU"
-=======
-            - "BIG_MOTORING_WORLD"
->>>>>>> 3260e2d1
           source_application:
             - "SALES_AI"
       State: ENABLED
       EventBusName: !Ref CrmEventBus
       Targets:
-<<<<<<< HEAD
-        - Id: CarsalesAUQueue
+       - Id: CarsalesAUQueue
           Arn: 
             !If [
               IsProd,
@@ -522,7 +510,24 @@
                 IsProd,
                 !Sub "arn:aws:sqs:${AWS::Region}:${AWS::AccountId}:dealersocket-au-prod-SendActivityDLQ",
                 !Sub "arn:aws:sqs:${AWS::Region}:${AWS::AccountId}:dealersocket-au-test-SendActivityDLQ"
-=======
+            ]
+          RoleArn: !GetAtt CrmEventBusRole.Arn
+
+  BigMotoringWorldEventRule:
+    Type: AWS::Events::Rule
+    Properties:
+      Name: !Sub "crm-shared-${Environment}-BigMotoringWorldEventRule"
+      EventPattern:
+        detail:
+          event_type:
+            - "Activity Created"
+          partner_name:
+            - "BIG_MOTORING_WORLD"
+          source_application:
+            - "SALES_AI"
+      State: ENABLED
+      EventBusName: !Ref CrmEventBus
+      Targets:
         - Id: BigMotoringWorldQueue
           Arn:
             !If [
@@ -536,7 +541,6 @@
                   IsProd,
                   !Sub "arn:aws:sqs:${AWS::Region}:${AWS::AccountId}:big-motoring-world-prod-SendActivityDLQ",
                   !Sub "arn:aws:sqs:${AWS::Region}:${AWS::AccountId}:big-motoring-world-test-SendActivityDLQ"
->>>>>>> 3260e2d1
               ]
           RoleArn: !GetAtt CrmEventBusRole.Arn
 
