AWSTemplateFormatVersion: "2010-09-09"
Transform: AWS::Serverless-2016-10-31
Description: shared crm resources

Parameters:
  Environment:
    Description: The name of the runtime environment
    Type: String
    AllowedPattern: "^[a-zA-z0-9-]+$"
    ConstraintDescription: Must contain only lowercase, uppercase, numbers, or hyphens

Conditions:
  IsProd:
    Fn::Equals:
      - Ref: AWS::AccountId
      - 196800776222
  IsUsEast1: !Equals [!Ref "AWS::Region", "us-east-1"]

Globals:
  Function:
    Runtime: python3.9
    Environment:
      Variables:
        AWS_ACCOUNT_ID: !Sub "${AWS::AccountId}"
        ENVIRONMENT: !Ref Environment
        LOGLEVEL: INFO
        CRM_API_URL:
          !If [IsProd, "https://crm-api.impel.io/", "https://crm-api-test.testenv.impel.io/"]
        CRM_API_SECRET_KEY: !If [IsProd, "impel", "test"]
        CRM_EVENT_BUS_NAME: !Ref CrmEventBus
        PARTNER_ID_MAPPINGS: |
          {
            "dealerpeak": "internal_dealerpeak",
            "tekion": "internal_tekion",
            "pbs": "internal_pbs"
          }

Resources:

  LambdaRole:
    Type: AWS::IAM::Role
    Properties:
      AssumeRolePolicyDocument:
        Version: "2012-10-17"
        Statement:
          - Effect: Allow
            Principal:
              Service:
                - lambda.amazonaws.com
            Action:
              - sts:AssumeRole
      Policies:
        - PolicyName: CloudWatchLogsPolicy
          PolicyDocument:
            Version: "2012-10-17"
            Statement:
              - Effect: "Allow"
                Action:
                  - "logs:CreateLogGroup"
                  - "logs:CreateLogStream"
                  - "logs:PutLogEvents"
                Resource: "arn:aws:logs:*:*:*"
        - PolicyName: S3Policy
          PolicyDocument:
            Version: "2012-10-17"
            Statement:
              - Effect: "Allow"
                Action:
                  - "s3:GetObject"
                Resource:
                - !Sub "arn:aws:s3:::crm-integrations-${Environment}/configurations*"
        - PolicyName: SQSPolicy
          PolicyDocument:
            Version: "2012-10-17"
            Statement:
              - Effect: "Allow"
                Action:
                  - "sqs:SendMessage"
                Resource: "arn:aws:sqs:*:*:*"
              - Effect: "Allow"
                Action:
                  - "sqs:ReceiveMessage"
                  - "sqs:DeleteMessage"
                  - "sqs:GetQueueAttributes"
                Resource:
                - !GetAtt ProcessLeadUpdatesQueue.Arn
                - !GetAtt EventEnricherQueue.Arn
                - !GetAtt DAEventForwarderQueue.Arn
                - !GetAtt DAEventForwarderDeadLetterQueue.Arn
        - PolicyName: AccessSecretsManager
          PolicyDocument:
            Version: "2012-10-17"
            Statement:
              - Effect: Allow
                Action:
                  - secretsmanager:GetSecretValue
                Resource:
                  - !If [
                      IsProd,
                      !Sub "arn:aws:secretsmanager:${AWS::Region}:${AWS::AccountId}:secret:prod/crm-api*",
                      !Sub "arn:aws:secretsmanager:${AWS::Region}:${AWS::AccountId}:secret:test/crm-api*",
                    ]
                  - !If [
                      IsProd,
                      !Sub "arn:aws:secretsmanager:${AWS::Region}:${AWS::AccountId}:secret:prod/crm-integrations-partner*",
                      !Sub "arn:aws:secretsmanager:${AWS::Region}:${AWS::AccountId}:secret:test/crm-integrations-partner*",
                    ]
        - PolicyName: EventBridgePolicy
          PolicyDocument:
            Version: "2012-10-17"
            Statement:
              - Effect: "Allow"
                Action:
                  - "events:PutEvents"
                Resource: !GetAtt CrmEventBus.Arn
        - PolicyName: LambdaInvokePolicy
          PolicyDocument:
            Version: "2012-10-17"
            Statement:
              - Effect: "Allow"
                Action:
                  - lambda:InvokeFunction
                Resource: "*"

  GetActiveDealers:
    Type: AWS::Serverless::Function
    Properties:
      FunctionName: !Sub crm-shared-${Environment}-GetActiveDealers
      CodeUri: app/
      Handler: get_active_dealers.lambda_handler
      Timeout: 30
      Role: !GetAtt LambdaRole.Arn
      Environment:
        Variables:
          INTEGRATIONS_BUCKET: !Ref IntegrationsBucket

  GetActiveDealersErrorAlarm:
    Type: AWS::CloudWatch::Alarm
    Properties:
      AlarmName: !Sub crm-shared-${Environment}-GetActiveDealers
      AlarmDescription: Get Active Dealers failed 3 times within 15 minutes
      ActionsEnabled: true
      AlarmActions:
        - !Sub 'arn:aws:sns:${AWS::Region}:${AWS::AccountId}:alert_client_engineering'
      ComparisonOperator: GreaterThanThreshold
      Dimensions:
        - Name: FunctionName
          Value: !Ref GetActiveDealers
      EvaluationPeriods: 1
      MetricName: Errors
      Namespace: AWS/Lambda
      Period: 900
      Statistic: Sum
      Threshold: 3
      TreatMissingData: notBreaching

  ScheduledCRMDataPull:
    Type: AWS::Events::Rule
    Properties:
      Description: "Scheduled CRM Data Pull"
      ScheduleExpression: "cron(*/5 * * * ? *)"
      State: !If [IsProd, "ENABLED", "DISABLED"]
      Targets:
        - Arn: !GetAtt GetActiveDealers.Arn
          Id: "get_active_dealers_dealerpeak"
          Input: '{"impel_integration_partner_name": "DEALERPEAK", "partner_id": "internal_dealerpeak"}'
        - Arn: !GetAtt GetActiveDealers.Arn
          Id: "get_active_dealers_pbs"
          Input: '{"impel_integration_partner_name": "PBS", "partner_id": "internal_pbs"}'
        - Arn: !GetAtt GetActiveDealers.Arn
          Id: "get_active_dealers_tekion"
          Input: '{"impel_integration_partner_name": "TEKION", "partner_id": "internal_tekion"}'

  ScheduledCRMDataPullLambdaPermission:
    Type: AWS::Lambda::Permission
    Properties:
      Action: lambda:InvokeFunction
      FunctionName: !GetAtt GetActiveDealers.Arn
      Principal: events.amazonaws.com
      SourceArn: !GetAtt ScheduledCRMDataPull.Arn

  IntegrationsBucket:
    Type: 'AWS::S3::Bucket'
    Properties:
      BucketName: !Sub "crm-integrations-${Environment}"
      NotificationConfiguration:
        EventBridgeConfiguration:
            EventBridgeEnabled: true
      LifecycleConfiguration:
        Rules:
          - Id: ExpireNoncurrent
            AbortIncompleteMultipartUpload:
              DaysAfterInitiation: 3  # A very generous limit unlikely to cause problems with virtually any of our use cases.
            ExpiredObjectDeleteMarker: True  # Must be set to avoid excess AWS Backup costs.
            NoncurrentVersionExpiration:
              NoncurrentDays: 3  # A very short limit to avoid excess bucket costs.
            Status: Enabled
      VersioningConfiguration:
        Status: !If [IsProd, Enabled, Suspended]
      Tags:
        - Key: org:backup-tier
          Value: !If [ IsProd, 'medium', 'none' ]

  ProcessLeadUpdates:
    Type: AWS::Serverless::Function
    Properties:
      FunctionName: !Sub "crm-shared-${Environment}-LeadUpdates"
      CodeUri: app/
      Handler: process_lead_updates.lambda_handler
      Timeout: 30
      Role: !GetAtt LambdaRole.Arn

  ProcessLeadUpdatesEventMapping:
    Type: AWS::Lambda::EventSourceMapping
    Properties:
      BatchSize: 10
      EventSourceArn: !GetAtt ProcessLeadUpdatesQueue.Arn
      MaximumBatchingWindowInSeconds: 30
      FunctionName: !GetAtt ProcessLeadUpdates.Arn

  ProcessLeadUpdatesQueue:
    Type: AWS::SQS::Queue
    Properties:
      QueueName: !Sub "crm-shared-${Environment}-LeadUpdatesQueue"
      VisibilityTimeout: 60
      RedrivePolicy:
        deadLetterTargetArn: !GetAtt ProcessLeadUpdatesDeadLetterQueue.Arn
        maxReceiveCount: 3

  ProcessLeadUpdatesDeadLetterQueue:
    Type: AWS::SQS::Queue
    Properties:
      QueueName: !Sub "crm-shared-${Environment}-LeadUpdatesDLQ"
      MessageRetentionPeriod: 604800
      VisibilityTimeout: 10

  EventEnricher:
    Type: AWS::Serverless::Function
    Properties:
      FunctionName: !Sub crm-shared-${Environment}-EventEnricher
      CodeUri: app/
      Handler: event_enricher.lambda_handler
      Timeout: 30
      Role: !GetAtt LambdaRole.Arn

  EventEnricherQueue:
    Type: AWS::SQS::Queue
    Properties:
      QueueName: !Sub "crm-shared-${Environment}-EventEnricherQueue"
      VisibilityTimeout: 60
      RedrivePolicy:
        deadLetterTargetArn: !GetAtt EventEnricherDeadLetterQueue.Arn
        maxReceiveCount: 3

  EventEnricherDeadLetterQueue:
    Type: AWS::SQS::Queue
    Properties:
      QueueName: !Sub "crm-shared-${Environment}-EventEnricherDLQ"
      MessageRetentionPeriod: 604800
      VisibilityTimeout: 10

  EventEnricherDLQAlarm:
    Type: AWS::CloudWatch::Alarm
    Properties:
      AlarmName: !Sub "crm-shared-${Environment}-EventEnricherDLQAlarm"
      AlarmDescription: There are over 1 unprocessed messages in the EventEnricherDLQ
      ActionsEnabled: !If [ IsProd, true, false ]
      AlarmActions:
        - !Sub arn:aws:sns:${AWS::Region}:${AWS::AccountId}:alert_client_engineering
      Dimensions:
        - Name: QueueName
          Value: !GetAtt EventEnricherDeadLetterQueue.QueueName
      EvaluationPeriods: 1
      MetricName: ApproximateNumberOfMessagesVisible
      Namespace: AWS/SQS
      Period: 300
      Statistic: Sum
      ComparisonOperator: GreaterThanOrEqualToThreshold
      Threshold: 1
      TreatMissingData: notBreaching

  EventEnricherEventMapping:
    Type: AWS::Lambda::EventSourceMapping
    Properties:
      BatchSize: 10
      EventSourceArn: !GetAtt EventEnricherQueue.Arn
      MaximumBatchingWindowInSeconds: 0
      FunctionName: !GetAtt EventEnricher.Arn

  CrmEventBusRole:
    Type: AWS::IAM::Role
    Properties:
      AssumeRolePolicyDocument:
        Version: "2012-10-17"
        Statement:
          - Effect: Allow
            Principal:
              Service: events.amazonaws.com
            Action: sts:AssumeRole
      Policies:
        - PolicyName: CrmEventBusPolicy
          PolicyDocument:
            Version: "2012-10-17"
            Statement:
              - Effect: Allow
                Action:
                  - events:PutEvents
                Resource: !GetAtt CrmEventBus.Arn
        - PolicyName: SQSPolicy
          PolicyDocument:
            Version: "2012-10-17"
            Statement:
              - Effect: Allow
                Action:
                  - sqs:SendMessage
                Resource: 
                  - !GetAtt CrmEventBusDLQ.Arn
                  - !If [
                    IsProd,
                    !Sub "arn:aws:sqs:${AWS::Region}:${AWS::AccountId}:dealerpeak-prod-SendActivityQueue",
                    !Sub "arn:aws:sqs:${AWS::Region}:${AWS::AccountId}:dealerpeak-test-SendActivityQueue"
                  ]
                  - !If [
                    IsProd,
                    !Sub "arn:aws:sqs:${AWS::Region}:${AWS::AccountId}:dealerpeak-prod-SendActivityDLQ",
                    !Sub "arn:aws:sqs:${AWS::Region}:${AWS::AccountId}:dealerpeak-test-SendActivityDLQ"
                  ]
                  - !If [
                    IsProd,
<<<<<<< HEAD
                    !Sub "arn:aws:sqs:${AWS::Region}:${AWS::AccountId}:tekion-crm-prod-SendActivityQueue",
                    !Sub "arn:aws:sqs:${AWS::Region}:${AWS::AccountId}:tekion-crm-test-SendActivityQueue"
                  ]
                  - !If [
                    IsProd,
                    !Sub "arn:aws:sqs:${AWS::Region}:${AWS::AccountId}:tekion-crm-prod-SendActivityDLQ",
                    !Sub "arn:aws:sqs:${AWS::Region}:${AWS::AccountId}:tekion-crm-test-SendActivityDLQ"
                  ]
=======
                    !Sub "arn:aws:sqs:${AWS::Region}:${AWS::AccountId}:crm-shared-prod-DAEventForwarderQueue",
                    !Sub "arn:aws:sqs:${AWS::Region}:${AWS::AccountId}:crm-shared-test-DAEventForwarderQueue"
                  ]
                  - !If [
                    IsProd,
                    !Sub "arn:aws:sqs:${AWS::Region}:${AWS::AccountId}:crm-shared-prod-DAEventForwarderDLQ",
                    !Sub "arn:aws:sqs:${AWS::Region}:${AWS::AccountId}:crm-shared-test-DAEventForwarderDLQ"
                  ]

>>>>>>> a6d8cc2d

  CrmEventBus:
    Type: AWS::Events::EventBus
    Properties:
      Name: !Sub 'crm-shared-${Environment}-CrmEventBus'
      DeadLetterConfig:
        Arn: !GetAtt CrmEventBusDLQ.Arn
      Description: Event bus for the IDP Shared Services

  CrmEventBusDLQ:
    Type: AWS::SQS::Queue
    Properties:
      QueueName: !Sub "crm-shared-${Environment}-CrmEventBusDLQ"
      MessageRetentionPeriod: 1209600
      VisibilityTimeout: 300

  CrmEventBusDLQAlarm:
    Type: AWS::CloudWatch::Alarm
    Properties:
      AlarmName: !Sub "crm-shared-${Environment}-CrmEventBusDLQAlarm"
      AlarmDescription: Events failed to be processed by the CRM Event Bus
      ActionsEnabled: !If [ IsProd, true, false ]
      AlarmActions:
        - !Sub arn:aws:sns:${AWS::Region}:${AWS::AccountId}:alert_client_engineering
      Dimensions:
        - Name: QueueName
          Value: !GetAtt CrmEventBusDLQ.QueueName
      EvaluationPeriods: 1
      MetricName: ApproximateNumberOfMessagesVisible
      Namespace: AWS/SQS
      Period: 300
      Statistic: Sum
      ComparisonOperator: GreaterThanOrEqualToThreshold
      Threshold: 1
      TreatMissingData: notBreaching

  DealerpeakEventRule:
    Type: AWS::Events::Rule
    Properties:
      Name: !Sub "crm-shared-${Environment}-DealerpeakEventRule"
      EventPattern:
        detail:
          event_type:
            - "Activity Created"
          partner_name:
            - "DEALERPEAK"
          source_application:
            - "SALES_AI"
            - "CHAT_AI"
      State: ENABLED
      EventBusName: !Ref CrmEventBus
      Targets:
        - Id: DealerPeakQueue
          Arn: !If [
                IsProd,
                !Sub "arn:aws:sqs:${AWS::Region}:${AWS::AccountId}:dealerpeak-prod-SendActivityQueue",
                !Sub "arn:aws:sqs:${AWS::Region}:${AWS::AccountId}:dealerpeak-test-SendActivityQueue"
              ]
          DeadLetterConfig:
            Arn: !If [
                IsProd,
                !Sub "arn:aws:sqs:${AWS::Region}:${AWS::AccountId}:dealerpeak-prod-SendActivityDLQ",
                !Sub "arn:aws:sqs:${AWS::Region}:${AWS::AccountId}:dealerpeak-test-SendActivityDLQ"
              ]
          RoleArn: !GetAtt CrmEventBusRole.Arn
<<<<<<< HEAD

  TekionEventRule:
    Type: AWS::Events::Rule
    Properties:
      Name: !Sub "crm-shared-${Environment}-TekionEventRule"
      EventPattern:
        detail:
          event_type:
            - "Activity Created"
          partner_name:
            - "TEKION"
          source_application:
            - "SALES_AI"
            - "CHAT_AI"
      State: ENABLED
      EventBusName: !Ref CrmEventBus
      Targets:
        - Id: TekionQueue
          Arn: !If [
                IsProd,
                !Sub "arn:aws:sqs:${AWS::Region}:${AWS::AccountId}:tekion-crm-prod-SendActivityQueue",
                !Sub "arn:aws:sqs:${AWS::Region}:${AWS::AccountId}:tekion-crm-test-SendActivityQueue"
              ]
          DeadLetterConfig:
            Arn: !If [
                IsProd,
                !Sub "arn:aws:sqs:${AWS::Region}:${AWS::AccountId}:tekion-crm-prod-SendActivityDLQ",
                !Sub "arn:aws:sqs:${AWS::Region}:${AWS::AccountId}:tekion-crm-test-SendActivityDLQ"
              ]
          RoleArn: !GetAtt CrmEventBusRole.Arn

=======
  
  DAEventRule:
    Type: AWS::Events::Rule
    Properties:
      Name: !Sub "crm-shared-${Environment}-DAEventRule"
      EventPattern:
        detail:
          event_type:
            - "Lead Created"
          source_application:
            - "INTEGRATION"
      State: ENABLED
      EventBusName: !Ref CrmEventBus
      Targets:
        - Id: DAEventForwarder
          Arn: !GetAtt DAEventForwarderQueue.Arn
          DeadLetterConfig:
            Arn: !GetAtt DAEventForwarderDeadLetterQueue.Arn
          RoleArn: !GetAtt CrmEventBusRole.Arn
  
  DAEventForwarderQueue:
    Type: AWS::SQS::Queue
    Properties:
      QueueName: !Sub "crm-shared-${Environment}-DAEventForwarderQueue"
      VisibilityTimeout: 60
      RedrivePolicy:
        deadLetterTargetArn: !GetAtt DAEventForwarderDeadLetterQueue.Arn
        maxReceiveCount: 3
  
  DAEventForwarderDeadLetterQueue:
    Type: AWS::SQS::Queue
    Properties:
      QueueName: !Sub "crm-shared-${Environment}-DAEventForwarderDLQ"
      MessageRetentionPeriod: 604800
      VisibilityTimeout: 10
  
  DAEventForwarderEventMapping:
    Type: AWS::Lambda::EventSourceMapping
    Properties:
      BatchSize: 10
      EventSourceArn: !GetAtt DAEventForwarderQueue.Arn
      MaximumBatchingWindowInSeconds: 30
      FunctionName: !GetAtt DAEventForwarder.Arn

  DAEventForwarder:
    Type: AWS::Serverless::Function
    Properties:
      FunctionName: !Sub "crm-shared-${Environment}-DAEventForwarder"
      CodeUri: app/
      Handler: da_event_forwarder.lambda_handler
      Timeout: 30
      Role: !GetAtt LambdaRole.Arn
  
>>>>>>> a6d8cc2d
  MonitoringRule:
    Type: AWS::Events::Rule
    Properties:
      Name: !Sub "crm-shared-${Environment}-MonitoringRule"
      EventPattern:
        source:
          - "EventEnricher"
        detail:
          event_type:
            - "Lead Created"
            - "Activity Created"
      State: ENABLED
      EventBusName: !Ref CrmEventBus
      Targets:
        - Id: Lambda
          Arn: !GetAtt MonitoringLambda.Arn

  MonitoringInvokePermission:
    Type: 'AWS::Lambda::Permission'
    Properties:
      Action: 'lambda:InvokeFunction'
      FunctionName: !Ref MonitoringLambda
      Principal: 'events.amazonaws.com'
      SourceArn: !GetAtt MonitoringRule.Arn

  MonitoringLambda:
    Type: AWS::Serverless::Function
    Properties:
      FunctionName: !Sub "crm-shared-${Environment}-MonitoringLambda"
      CodeUri: app/
      Handler: monitoring.lambda_handler
      Role: !GetAtt LambdaRole.Arn<|MERGE_RESOLUTION|>--- conflicted
+++ resolved
@@ -327,7 +327,6 @@
                   ]
                   - !If [
                     IsProd,
-<<<<<<< HEAD
                     !Sub "arn:aws:sqs:${AWS::Region}:${AWS::AccountId}:tekion-crm-prod-SendActivityQueue",
                     !Sub "arn:aws:sqs:${AWS::Region}:${AWS::AccountId}:tekion-crm-test-SendActivityQueue"
                   ]
@@ -336,7 +335,8 @@
                     !Sub "arn:aws:sqs:${AWS::Region}:${AWS::AccountId}:tekion-crm-prod-SendActivityDLQ",
                     !Sub "arn:aws:sqs:${AWS::Region}:${AWS::AccountId}:tekion-crm-test-SendActivityDLQ"
                   ]
-=======
+                  - !If [
+                    IsProd,
                     !Sub "arn:aws:sqs:${AWS::Region}:${AWS::AccountId}:crm-shared-prod-DAEventForwarderQueue",
                     !Sub "arn:aws:sqs:${AWS::Region}:${AWS::AccountId}:crm-shared-test-DAEventForwarderQueue"
                   ]
@@ -346,7 +346,6 @@
                     !Sub "arn:aws:sqs:${AWS::Region}:${AWS::AccountId}:crm-shared-test-DAEventForwarderDLQ"
                   ]
 
->>>>>>> a6d8cc2d
 
   CrmEventBus:
     Type: AWS::Events::EventBus
@@ -412,7 +411,6 @@
                 !Sub "arn:aws:sqs:${AWS::Region}:${AWS::AccountId}:dealerpeak-test-SendActivityDLQ"
               ]
           RoleArn: !GetAtt CrmEventBusRole.Arn
-<<<<<<< HEAD
 
   TekionEventRule:
     Type: AWS::Events::Rule
@@ -444,8 +442,6 @@
               ]
           RoleArn: !GetAtt CrmEventBusRole.Arn
 
-=======
-  
   DAEventRule:
     Type: AWS::Events::Rule
     Properties:
@@ -498,7 +494,6 @@
       Timeout: 30
       Role: !GetAtt LambdaRole.Arn
   
->>>>>>> a6d8cc2d
   MonitoringRule:
     Type: AWS::Events::Rule
     Properties:
