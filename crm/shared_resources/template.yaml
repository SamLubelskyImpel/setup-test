--- conflicted
+++ resolved
@@ -307,7 +307,6 @@
                   - events:PutEvents
                 Resource: !GetAtt CrmEventBus.Arn
         - PolicyName: SQSPolicy
-<<<<<<< HEAD
           PolicyDocument:
             Version: "2012-10-17"
             Statement:
@@ -365,61 +364,19 @@
                       !Sub "arn:aws:sqs:${AWS::Region}:${AWS::AccountId}:momentum-test-SendActivityQueue"
                   ]
         - PolicyName: MomentumDLQPolicy
-=======
->>>>>>> 4b2635fe
           PolicyDocument:
             Version: "2012-10-17"
             Statement:
               - Effect: Allow
                 Action:
                   - sqs:SendMessage
-<<<<<<< HEAD
                 Resource:
                   - !If [
                       IsProd,
                       !Sub "arn:aws:sqs:${AWS::Region}:${AWS::AccountId}:momentum-prod-SendActivityDLQ",
                       !Sub "arn:aws:sqs:${AWS::Region}:${AWS::AccountId}:momentum-test-SendActivityDLQ"
                   ]
-=======
-                Resource: 
-                  - !GetAtt CrmEventBusDLQ.Arn
-                  - !If [
-                    IsProd,
-                    !Sub "arn:aws:sqs:${AWS::Region}:${AWS::AccountId}:dealerpeak-prod-SendActivityQueue",
-                    !Sub "arn:aws:sqs:${AWS::Region}:${AWS::AccountId}:dealerpeak-test-SendActivityQueue"
-                  ]
-                  - !If [
-                    IsProd,
-                    !Sub "arn:aws:sqs:${AWS::Region}:${AWS::AccountId}:dealerpeak-prod-SendActivityDLQ",
-                    !Sub "arn:aws:sqs:${AWS::Region}:${AWS::AccountId}:dealerpeak-test-SendActivityDLQ"
-                  ]
-                  - !If [
-                    IsProd,
-                    !Sub "arn:aws:sqs:${AWS::Region}:${AWS::AccountId}:crm-shared-prod-DAEventForwarderQueue",
-                    !Sub "arn:aws:sqs:${AWS::Region}:${AWS::AccountId}:crm-shared-test-DAEventForwarderQueue"
-                  ]
-                  - !If [
-                    IsProd,
-                    !Sub "arn:aws:sqs:${AWS::Region}:${AWS::AccountId}:crm-shared-prod-DAEventForwarderDLQ",
-                    !Sub "arn:aws:sqs:${AWS::Region}:${AWS::AccountId}:crm-shared-test-DAEventForwarderDLQ"
-                  ]
-                  - !If [
-                    IsProd,
-                    !Sub "arn:aws:sqs:${AWS::Region}:${AWS::AccountId}:adf-assembler-prod-AdfAssemblerQueue",
-                    !Sub "arn:aws:sqs:${AWS::Region}:${AWS::AccountId}:adf-assembler-test-AdfAssemblerQueue"
-                  ]
-                  - !If [
-                    IsProd,
-                    !Sub "arn:aws:sqs:${AWS::Region}:${AWS::AccountId}:oem-adf-assembler-prod-OemAdfAssemblerQueue",
-                    !Sub "arn:aws:sqs:${AWS::Region}:${AWS::AccountId}:oem-adf-assembler-test-OemAdfAssemblerQueue"
-                  ]
-                  - !If [
-                    IsProd,
-                    !Sub "arn:aws:sqs:${AWS::Region}:${AWS::AccountId}:shift-digital-prod-PostLeadQueue",
-                    !Sub "arn:aws:sqs:${AWS::Region}:${AWS::AccountId}:shift-digital-test-PostLeadQueue"
-                  ]
-
->>>>>>> 4b2635fe
+
 
   CrmEventBus:
     Type: AWS::Events::EventBus
@@ -477,7 +434,6 @@
                 !Sub "arn:aws:sqs:${AWS::Region}:${AWS::AccountId}:dealerpeak-prod-SendActivityQueue",
                 !Sub "arn:aws:sqs:${AWS::Region}:${AWS::AccountId}:dealerpeak-test-SendActivityQueue"
               ]
-<<<<<<< HEAD
           DeadLetterConfig:
             Arn: !If [
                 IsProd,
@@ -542,6 +498,7 @@
               !Sub "arn:aws:sqs:${AWS::Region}:${AWS::AccountId}:momentum-test-SendActivityDLQ"
             ]
           RoleArn: !GetAtt CrmEventBusRole.Arn
+
   
   JDPowerEventRule:
     Type: AWS::Events::Rule
@@ -610,112 +567,6 @@
             Arn: !GetAtt DAEventForwarderDeadLetterQueue.Arn
           RoleArn: !GetAtt CrmEventBusRole.Arn
   
-=======
-          DeadLetterConfig:
-            Arn: !If [
-                IsProd,
-                !Sub "arn:aws:sqs:${AWS::Region}:${AWS::AccountId}:dealerpeak-prod-SendActivityDLQ",
-                !Sub "arn:aws:sqs:${AWS::Region}:${AWS::AccountId}:dealerpeak-test-SendActivityDLQ"
-              ]
-          RoleArn: !GetAtt CrmEventBusRole.Arn
-
-  ADFAssemblerEventRule:
-    Type: AWS::Events::Rule
-    Properties:
-      Name: !Sub "crm-shared-${Environment}-ADFAssemblerEventRule"
-      EventPattern:
-        detail:
-          event_type:
-            - "Activity Created"
-            - "Lead Created"
-          override_partner:
-            - exists: false
-            - anything-but:
-                - "ACURA"
-                - "HONDA"
-                - "HYUNDAI"
-                - "STELLANTIS"
-          source_application:
-            - "CHAT_AI"
-      State: ENABLED
-      EventBusName: !Ref CrmEventBus
-      Targets:
-        - Id: ADFAssemblerQueue
-          Arn: !If [
-              IsProd,
-              !Sub "arn:aws:sqs:${AWS::Region}:${AWS::AccountId}:adf-assembler-prod-AdfAssemblerQueue",
-              !Sub "arn:aws:sqs:${AWS::Region}:${AWS::AccountId}:adf-assembler-test-AdfAssemblerQueue"
-            ]
-          RoleArn: !GetAtt CrmEventBusRole.Arn
-  
-  JDPowerEventRule:
-    Type: AWS::Events::Rule
-    Properties:
-      Name: !Sub "crm-shared-${Environment}-JDPowerEventRule"
-      EventPattern:
-        detail:
-          event_type:
-            - "Lead Created"
-          override_partner:
-            - "ACURA"
-            - "HONDA"
-            - "HYUNDAI"
-          source_application:
-            - "CHAT_AI"
-      State: ENABLED
-      EventBusName: !Ref CrmEventBus
-      Targets:
-        - Id: JDPowerQueue
-          Arn: !If [
-              IsProd,
-              !Sub "arn:aws:sqs:${AWS::Region}:${AWS::AccountId}:oem-adf-assembler-prod-OemAdfAssemblerQueue",
-              !Sub "arn:aws:sqs:${AWS::Region}:${AWS::AccountId}:oem-adf-assembler-test-OemAdfAssemblerQueue"
-            ]
-          RoleArn: !GetAtt CrmEventBusRole.Arn
-  
-  StellantisEventRule:
-    Type: AWS::Events::Rule
-    Properties:
-      Name: !Sub "crm-shared-${Environment}-StellantisEventRule"
-      EventPattern:
-        detail:
-          event_type:
-            - "Lead Created"
-          override_partner:
-            - "STELLANTIS"
-          source_application:
-            - "CHAT_AI"
-      State: ENABLED
-      EventBusName: !Ref CrmEventBus
-      Targets:
-        - Id: StellantisQueue
-          Arn: !If [
-              IsProd,
-              !Sub "arn:aws:sqs:${AWS::Region}:${AWS::AccountId}:shift-digital-prod-PostLeadQueue",
-              !Sub "arn:aws:sqs:${AWS::Region}:${AWS::AccountId}:shift-digital-test-PostLeadQueue"
-            ]
-          RoleArn: !GetAtt CrmEventBusRole.Arn
-  
-  DAEventRule:
-    Type: AWS::Events::Rule
-    Properties:
-      Name: !Sub "crm-shared-${Environment}-DAEventRule"
-      EventPattern:
-        detail:
-          event_type:
-            - "Lead Created"
-          source_application:
-            - "INTEGRATION"
-      State: ENABLED
-      EventBusName: !Ref CrmEventBus
-      Targets:
-        - Id: DAEventForwarder
-          Arn: !GetAtt DAEventForwarderQueue.Arn
-          DeadLetterConfig:
-            Arn: !GetAtt DAEventForwarderDeadLetterQueue.Arn
-          RoleArn: !GetAtt CrmEventBusRole.Arn
-  
->>>>>>> 4b2635fe
   DAEventForwarderQueue:
     Type: AWS::SQS::Queue
     Properties:
