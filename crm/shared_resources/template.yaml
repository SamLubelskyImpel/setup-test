--- conflicted
+++ resolved
@@ -868,18 +868,6 @@
               ]
           RoleArn: !GetAtt CrmEventBusRole.Arn
 
-<<<<<<< HEAD
-  ActivixEventRule:
-    Type: AWS::Events::Rule
-    Properties:
-      Name: !Sub "crm-shared-${Environment}-ActivixEventRule"
-      EventPattern:
-        detail:
-          event_type:
-            - "Activity Created"
-          partner_name:
-            - "ACTIVIX"
-=======
   EskimoEventRule:
     Type: AWS::Events::Rule
     Properties:
@@ -890,28 +878,11 @@
             - "Activity Created"
           partner_name:
             - "ESKIMO"
->>>>>>> 5b9a8e86
-          source_application:
-            - "SALES_AI"
-      State: ENABLED
-      EventBusName: !Ref CrmEventBus
-      Targets:
-<<<<<<< HEAD
-        - Id: ActivixQueue
-          Arn: !If [
-                IsProd,
-                !Sub "arn:aws:sqs:${AWS::Region}:${AWS::AccountId}:activix-prod-SendActivityQueue",
-                !Sub "arn:aws:sqs:${AWS::Region}:${AWS::AccountId}:activix-test-SendActivityQueue"
-              ]
-          DeadLetterConfig:
-            Arn: !If [
-                IsProd,
-                !Sub "arn:aws:sqs:${AWS::Region}:${AWS::AccountId}:activix-prod-SendActivityDLQ",
-                !Sub "arn:aws:sqs:${AWS::Region}:${AWS::AccountId}:activix-test-SendActivityDLQ"
-              ]
-          RoleArn: !GetAtt CrmEventBusRole.Arn
-
-=======
+          source_application:
+            - "SALES_AI"
+      State: ENABLED
+      EventBusName: !Ref CrmEventBus
+      Targets:
         - Id: EskimoQueue
           Arn: !If [
             IsProd,
@@ -925,7 +896,36 @@
               !Sub "arn:aws:sqs:${AWS::Region}:${AWS::AccountId}:eskimo-test-SendActivityDLQ"
             ]
           RoleArn: !GetAtt CrmEventBusRole.Arn
->>>>>>> 5b9a8e86
+
+  ActivixEventRule:
+    Type: AWS::Events::Rule
+    Properties:
+      Name: !Sub "crm-shared-${Environment}-ActivixEventRule"
+      EventPattern:
+        detail:
+          event_type:
+            - "Activity Created"
+          partner_name:
+            - "ACTIVIX"
+          source_application:
+            - "SALES_AI"
+      State: ENABLED
+      EventBusName: !Ref CrmEventBus
+      Targets:
+        - Id: ActivixQueue
+          Arn: !If [
+                IsProd,
+                !Sub "arn:aws:sqs:${AWS::Region}:${AWS::AccountId}:activix-prod-SendActivityQueue",
+                !Sub "arn:aws:sqs:${AWS::Region}:${AWS::AccountId}:activix-test-SendActivityQueue"
+              ]
+          DeadLetterConfig:
+            Arn: !If [
+                IsProd,
+                !Sub "arn:aws:sqs:${AWS::Region}:${AWS::AccountId}:activix-prod-SendActivityDLQ",
+                !Sub "arn:aws:sqs:${AWS::Region}:${AWS::AccountId}:activix-test-SendActivityDLQ"
+              ]
+          RoleArn: !GetAtt CrmEventBusRole.Arn
+
   DAEventRule:
     Type: AWS::Events::Rule
     Properties:
