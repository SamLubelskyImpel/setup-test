--- conflicted
+++ resolved
@@ -309,6 +309,16 @@
                     IsProd,
                     !Sub "arn:aws:sqs:${AWS::Region}:${AWS::AccountId}:dealerpeak-prod-SendActivityDLQ",
                     !Sub "arn:aws:sqs:${AWS::Region}:${AWS::AccountId}:dealerpeak-test-SendActivityDLQ"
+                  ]
+                  - !If [
+                    IsProd,
+                    !Sub "arn:aws:sqs:${AWS::Region}:${AWS::AccountId}:tekion-crm-prod-SendActivityQueue",
+                    !Sub "arn:aws:sqs:${AWS::Region}:${AWS::AccountId}:tekion-crm-test-SendActivityQueue"
+                  ]
+                  - !If [
+                    IsProd,
+                    !Sub "arn:aws:sqs:${AWS::Region}:${AWS::AccountId}:tekion-crm-prod-SendActivityDLQ",
+                    !Sub "arn:aws:sqs:${AWS::Region}:${AWS::AccountId}:tekion-crm-test-SendActivityDLQ"
                   ]
 
   CrmEventBus:
@@ -375,7 +385,6 @@
                 !Sub "arn:aws:sqs:${AWS::Region}:${AWS::AccountId}:dealerpeak-test-SendActivityDLQ"
               ]
           RoleArn: !GetAtt CrmEventBusRole.Arn
-<<<<<<< HEAD
 
   TekionEventRule:
     Type: AWS::Events::Rule
@@ -407,9 +416,6 @@
               ]
           RoleArn: !GetAtt CrmEventBusRole.Arn
 
-=======
-  
->>>>>>> 39949c8c
   MonitoringRule:
     Type: AWS::Events::Rule
     Properties:
