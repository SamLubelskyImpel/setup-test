AWSTemplateFormatVersion: "2010-09-09"
Transform: AWS::Serverless-2016-10-31
Description: shared crm resources

Parameters:
  Environment:
    Description: The name of the runtime environment
    Type: String
    AllowedPattern: "^[a-zA-z0-9-]+$"
    ConstraintDescription: Must contain only lowercase, uppercase, numbers, or hyphens

Conditions:
  IsProd:
    Fn::Equals:
      - Ref: AWS::AccountId
      - 196800776222
  IsUsEast1: !Equals [!Ref "AWS::Region", "us-east-1"]

Globals:
  Function:
    Runtime: python3.9
    Environment:
      Variables:
        AWS_ACCOUNT_ID: !Sub "${AWS::AccountId}"
        ENVIRONMENT: !Ref Environment
        LOGLEVEL: INFO
        CRM_API_URL:
          !If [IsProd, "https://crm-api.impel.io/", "https://crm-api-test.testenv.impel.io/"]
        CRM_API_SECRET_KEY: !If [IsProd, "impel", "test"]
        CRM_EVENT_BUS_NAME: !Ref CrmEventBus
        PARTNER_ID_MAPPINGS: |
          {
            "dealerpeak": "internal_dealerpeak",
            "tekion": "internal_tekion",
            "pbs": "internal_pbs"
          }

Resources:

  LambdaRole:
    Type: AWS::IAM::Role
    Properties:
      AssumeRolePolicyDocument:
        Version: "2012-10-17"
        Statement:
          - Effect: Allow
            Principal:
              Service:
                - lambda.amazonaws.com
            Action:
              - sts:AssumeRole
      Policies:
        - PolicyName: CloudWatchLogsPolicy
          PolicyDocument:
            Version: "2012-10-17"
            Statement:
              - Effect: "Allow"
                Action:
                  - "logs:CreateLogGroup"
                  - "logs:CreateLogStream"
                  - "logs:PutLogEvents"
                Resource: "arn:aws:logs:*:*:*"
        - PolicyName: S3Policy
          PolicyDocument:
            Version: "2012-10-17"
            Statement:
              - Effect: "Allow"
                Action:
                  - "s3:GetObject"
                Resource:
                - !Sub "arn:aws:s3:::crm-integrations-${Environment}/configurations*"
        - PolicyName: SQSPolicy
          PolicyDocument:
            Version: "2012-10-17"
            Statement:
              - Effect: "Allow"
                Action:
                  - "sqs:SendMessage"
                Resource: "arn:aws:sqs:*:*:*"
              - Effect: "Allow"
                Action:
                  - "sqs:ReceiveMessage"
                  - "sqs:DeleteMessage"
                  - "sqs:GetQueueAttributes"
                Resource:
                - !GetAtt ProcessLeadUpdatesQueue.Arn
                - !GetAtt EventEnricherQueue.Arn
                - !GetAtt DAEventForwarderQueue.Arn
                - !GetAtt DAEventForwarderDeadLetterQueue.Arn
        - PolicyName: AccessSecretsManager
          PolicyDocument:
            Version: "2012-10-17"
            Statement:
              - Effect: Allow
                Action:
                  - secretsmanager:GetSecretValue
                Resource:
                  - !If [
                      IsProd,
                      !Sub "arn:aws:secretsmanager:${AWS::Region}:${AWS::AccountId}:secret:prod/crm-api*",
                      !Sub "arn:aws:secretsmanager:${AWS::Region}:${AWS::AccountId}:secret:test/crm-api*",
                    ]
                  - !If [
                      IsProd,
                      !Sub "arn:aws:secretsmanager:${AWS::Region}:${AWS::AccountId}:secret:prod/crm-integrations-partner*",
                      !Sub "arn:aws:secretsmanager:${AWS::Region}:${AWS::AccountId}:secret:test/crm-integrations-partner*",
                    ]
        - PolicyName: EventBridgePolicy
          PolicyDocument:
            Version: "2012-10-17"
            Statement:
              - Effect: "Allow"
                Action:
                  - "events:PutEvents"
                Resource: !GetAtt CrmEventBus.Arn
        - PolicyName: LambdaInvokePolicy
          PolicyDocument:
            Version: "2012-10-17"
            Statement:
              - Effect: "Allow"
                Action:
                  - lambda:InvokeFunction
                Resource: "*"

  GetActiveDealers:
    Type: AWS::Serverless::Function
    Properties:
      FunctionName: !Sub crm-shared-${Environment}-GetActiveDealers
      CodeUri: app/
      Handler: get_active_dealers.lambda_handler
      Timeout: 30
      Role: !GetAtt LambdaRole.Arn
      Environment:
        Variables:
          INTEGRATIONS_BUCKET: !Ref IntegrationsBucket

  GetActiveDealersErrorAlarm:
    Type: AWS::CloudWatch::Alarm
    Properties:
      AlarmName: !Sub crm-shared-${Environment}-GetActiveDealers
      AlarmDescription: Get Active Dealers failed 3 times within 15 minutes
      ActionsEnabled: true
      AlarmActions:
        - !Sub 'arn:aws:sns:${AWS::Region}:${AWS::AccountId}:alert_client_engineering'
      ComparisonOperator: GreaterThanThreshold
      Dimensions:
        - Name: FunctionName
          Value: !Ref GetActiveDealers
      EvaluationPeriods: 1
      MetricName: Errors
      Namespace: AWS/Lambda
      Period: 900
      Statistic: Sum
      Threshold: 3
      TreatMissingData: notBreaching

  ScheduledCRMDataPull:
    Type: AWS::Events::Rule
    Properties:
      Description: "Scheduled CRM Data Pull"
      ScheduleExpression: "cron(*/5 * * * ? *)"
      State: !If [IsProd, "ENABLED", "DISABLED"]
      Targets:
        - Arn: !GetAtt GetActiveDealers.Arn
          Id: "get_active_dealers_dealerpeak"
          Input: '{"impel_integration_partner_name": "DEALERPEAK", "partner_id": "internal_dealerpeak"}'
        - Arn: !GetAtt GetActiveDealers.Arn
          Id: "get_active_dealers_pbs"
          Input: '{"impel_integration_partner_name": "PBS", "partner_id": "internal_pbs"}'
        - Arn: !GetAtt GetActiveDealers.Arn
          Id: "get_active_dealers_tekion"
          Input: '{"impel_integration_partner_name": "TEKION", "partner_id": "internal_tekion"}'

  ScheduledCRMDataPullLambdaPermission:
    Type: AWS::Lambda::Permission
    Properties:
      Action: lambda:InvokeFunction
      FunctionName: !GetAtt GetActiveDealers.Arn
      Principal: events.amazonaws.com
      SourceArn: !GetAtt ScheduledCRMDataPull.Arn

  IntegrationsBucket:
    Type: 'AWS::S3::Bucket'
    Properties:
      BucketName: !Sub "crm-integrations-${Environment}"
      NotificationConfiguration:
        EventBridgeConfiguration:
            EventBridgeEnabled: true
      LifecycleConfiguration:
        Rules:
          - Id: ExpireNoncurrent
            AbortIncompleteMultipartUpload:
              DaysAfterInitiation: 3  # A very generous limit unlikely to cause problems with virtually any of our use cases.
            ExpiredObjectDeleteMarker: True  # Must be set to avoid excess AWS Backup costs.
            NoncurrentVersionExpiration:
              NoncurrentDays: 3  # A very short limit to avoid excess bucket costs.
            Status: Enabled
      VersioningConfiguration:
        Status: !If [IsProd, Enabled, Suspended]
      Tags:
        - Key: org:backup-tier
          Value: !If [ IsProd, 'medium', 'none' ]

  ProcessLeadUpdates:
    Type: AWS::Serverless::Function
    Properties:
      FunctionName: !Sub "crm-shared-${Environment}-LeadUpdates"
      CodeUri: app/
      Handler: process_lead_updates.lambda_handler
      Timeout: 30
      Role: !GetAtt LambdaRole.Arn

  ProcessLeadUpdatesEventMapping:
    Type: AWS::Lambda::EventSourceMapping
    Properties:
      BatchSize: 10
      EventSourceArn: !GetAtt ProcessLeadUpdatesQueue.Arn
      MaximumBatchingWindowInSeconds: 30
      FunctionName: !GetAtt ProcessLeadUpdates.Arn

  ProcessLeadUpdatesQueue:
    Type: AWS::SQS::Queue
    Properties:
      QueueName: !Sub "crm-shared-${Environment}-LeadUpdatesQueue"
      VisibilityTimeout: 60
      RedrivePolicy:
        deadLetterTargetArn: !GetAtt ProcessLeadUpdatesDeadLetterQueue.Arn
        maxReceiveCount: 3

  ProcessLeadUpdatesDeadLetterQueue:
    Type: AWS::SQS::Queue
    Properties:
      QueueName: !Sub "crm-shared-${Environment}-LeadUpdatesDLQ"
      MessageRetentionPeriod: 604800
      VisibilityTimeout: 10

  EventEnricher:
    Type: AWS::Serverless::Function
    Properties:
      FunctionName: !Sub crm-shared-${Environment}-EventEnricher
      CodeUri: app/
      Handler: event_enricher.lambda_handler
      Timeout: 30
      Role: !GetAtt LambdaRole.Arn

  EventEnricherQueue:
    Type: AWS::SQS::Queue
    Properties:
      QueueName: !Sub "crm-shared-${Environment}-EventEnricherQueue"
      VisibilityTimeout: 60
      RedrivePolicy:
        deadLetterTargetArn: !GetAtt EventEnricherDeadLetterQueue.Arn
        maxReceiveCount: 3

  EventEnricherDeadLetterQueue:
    Type: AWS::SQS::Queue
    Properties:
      QueueName: !Sub "crm-shared-${Environment}-EventEnricherDLQ"
      MessageRetentionPeriod: 604800
      VisibilityTimeout: 10

  EventEnricherDLQAlarm:
    Type: AWS::CloudWatch::Alarm
    Properties:
      AlarmName: !Sub "crm-shared-${Environment}-EventEnricherDLQAlarm"
      AlarmDescription: There are over 1 unprocessed messages in the EventEnricherDLQ
      ActionsEnabled: !If [ IsProd, true, false ]
      AlarmActions:
        - !Sub arn:aws:sns:${AWS::Region}:${AWS::AccountId}:alert_client_engineering
      Dimensions:
        - Name: QueueName
          Value: !GetAtt EventEnricherDeadLetterQueue.QueueName
      EvaluationPeriods: 1
      MetricName: ApproximateNumberOfMessagesVisible
      Namespace: AWS/SQS
      Period: 300
      Statistic: Sum
      ComparisonOperator: GreaterThanOrEqualToThreshold
      Threshold: 1
      TreatMissingData: notBreaching

  EventEnricherEventMapping:
    Type: AWS::Lambda::EventSourceMapping
    Properties:
      BatchSize: 10
      EventSourceArn: !GetAtt EventEnricherQueue.Arn
      MaximumBatchingWindowInSeconds: 0
      FunctionName: !GetAtt EventEnricher.Arn

  CrmEventBusRole:
    Type: AWS::IAM::Role
    Properties:
      AssumeRolePolicyDocument:
        Version: "2012-10-17"
        Statement:
          - Effect: Allow
            Principal:
              Service: events.amazonaws.com
            Action: sts:AssumeRole
      Policies:
        - PolicyName: CrmEventBusPolicy
          PolicyDocument:
            Version: "2012-10-17"
            Statement:
              - Effect: Allow
                Action:
                  - events:PutEvents
                Resource: !GetAtt CrmEventBus.Arn
        - PolicyName: SQSPolicy
          PolicyDocument:
            Version: "2012-10-17"
            Statement:
              - Effect: Allow
                Action:
                  - sqs:SendMessage
                Resource: 
                  - !GetAtt CrmEventBusDLQ.Arn
                  - !If [
                    IsProd,
                    !Sub "arn:aws:sqs:${AWS::Region}:${AWS::AccountId}:dealerpeak-prod-SendActivityQueue",
                    !Sub "arn:aws:sqs:${AWS::Region}:${AWS::AccountId}:dealerpeak-test-SendActivityQueue"
                  ]
                  - !If [
                    IsProd,
                    !Sub "arn:aws:sqs:${AWS::Region}:${AWS::AccountId}:dealerpeak-prod-SendActivityDLQ",
                    !Sub "arn:aws:sqs:${AWS::Region}:${AWS::AccountId}:dealerpeak-test-SendActivityDLQ"
                  ]
                  - !If [
                    IsProd,
                    !Sub "arn:aws:sqs:${AWS::Region}:${AWS::AccountId}:tekion-crm-prod-SendActivityQueue",
                    !Sub "arn:aws:sqs:${AWS::Region}:${AWS::AccountId}:tekion-crm-test-SendActivityQueue"
                  ]
                  - !If [
                    IsProd,
                    !Sub "arn:aws:sqs:${AWS::Region}:${AWS::AccountId}:tekion-crm-prod-SendActivityDLQ",
                    !Sub "arn:aws:sqs:${AWS::Region}:${AWS::AccountId}:tekion-crm-test-SendActivityDLQ"
                  ]
                  - !If [
                    IsProd,
                    !Sub "arn:aws:sqs:${AWS::Region}:${AWS::AccountId}:crm-shared-prod-DAEventForwarderQueue",
                    !Sub "arn:aws:sqs:${AWS::Region}:${AWS::AccountId}:crm-shared-test-DAEventForwarderQueue"
                  ]
                  - !If [
                    IsProd,
                    !Sub "arn:aws:sqs:${AWS::Region}:${AWS::AccountId}:crm-shared-prod-DAEventForwarderDLQ",
                    !Sub "arn:aws:sqs:${AWS::Region}:${AWS::AccountId}:crm-shared-test-DAEventForwarderDLQ"
                  ]
                  - !If [
                    IsProd,
                    !Sub "arn:aws:sqs:${AWS::Region}:${AWS::AccountId}:adf-assembler-prod-AdfAssemblerQueue",
                    !Sub "arn:aws:sqs:${AWS::Region}:${AWS::AccountId}:adf-assembler-test-AdfAssemblerQueue"
                  ]
                  - !If [
                    IsProd,
                    !Sub "arn:aws:sqs:${AWS::Region}:${AWS::AccountId}:oem-adf-assembler-prod-OemAdfAssemblerQueue",
                    !Sub "arn:aws:sqs:${AWS::Region}:${AWS::AccountId}:oem-adf-assembler-test-OemAdfAssemblerQueue"
                  ]
                  - !If [
                    IsProd,
                    !Sub "arn:aws:sqs:${AWS::Region}:${AWS::AccountId}:shift-digital-prod-PostLeadQueue",
                    !Sub "arn:aws:sqs:${AWS::Region}:${AWS::AccountId}:shift-digital-test-PostLeadQueue"
                  ]


  CrmEventBus:
    Type: AWS::Events::EventBus
    Properties:
      Name: !Sub 'crm-shared-${Environment}-CrmEventBus'
      DeadLetterConfig:
        Arn: !GetAtt CrmEventBusDLQ.Arn
      Description: Event bus for the IDP Shared Services

  CrmEventBusDLQ:
    Type: AWS::SQS::Queue
    Properties:
      QueueName: !Sub "crm-shared-${Environment}-CrmEventBusDLQ"
      MessageRetentionPeriod: 1209600
      VisibilityTimeout: 300

  CrmEventBusDLQAlarm:
    Type: AWS::CloudWatch::Alarm
    Properties:
      AlarmName: !Sub "crm-shared-${Environment}-CrmEventBusDLQAlarm"
      AlarmDescription: Events failed to be processed by the CRM Event Bus
      ActionsEnabled: !If [ IsProd, true, false ]
      AlarmActions:
        - !Sub arn:aws:sns:${AWS::Region}:${AWS::AccountId}:alert_client_engineering
      Dimensions:
        - Name: QueueName
          Value: !GetAtt CrmEventBusDLQ.QueueName
      EvaluationPeriods: 1
      MetricName: ApproximateNumberOfMessagesVisible
      Namespace: AWS/SQS
      Period: 300
      Statistic: Sum
      ComparisonOperator: GreaterThanOrEqualToThreshold
      Threshold: 1
      TreatMissingData: notBreaching

  DealerpeakEventRule:
    Type: AWS::Events::Rule
    Properties:
      Name: !Sub "crm-shared-${Environment}-DealerpeakEventRule"
      EventPattern:
        detail:
          event_type:
            - "Activity Created"
          partner_name:
            - "DEALERPEAK"
          source_application:
            - "SALES_AI"
      State: ENABLED
      EventBusName: !Ref CrmEventBus
      Targets:
        - Id: DealerPeakQueue
          Arn: !If [
                IsProd,
                !Sub "arn:aws:sqs:${AWS::Region}:${AWS::AccountId}:dealerpeak-prod-SendActivityQueue",
                !Sub "arn:aws:sqs:${AWS::Region}:${AWS::AccountId}:dealerpeak-test-SendActivityQueue"
              ]
          DeadLetterConfig:
            Arn: !If [
                IsProd,
                !Sub "arn:aws:sqs:${AWS::Region}:${AWS::AccountId}:dealerpeak-prod-SendActivityDLQ",
                !Sub "arn:aws:sqs:${AWS::Region}:${AWS::AccountId}:dealerpeak-test-SendActivityDLQ"
              ]
          RoleArn: !GetAtt CrmEventBusRole.Arn

<<<<<<< HEAD
  TekionEventRule:
    Type: AWS::Events::Rule
    Properties:
      Name: !Sub "crm-shared-${Environment}-TekionEventRule"
=======
  ADFAssemblerEventRule:
    Type: AWS::Events::Rule
    Properties:
      Name: !Sub "crm-shared-${Environment}-ADFAssemblerEventRule"
>>>>>>> 4b2635fe
      EventPattern:
        detail:
          event_type:
            - "Activity Created"
<<<<<<< HEAD
          partner_name:
            - "TEKION"
          source_application:
            - "SALES_AI"
      State: ENABLED
      EventBusName: !Ref CrmEventBus
      Targets:
        - Id: TekionQueue
          Arn: !If [
                IsProd,
                !Sub "arn:aws:sqs:${AWS::Region}:${AWS::AccountId}:tekion-crm-prod-SendActivityQueue",
                !Sub "arn:aws:sqs:${AWS::Region}:${AWS::AccountId}:tekion-crm-test-SendActivityQueue"
              ]
          DeadLetterConfig:
            Arn: !If [
                IsProd,
                !Sub "arn:aws:sqs:${AWS::Region}:${AWS::AccountId}:tekion-crm-prod-SendActivityDLQ",
                !Sub "arn:aws:sqs:${AWS::Region}:${AWS::AccountId}:tekion-crm-test-SendActivityDLQ"
              ]
          RoleArn: !GetAtt CrmEventBusRole.Arn

=======
            - "Lead Created"
          override_partner:
            - exists: false
            - anything-but:
                - "ACURA"
                - "HONDA"
                - "HYUNDAI"
                - "STELLANTIS"
          source_application:
            - "CHAT_AI"
      State: ENABLED
      EventBusName: !Ref CrmEventBus
      Targets:
        - Id: ADFAssemblerQueue
          Arn: !If [
              IsProd,
              !Sub "arn:aws:sqs:${AWS::Region}:${AWS::AccountId}:adf-assembler-prod-AdfAssemblerQueue",
              !Sub "arn:aws:sqs:${AWS::Region}:${AWS::AccountId}:adf-assembler-test-AdfAssemblerQueue"
            ]
          RoleArn: !GetAtt CrmEventBusRole.Arn
  
  JDPowerEventRule:
    Type: AWS::Events::Rule
    Properties:
      Name: !Sub "crm-shared-${Environment}-JDPowerEventRule"
      EventPattern:
        detail:
          event_type:
            - "Lead Created"
          override_partner:
            - "ACURA"
            - "HONDA"
            - "HYUNDAI"
          source_application:
            - "CHAT_AI"
      State: ENABLED
      EventBusName: !Ref CrmEventBus
      Targets:
        - Id: JDPowerQueue
          Arn: !If [
              IsProd,
              !Sub "arn:aws:sqs:${AWS::Region}:${AWS::AccountId}:oem-adf-assembler-prod-OemAdfAssemblerQueue",
              !Sub "arn:aws:sqs:${AWS::Region}:${AWS::AccountId}:oem-adf-assembler-test-OemAdfAssemblerQueue"
            ]
          RoleArn: !GetAtt CrmEventBusRole.Arn
  
  StellantisEventRule:
    Type: AWS::Events::Rule
    Properties:
      Name: !Sub "crm-shared-${Environment}-StellantisEventRule"
      EventPattern:
        detail:
          event_type:
            - "Lead Created"
          override_partner:
            - "STELLANTIS"
          source_application:
            - "CHAT_AI"
      State: ENABLED
      EventBusName: !Ref CrmEventBus
      Targets:
        - Id: StellantisQueue
          Arn: !If [
              IsProd,
              !Sub "arn:aws:sqs:${AWS::Region}:${AWS::AccountId}:shift-digital-prod-PostLeadQueue",
              !Sub "arn:aws:sqs:${AWS::Region}:${AWS::AccountId}:shift-digital-test-PostLeadQueue"
            ]
          RoleArn: !GetAtt CrmEventBusRole.Arn
  
>>>>>>> 4b2635fe
  DAEventRule:
    Type: AWS::Events::Rule
    Properties:
      Name: !Sub "crm-shared-${Environment}-DAEventRule"
      EventPattern:
        detail:
          event_type:
            - "Lead Created"
          source_application:
            - "INTEGRATION"
      State: ENABLED
      EventBusName: !Ref CrmEventBus
      Targets:
        - Id: DAEventForwarder
          Arn: !GetAtt DAEventForwarderQueue.Arn
          DeadLetterConfig:
            Arn: !GetAtt DAEventForwarderDeadLetterQueue.Arn
          RoleArn: !GetAtt CrmEventBusRole.Arn
  
  DAEventForwarderQueue:
    Type: AWS::SQS::Queue
    Properties:
      QueueName: !Sub "crm-shared-${Environment}-DAEventForwarderQueue"
      VisibilityTimeout: 60
      RedrivePolicy:
        deadLetterTargetArn: !GetAtt DAEventForwarderDeadLetterQueue.Arn
        maxReceiveCount: 3
  
  DAEventForwarderDeadLetterQueue:
    Type: AWS::SQS::Queue
    Properties:
      QueueName: !Sub "crm-shared-${Environment}-DAEventForwarderDLQ"
      MessageRetentionPeriod: 604800
      VisibilityTimeout: 10
  
  DAEventForwarderEventMapping:
    Type: AWS::Lambda::EventSourceMapping
    Properties:
      BatchSize: 10
      EventSourceArn: !GetAtt DAEventForwarderQueue.Arn
      MaximumBatchingWindowInSeconds: 30
      FunctionName: !GetAtt DAEventForwarder.Arn

  DAEventForwarder:
    Type: AWS::Serverless::Function
    Properties:
      FunctionName: !Sub "crm-shared-${Environment}-DAEventForwarder"
      CodeUri: app/
      Handler: da_event_forwarder.lambda_handler
      Timeout: 30
      Role: !GetAtt LambdaRole.Arn
  
  MonitoringRule:
    Type: AWS::Events::Rule
    Properties:
      Name: !Sub "crm-shared-${Environment}-MonitoringRule"
      EventPattern:
        source:
          - "EventEnricher"
        detail:
          event_type:
            - "Lead Created"
            - "Activity Created"
      State: ENABLED
      EventBusName: !Ref CrmEventBus
      Targets:
        - Id: Lambda
          Arn: !GetAtt MonitoringLambda.Arn

  MonitoringInvokePermission:
    Type: 'AWS::Lambda::Permission'
    Properties:
      Action: 'lambda:InvokeFunction'
      FunctionName: !Ref MonitoringLambda
      Principal: 'events.amazonaws.com'
      SourceArn: !GetAtt MonitoringRule.Arn

  MonitoringLambda:
    Type: AWS::Serverless::Function
    Properties:
      FunctionName: !Sub "crm-shared-${Environment}-MonitoringLambda"
      CodeUri: app/
      Handler: monitoring.lambda_handler
      Role: !GetAtt LambdaRole.Arn<|MERGE_RESOLUTION|>--- conflicted
+++ resolved
@@ -426,22 +426,91 @@
               ]
           RoleArn: !GetAtt CrmEventBusRole.Arn
 
-<<<<<<< HEAD
-  TekionEventRule:
-    Type: AWS::Events::Rule
-    Properties:
-      Name: !Sub "crm-shared-${Environment}-TekionEventRule"
-=======
   ADFAssemblerEventRule:
     Type: AWS::Events::Rule
     Properties:
       Name: !Sub "crm-shared-${Environment}-ADFAssemblerEventRule"
->>>>>>> 4b2635fe
       EventPattern:
         detail:
           event_type:
             - "Activity Created"
-<<<<<<< HEAD
+            - "Lead Created"
+          override_partner:
+            - exists: false
+            - anything-but:
+                - "ACURA"
+                - "HONDA"
+                - "HYUNDAI"
+                - "STELLANTIS"
+          source_application:
+            - "CHAT_AI"
+      State: ENABLED
+      EventBusName: !Ref CrmEventBus
+      Targets:
+        - Id: ADFAssemblerQueue
+          Arn: !If [
+              IsProd,
+              !Sub "arn:aws:sqs:${AWS::Region}:${AWS::AccountId}:adf-assembler-prod-AdfAssemblerQueue",
+              !Sub "arn:aws:sqs:${AWS::Region}:${AWS::AccountId}:adf-assembler-test-AdfAssemblerQueue"
+            ]
+          RoleArn: !GetAtt CrmEventBusRole.Arn
+  
+  JDPowerEventRule:
+    Type: AWS::Events::Rule
+    Properties:
+      Name: !Sub "crm-shared-${Environment}-JDPowerEventRule"
+      EventPattern:
+        detail:
+          event_type:
+            - "Lead Created"
+          override_partner:
+            - "ACURA"
+            - "HONDA"
+            - "HYUNDAI"
+          source_application:
+            - "CHAT_AI"
+      State: ENABLED
+      EventBusName: !Ref CrmEventBus
+      Targets:
+        - Id: JDPowerQueue
+          Arn: !If [
+              IsProd,
+              !Sub "arn:aws:sqs:${AWS::Region}:${AWS::AccountId}:oem-adf-assembler-prod-OemAdfAssemblerQueue",
+              !Sub "arn:aws:sqs:${AWS::Region}:${AWS::AccountId}:oem-adf-assembler-test-OemAdfAssemblerQueue"
+            ]
+          RoleArn: !GetAtt CrmEventBusRole.Arn
+  
+  StellantisEventRule:
+    Type: AWS::Events::Rule
+    Properties:
+      Name: !Sub "crm-shared-${Environment}-StellantisEventRule"
+      EventPattern:
+        detail:
+          event_type:
+            - "Lead Created"
+          override_partner:
+            - "STELLANTIS"
+          source_application:
+            - "CHAT_AI"
+      State: ENABLED
+      EventBusName: !Ref CrmEventBus
+      Targets:
+        - Id: StellantisQueue
+          Arn: !If [
+              IsProd,
+              !Sub "arn:aws:sqs:${AWS::Region}:${AWS::AccountId}:shift-digital-prod-PostLeadQueue",
+              !Sub "arn:aws:sqs:${AWS::Region}:${AWS::AccountId}:shift-digital-test-PostLeadQueue"
+            ]
+          RoleArn: !GetAtt CrmEventBusRole.Arn
+
+  TekionEventRule:
+    Type: AWS::Events::Rule
+    Properties:
+      Name: !Sub "crm-shared-${Environment}-TekionEventRule"
+      EventPattern:
+        detail:
+          event_type:
+            - "Activity Created"
           partner_name:
             - "TEKION"
           source_application:
@@ -463,77 +532,6 @@
               ]
           RoleArn: !GetAtt CrmEventBusRole.Arn
 
-=======
-            - "Lead Created"
-          override_partner:
-            - exists: false
-            - anything-but:
-                - "ACURA"
-                - "HONDA"
-                - "HYUNDAI"
-                - "STELLANTIS"
-          source_application:
-            - "CHAT_AI"
-      State: ENABLED
-      EventBusName: !Ref CrmEventBus
-      Targets:
-        - Id: ADFAssemblerQueue
-          Arn: !If [
-              IsProd,
-              !Sub "arn:aws:sqs:${AWS::Region}:${AWS::AccountId}:adf-assembler-prod-AdfAssemblerQueue",
-              !Sub "arn:aws:sqs:${AWS::Region}:${AWS::AccountId}:adf-assembler-test-AdfAssemblerQueue"
-            ]
-          RoleArn: !GetAtt CrmEventBusRole.Arn
-  
-  JDPowerEventRule:
-    Type: AWS::Events::Rule
-    Properties:
-      Name: !Sub "crm-shared-${Environment}-JDPowerEventRule"
-      EventPattern:
-        detail:
-          event_type:
-            - "Lead Created"
-          override_partner:
-            - "ACURA"
-            - "HONDA"
-            - "HYUNDAI"
-          source_application:
-            - "CHAT_AI"
-      State: ENABLED
-      EventBusName: !Ref CrmEventBus
-      Targets:
-        - Id: JDPowerQueue
-          Arn: !If [
-              IsProd,
-              !Sub "arn:aws:sqs:${AWS::Region}:${AWS::AccountId}:oem-adf-assembler-prod-OemAdfAssemblerQueue",
-              !Sub "arn:aws:sqs:${AWS::Region}:${AWS::AccountId}:oem-adf-assembler-test-OemAdfAssemblerQueue"
-            ]
-          RoleArn: !GetAtt CrmEventBusRole.Arn
-  
-  StellantisEventRule:
-    Type: AWS::Events::Rule
-    Properties:
-      Name: !Sub "crm-shared-${Environment}-StellantisEventRule"
-      EventPattern:
-        detail:
-          event_type:
-            - "Lead Created"
-          override_partner:
-            - "STELLANTIS"
-          source_application:
-            - "CHAT_AI"
-      State: ENABLED
-      EventBusName: !Ref CrmEventBus
-      Targets:
-        - Id: StellantisQueue
-          Arn: !If [
-              IsProd,
-              !Sub "arn:aws:sqs:${AWS::Region}:${AWS::AccountId}:shift-digital-prod-PostLeadQueue",
-              !Sub "arn:aws:sqs:${AWS::Region}:${AWS::AccountId}:shift-digital-test-PostLeadQueue"
-            ]
-          RoleArn: !GetAtt CrmEventBusRole.Arn
-  
->>>>>>> 4b2635fe
   DAEventRule:
     Type: AWS::Events::Rule
     Properties:
