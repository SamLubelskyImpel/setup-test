--- conflicted
+++ resolved
@@ -415,7 +415,6 @@
                       !Sub "arn:aws:sqs:${AWS::Region}:${AWS::AccountId}:momentum-prod-SendActivityDLQ",
                       !Sub "arn:aws:sqs:${AWS::Region}:${AWS::AccountId}:momentum-test-SendActivityDLQ"
                   ]
-<<<<<<< HEAD
         - PolicyName: PbsQueuePolicy
           PolicyDocument:
             Version: "2012-10-17"
@@ -442,8 +441,6 @@
                       !Sub "arn:aws:sqs:${AWS::Region}:${AWS::AccountId}:pbs-prod-SendActivityDLQ",
                       !Sub "arn:aws:sqs:${AWS::Region}:${AWS::AccountId}:pbs-test-SendActivityDLQ"
                   ]
-=======
->>>>>>> 747675c1
 
   CrmEventBus:
     Type: AWS::Events::EventBus
