--- conflicted
+++ resolved
@@ -112,12 +112,7 @@
     logger.info(f"Total leads found {len(all_leads)}")
 
     # Filter leads
-<<<<<<< HEAD
-    filtered_leads = filter_leads(all_leads, start_time, crm_dealer_id)
-    logger.info(f"filtered_leads is:{filtered_leads}")
-=======
     filtered_leads = filter_leads(all_leads, convert_to_epoch(start_time), crm_dealer_id)
->>>>>>> ab43a587
     logger.info(f"Total leads after filtering {len(filtered_leads)}")
     return filtered_leads
 
