AWSTemplateFormatVersion: "2010-09-09"
Transform: AWS::Serverless-2016-10-31
Description: carsales au crm integration

Parameters:
  Environment:
    Description: The name of the runtime environment
    Type: String
    AllowedPattern: "^[a-zA-z0-9-]+$"
    ConstraintDescription: Must contain only lowercase, uppercase, numbers, or hyphens
  DomainSuffix:
    Description: The domain suffix of the API Gateway
    Type: String
    AllowedPattern: "^[a-zA-z0-9-]+$|"
    ConstraintDescription: Must contain only lowercase, uppercase, numbers, or hyphens
    Default: ""

Conditions:
  IsProd:
    Fn::Equals:
      - Ref: AWS::AccountId
      - 196800776222
  IsUsEast1: !Equals [!Ref "AWS::Region", "us-east-1"]

Globals:
  Function:
    Runtime: python3.9
    Environment:
      Variables:
        AWS_ACCOUNT_ID: !Sub "${AWS::AccountId}"
        ENVIRONMENT: !Ref Environment
        LOGLEVEL: INFO
        INTEGRATIONS_BUCKET: !If [ IsProd, "crm-integrations-prod", "crm-integrations-test" ]
        UPLOAD_SECRET_KEY: "impel"
<<<<<<< HEAD
        SECRET_KEY: "CARSALES_AU"
        CRM_API_DOMAIN: !If [IsProd, "crm-api.impel.io", "crm-api-test.testenv.impel.io"]
        SNS_TOPIC_ARN: !Sub 'arn:aws:sns:${AWS::Region}:${AWS::AccountId}:alert_client_engineering'
=======
        CRM_API_DOMAIN: !If [IsProd, "crm-api.impel.io", "cjn2bvvdzb.execute-api.us-east-1.amazonaws.com/Stage"]
        SNS_TOPIC_ARN: !Sub "arn:aws:sns:${AWS::Region}:${AWS::AccountId}:alert_client_engineering"
>>>>>>> 52140f1a
        REPORTING_TOPIC_ARN: !If [
            IsProd,
            !Sub "arn:aws:sns:${AWS::Region}:${AWS::AccountId}:crm-reporting-topic-prod",
            !Sub "arn:aws:sns:${AWS::Region}:${AWS::AccountId}:crm-reporting-topic-test"
          ]

Resources:
<<<<<<< HEAD
=======

>>>>>>> 52140f1a
  LambdaRole:
    Type: AWS::IAM::Role
    Properties:
      AssumeRolePolicyDocument:
        Version: "2012-10-17"
        Statement:
          - Effect: Allow
            Principal:
              Service:
                - lambda.amazonaws.com
            Action:
              - sts:AssumeRole
      Policies:
        - PolicyName: AccessSecretsManager
          PolicyDocument:
            Version: "2012-10-17"
            Statement:
              - Effect: Allow
                Action:
                  - secretsmanager:GetSecretValue
                Resource:
                  - !If [
                      IsProd,
                      !Sub "arn:aws:secretsmanager:${AWS::Region}:${AWS::AccountId}:secret:prod/crm-integrations-partner*",
                      !Sub "arn:aws:secretsmanager:${AWS::Region}:${AWS::AccountId}:secret:test/crm-integrations-partner*",
                    ]
                  - !If [
                      IsProd,
                      !Sub "arn:aws:secretsmanager:${AWS::Region}:${AWS::AccountId}:secret:prod/crm-api*",
                      !Sub "arn:aws:secretsmanager:${AWS::Region}:${AWS::AccountId}:secret:test/crm-api*",
                    ]
        - PolicyName: CloudWatchLogsPolicy
          PolicyDocument:
            Version: "2012-10-17"
            Statement:
              - Effect: "Allow"
                Action:
                  - "logs:CreateLogGroup"
                  - "logs:CreateLogStream"
                  - "logs:PutLogEvents"
                  - "logs:DescribeLogStreams"
                Resource: "arn:aws:logs:*:*:*"
        - PolicyName: S3Policy
          PolicyDocument:
            Version: "2012-10-17"
            Statement:
              - Effect: "Allow"
                Action:
                  - "s3:PutObject"
                  - "s3:DeleteObject"
<<<<<<< HEAD
                  - "s3:GetObject"
                  - "s3:ListBucket"
=======
                Resource:
                - !Sub "arn:aws:s3:::crm-integrations-${Environment}/raw*"
              - Effect: "Allow"
                Action:
                  - "s3:GetObject"
>>>>>>> 52140f1a
                Resource:
                - !Sub "arn:aws:s3:::crm-integrations-${Environment}*"
        - PolicyName: SQSPolicy
          PolicyDocument:
            Version: "2012-10-17"
            Statement:
              - Effect: "Allow"
                Action:
                  - "sqs:ReceiveMessage"
                  - "sqs:DeleteMessage"
                  - "sqs:GetQueueAttributes"
                Resource:
<<<<<<< HEAD
                  - !GetAtt SendActivityQueue.Arn
=======
                  - !GetAtt TransformCarSalesDataQueue.Arn
>>>>>>> 52140f1a
              - Effect: "Allow"
                Action:
                  - "sqs:SendMessage"
                Resource: "arn:aws:sqs:*:*:*"
        - PolicyName: SNSPolicy
          PolicyDocument:
            Version: "2012-10-17"
            Statement:
              - Effect: "Allow"
                Action:
                  - "sns:Publish"
                Resource:
                - !Sub 'arn:aws:sns:${AWS::Region}:${AWS::AccountId}:alert_client_engineering'
                - !If [
                    IsProd,
                    !Sub 'arn:aws:sns:${AWS::Region}:${AWS::AccountId}:crm-reporting-topic-prod',
                    !Sub 'arn:aws:sns:${AWS::Region}:${AWS::AccountId}:crm-reporting-topic-test'
                  ]
        - PolicyName: LambdaPolicy
          PolicyDocument:
            Version: "2012-10-17"
            Statement:
              - Effect: "Allow"
                Action:
                  - "lambda:InvokeFunction"
                Resource: "*"
<<<<<<< HEAD

  MonitoringCarsales:
    Type: AWS::Serverless::Function
    Properties:
      FunctionName: !Sub carsales-${Environment}-Monitoring
      CodeUri: app/
      Handler: monitoring.lambda_handler
      Timeout: 30
      MemorySize: 256
      Role: !GetAtt LambdaRole.Arn

  SendActivityQueue:
    Type: AWS::SQS::Queue
    Properties:
      QueueName: !Sub "carsales-${Environment}-SendActivityQueue"
      VisibilityTimeout: 60
      RedrivePolicy:
        deadLetterTargetArn: !GetAtt SendActivityDeadLetterQueue.Arn
        maxReceiveCount: 3

  SendActivityDeadLetterQueue:
    Type: AWS::SQS::Queue
    Properties:
      QueueName: !Sub "carsales-${Environment}-SendActivityDLQ"
      MessageRetentionPeriod: 1209600
      VisibilityTimeout: 10

  SendActivityEventMapping:
    Type: AWS::Lambda::EventSourceMapping
    Properties:
      BatchSize: 2
      EventSourceArn: !GetAtt SendActivityQueue.Arn
      MaximumBatchingWindowInSeconds: 0
      FunctionName: !GetAtt SendActivity.Arn

  SendActivity:
    Type: AWS::Serverless::Function
    Properties:
      FunctionName: !Sub carsales-${Environment}-SendActivity
      CodeUri: app/
      Handler: send_activity.lambda_handler
      Timeout: 30
      MemorySize: 256
      Role: !GetAtt LambdaRole.Arn

  SendActivityLogGroup:
    Type: AWS::Logs::LogGroup
    Properties:
      LogGroupName: !Sub "/aws/lambda/carsales-${Environment}-SendActivity"

  SendActivityDLQAlarm:
    Type: AWS::CloudWatch::Alarm
    Properties:
      AlarmName: !Sub carsales-${Environment}-SendActivityDLQ
      AlarmDescription: There are over 1 unprocessed messages in the Carsales SendActivity DLQ
      ActionsEnabled: true
      AlarmActions:
        - !Sub 'arn:aws:sns:${AWS::Region}:${AWS::AccountId}:alert_client_engineering'
      Dimensions:
        - Name: QueueName
          Value: !GetAtt SendActivityDeadLetterQueue.QueueName
=======
                
  CarsalesAuWebhookGateway:
    Type: AWS::Serverless::Api
    Properties:
      Name: !Sub "carsales-au-webhook-${Environment}"
      StageName: !Ref Environment
      Auth:
        DefaultAuthorizer: DefaultAuth
        Authorizers:
          DefaultAuth:
            FunctionPayloadType: REQUEST
            FunctionArn: !GetAtt Authorizer.Arn
            Identity:
              Headers:
                - client_id
                - api_key
              Context:
                - resourcePath
              ReauthorizeEvery: 0
      AccessLogSetting:
        DestinationArn: !GetAtt APILogGroup.Arn
        Format: >-
          {"request_id" : "$context.requestId","api_id" : "$context.apiId","resource_path" : "$context.resourcePath","resource_id" : "$context.resourceId","http_method" : "$context.httpMethod","source_ip" : "$context.identity.sourceIp","user-agent" : "$context.identity.userAgent","account_id" : "$context.identity.accountId","api_key" : "$context.identity.apiKey","caller" : "$context.identity.caller","user" : "$context.identity.user","user_arn" : "$context.identity.userArn"}
      # DefinitionBody:
      #   Fn::Transform:
      #     Name: AWS::Include
      #     Parameters:
      #       Location: "./swagger/carsales-au-webhook-oas-interpolated.yaml"
      GatewayResponses:
        BAD_REQUEST_PARAMETERS:
          ResponseTemplates:
            application/json: '{"message": "$context.error.validationErrorString"}'
        BAD_REQUEST_BODY:
          ResponseTemplates:
            application/json: '{"message": "$context.error.validationErrorString"}'
        UNAUTHORIZED:
          ResponseTemplates:
            application/json: '{"message": "This request is unauthorized."}'
          StatusCode: "401"
        ACCESS_DENIED:
          ResponseTemplates:
            application/json: '{"message": "$context.authorizer.key"}'
          StatusCode: "403"
        DEFAULT_5xx:
          ResponseTemplates:
            application/json: '{"message": "Internal Server Error. Please contact Impel support."}'

  APILogGroup:
    Type: AWS::Logs::LogGroup

  Authorizer:
    Type: AWS::Serverless::Function
    Properties:
      FunctionName: !Sub "carsales-au-webhook-${Environment}-Authorizer"
      CodeUri: app/webhook/
      Handler: authorizer.lambda_handler
      Timeout: 30
      MemorySize: 128
      Policies:
        - Id: AuthorizerPermissions
          Version: "2012-10-17"
          Statement:
            - Sid: AllowGetAPIKeys
              Effect: Allow
              Action:
                - secretsmanager:GetSecretValue
              Resource:
                !If [
                  IsProd,
                  !Sub "arn:aws:secretsmanager:${AWS::Region}:${AWS::AccountId}:secret:prod/carsales-au-webhook*",
                  !Sub "arn:aws:secretsmanager:${AWS::Region}:${AWS::AccountId}:secret:test/carsales-au-webhook*",
                ]

  NewLeadHandler:
    Type: AWS::Serverless::Function
    Properties:
      FunctionName: !Sub "carsales-au-webhook-${Environment}-NewLeadHandler"
      CodeUri: app/webhook/
      Handler: new_lead.lambda_handler
      Timeout: 30
      Events:
        Post:
          Type: Api
          Properties:
            RestApiId: !Ref CarsalesAuWebhookGateway
            Path: /leads
            Method: POST
      Policies:
        - Version: '2012-10-17'
          Statement:
          - Effect: Allow
            Action:
              - secretsmanager:GetSecretValue
            Resource: !If [ IsProd,
                        !Sub "arn:aws:secretsmanager:${AWS::Region}:${AWS::AccountId}:secret:prod/crm-api*",
                        !Sub "arn:aws:secretsmanager:${AWS::Region}:${AWS::AccountId}:secret:test/crm-api*"
                      ]
          - Effect: Allow
            Action:
              - s3:PutObject
            Resource:
              - !If [ IsProd, "arn:aws:s3:::crm-integrations-prod*", "arn:aws:s3:::crm-integrations-test*"]
          - Effect: Allow
            Action:
              - sns:Publish
            Resource:
              - !If [
                IsProd,
                !Sub "arn:aws:sns:${AWS::Region}:${AWS::AccountId}:crm-reporting-topic-prod",
                !Sub "arn:aws:sns:${AWS::Region}:${AWS::AccountId}:crm-reporting-topic-test"
              ]

  NewLeadHandlerLogGroup:
    Type: "AWS::Logs::LogGroup"
    Properties:
      LogGroupName: !Sub "/aws/lambda/carsales-au-webhook-${Environment}-NewLeadHandler"

  NewLeadHandlerErrorAlarm:
    Type: AWS::CloudWatch::Alarm
    Properties:
      AlarmName: !Sub "carsales-au-${Environment}-NewLeadHandlerErrorAlarm"
      AlarmDescription: "Alarm if NewLeadHandler function execution fails."
      ActionsEnabled: !If [IsProd, true, false]
      MetricName: Errors
      Namespace: AWS/Lambda
      Statistic: Sum
      Period: 10
      EvaluationPeriods: 1
      Threshold: 1
      ComparisonOperator: GreaterThanOrEqualToThreshold
      AlarmActions:
        - !Sub "arn:aws:sns:${AWS::Region}:${AWS::AccountId}:alert_client_engineering"
      Dimensions:
        - Name: FunctionName
          Value: !Ref NewLeadHandler

  TransformCarSalesData:
    Type: AWS::Serverless::Function
    Properties:
      FunctionName: !Sub carsales-${Environment}-TransformData
      CodeUri: app/
      Handler: transform_data.lambda_handler
      Timeout: 60
      MemorySize: 256
      Role: !GetAtt LambdaRole.Arn
    
  TransformCarSalesDataLogGroup:
    Type: AWS::Logs::LogGroup
    Properties:
      LogGroupName: !Sub "/aws/lambda/carsales-${Environment}-TransformData"

  TransformCarSalesDataEventMapping:
    Type: AWS::Lambda::EventSourceMapping
    Properties:
      BatchSize: 1
      EventSourceArn: !GetAtt TransformCarSalesDataQueue.Arn
      MaximumBatchingWindowInSeconds: 0
      FunctionName: !GetAtt TransformCarSalesData.Arn

  TransformCarSalesDataQueue:
    Type: AWS::SQS::Queue
    Properties:
      QueueName: !Sub "carsales-${Environment}-TransformQueue"
      VisibilityTimeout: 60
      RedrivePolicy:
        deadLetterTargetArn: !GetAtt TransformCarSalesDataDeadLetterQueue.Arn
        maxReceiveCount: 3

  TransformCarSalesDataDeadLetterQueue:
    Type: AWS::SQS::Queue
    Properties:
      QueueName: !Sub "carsales-${Environment}-TransformDLQ"
      MessageRetentionPeriod: 1209600
      VisibilityTimeout: 10
  
  TransformCarSalesDataDLQAlarm:
    Type: AWS::CloudWatch::Alarm
    Properties:
      AlarmName: !Sub "carsales-${Environment}-TransformDLQ"
      AlarmDescription: There are over 1 unprocessed messages in the CarSales Transform DLQ
      ActionsEnabled: true
      AlarmActions:
        - !Sub arn:aws:sns:${AWS::Region}:${AWS::AccountId}:alert_client_engineering
      Dimensions:
        - Name: QueueName
          Value: !GetAtt TransformCarSalesDataDeadLetterQueue.QueueName
>>>>>>> 52140f1a
      EvaluationPeriods: 1
      MetricName: ApproximateNumberOfMessagesVisible
      Namespace: AWS/SQS
      Period: 300
      Statistic: Sum
      ComparisonOperator: GreaterThanThreshold
      Threshold: 1
      TreatMissingData: notBreaching

<<<<<<< HEAD

  MonitoringSendActivitySubscription:
    Type: AWS::Logs::SubscriptionFilter
    DependsOn:
      - LogGroupInvokeLambdaPermission
      - MonitoringCarsales
      - SendActivityLogGroup
    Properties:
      LogGroupName: !Ref SendActivityLogGroup
      DestinationArn: !GetAtt MonitoringCarsales.Arn
      FilterPattern: "SUPPORT ALERT"

  SendActivityLogGroup:
    Type: AWS::Logs::LogGroup
    Properties:
      LogGroupName: !Sub "/aws/lambda/carsales-${Environment}-SendActivity"

  LogGroupInvokeLambdaPermission:
    Type: AWS::Lambda::Permission
    Properties:
      FunctionName: !GetAtt MonitoringCarsales.Arn
      Action: lambda:InvokeFunction
      Principal: logs.amazonaws.com
      SourceAccount: !Ref 'AWS::AccountId'
=======
  TransformCarSalesDataQueuePolicy:
    Type: "AWS::SQS::QueuePolicy"
    Properties:
      Queues:
        - !Ref TransformCarSalesDataQueue
      PolicyDocument:
        Version: "2012-10-17"
        Statement:
          - Effect: Allow
            Principal:
              Service: events.amazonaws.com
            Action: sqs:SendMessage
            Resource: !GetAtt TransformCarSalesDataQueue.Arn
            Condition:
              ArnEquals:
                aws:SourceArn: !GetAtt TransformLeadEventBridgeRule.Arn

  TransformLeadEventBridgeRule:
    Type: AWS::Events::Rule
    Properties:
      EventPattern:
        source:
          - "aws.s3"
        detail-type:
          - "Object Created"
        detail:
          bucket:
            name:
              - !Sub "crm-integrations-${Environment}"
          object:
            key:
              - { "prefix": "raw/carsales-au/" }
      Targets:
        - Id: "TransformCarSalesDataTarget"
          Arn: !GetAtt TransformCarSalesDataQueue.Arn
>>>>>>> 52140f1a
<|MERGE_RESOLUTION|>--- conflicted
+++ resolved
@@ -32,14 +32,10 @@
         LOGLEVEL: INFO
         INTEGRATIONS_BUCKET: !If [ IsProd, "crm-integrations-prod", "crm-integrations-test" ]
         UPLOAD_SECRET_KEY: "impel"
-<<<<<<< HEAD
         SECRET_KEY: "CARSALES_AU"
         CRM_API_DOMAIN: !If [IsProd, "crm-api.impel.io", "crm-api-test.testenv.impel.io"]
         SNS_TOPIC_ARN: !Sub 'arn:aws:sns:${AWS::Region}:${AWS::AccountId}:alert_client_engineering'
-=======
         CRM_API_DOMAIN: !If [IsProd, "crm-api.impel.io", "cjn2bvvdzb.execute-api.us-east-1.amazonaws.com/Stage"]
-        SNS_TOPIC_ARN: !Sub "arn:aws:sns:${AWS::Region}:${AWS::AccountId}:alert_client_engineering"
->>>>>>> 52140f1a
         REPORTING_TOPIC_ARN: !If [
             IsProd,
             !Sub "arn:aws:sns:${AWS::Region}:${AWS::AccountId}:crm-reporting-topic-prod",
@@ -47,10 +43,6 @@
           ]
 
 Resources:
-<<<<<<< HEAD
-=======
-
->>>>>>> 52140f1a
   LambdaRole:
     Type: AWS::IAM::Role
     Properties:
@@ -101,16 +93,8 @@
                 Action:
                   - "s3:PutObject"
                   - "s3:DeleteObject"
-<<<<<<< HEAD
                   - "s3:GetObject"
                   - "s3:ListBucket"
-=======
-                Resource:
-                - !Sub "arn:aws:s3:::crm-integrations-${Environment}/raw*"
-              - Effect: "Allow"
-                Action:
-                  - "s3:GetObject"
->>>>>>> 52140f1a
                 Resource:
                 - !Sub "arn:aws:s3:::crm-integrations-${Environment}*"
         - PolicyName: SQSPolicy
@@ -123,11 +107,8 @@
                   - "sqs:DeleteMessage"
                   - "sqs:GetQueueAttributes"
                 Resource:
-<<<<<<< HEAD
                   - !GetAtt SendActivityQueue.Arn
-=======
                   - !GetAtt TransformCarSalesDataQueue.Arn
->>>>>>> 52140f1a
               - Effect: "Allow"
                 Action:
                   - "sqs:SendMessage"
@@ -154,7 +135,6 @@
                 Action:
                   - "lambda:InvokeFunction"
                 Resource: "*"
-<<<<<<< HEAD
 
   MonitoringCarsales:
     Type: AWS::Serverless::Function
@@ -216,7 +196,14 @@
       Dimensions:
         - Name: QueueName
           Value: !GetAtt SendActivityDeadLetterQueue.QueueName
-=======
+      EvaluationPeriods: 1
+      MetricName: ApproximateNumberOfMessagesVisible
+      Namespace: AWS/SQS
+      Period: 300
+      Statistic: Sum
+      ComparisonOperator: GreaterThanThreshold
+      Threshold: 1
+      TreatMissingData: notBreaching
                 
   CarsalesAuWebhookGateway:
     Type: AWS::Serverless::Api
@@ -403,7 +390,6 @@
       Dimensions:
         - Name: QueueName
           Value: !GetAtt TransformCarSalesDataDeadLetterQueue.QueueName
->>>>>>> 52140f1a
       EvaluationPeriods: 1
       MetricName: ApproximateNumberOfMessagesVisible
       Namespace: AWS/SQS
@@ -413,7 +399,6 @@
       Threshold: 1
       TreatMissingData: notBreaching
 
-<<<<<<< HEAD
 
   MonitoringSendActivitySubscription:
     Type: AWS::Logs::SubscriptionFilter
@@ -438,7 +423,7 @@
       Action: lambda:InvokeFunction
       Principal: logs.amazonaws.com
       SourceAccount: !Ref 'AWS::AccountId'
-=======
+
   TransformCarSalesDataQueuePolicy:
     Type: "AWS::SQS::QueuePolicy"
     Properties:
@@ -474,4 +459,3 @@
       Targets:
         - Id: "TransformCarSalesDataTarget"
           Arn: !GetAtt TransformCarSalesDataQueue.Arn
->>>>>>> 52140f1a
