--- conflicted
+++ resolved
@@ -41,7 +41,6 @@
           ]
 
 Resources:
-<<<<<<< HEAD
 
   LambdaRole:
     Type: AWS::IAM::Role
@@ -137,102 +136,7 @@
                 Action:
                   - "lambda:InvokeFunction"
                 Resource: "*"
-
-  TransformCarSalesData:
-    Type: AWS::Serverless::Function
-    Properties:
-      FunctionName: !Sub carsales-${Environment}-TransformData
-      CodeUri: app/
-      Handler: transform_data.lambda_handler
-      Timeout: 60
-      MemorySize: 256
-      Role: !GetAtt LambdaRole.Arn
-    
-  TransformCarSalesDataLogGroup:
-    Type: AWS::Logs::LogGroup
-    Properties:
-      LogGroupName: !Sub "/aws/lambda/carsales-${Environment}-TransformData"
-
-  TransformCarSalesDataEventMapping:
-    Type: AWS::Lambda::EventSourceMapping
-    Properties:
-      BatchSize: 1
-      EventSourceArn: !GetAtt TransformCarSalesDataQueue.Arn
-      MaximumBatchingWindowInSeconds: 0
-      FunctionName: !GetAtt TransformCarSalesData.Arn
-
-  TransformCarSalesDataQueue:
-    Type: AWS::SQS::Queue
-    Properties:
-      QueueName: !Sub "carsales-${Environment}-TransformQueue"
-      VisibilityTimeout: 60
-      RedrivePolicy:
-        deadLetterTargetArn: !GetAtt TransformCarSalesDataDeadLetterQueue.Arn
-        maxReceiveCount: 3
-
-  TransformCarSalesDataDeadLetterQueue:
-    Type: AWS::SQS::Queue
-    Properties:
-      QueueName: !Sub "carsales-${Environment}-TransformDLQ"
-      MessageRetentionPeriod: 1209600
-      VisibilityTimeout: 10
-  
-  TransformCarSalesDataDLQAlarm:
-    Type: AWS::CloudWatch::Alarm
-    Properties:
-      AlarmName: !Sub "carsales-${Environment}-TransformDLQ"
-      AlarmDescription: There are over 1 unprocessed messages in the CarSales Transform DLQ
-      ActionsEnabled: true
-      AlarmActions:
-        - !Sub arn:aws:sns:${AWS::Region}:${AWS::AccountId}:alert_client_engineering
-      Dimensions:
-        - Name: QueueName
-          Value: !GetAtt TransformCarSalesDataDeadLetterQueue.QueueName
-      EvaluationPeriods: 1
-      MetricName: ApproximateNumberOfMessagesVisible
-      Namespace: AWS/SQS
-      Period: 300
-      Statistic: Sum
-      ComparisonOperator: GreaterThanThreshold
-      Threshold: 1
-      TreatMissingData: notBreaching
-
-  TransformCarSalesDataQueuePolicy:
-    Type: "AWS::SQS::QueuePolicy"
-    Properties:
-      Queues:
-        - !Ref TransformCarSalesDataQueue
-      PolicyDocument:
-        Version: "2012-10-17"
-        Statement:
-          - Effect: Allow
-            Principal:
-              Service: events.amazonaws.com
-            Action: sqs:SendMessage
-            Resource: !GetAtt TransformCarSalesDataQueue.Arn
-            Condition:
-              ArnEquals:
-                aws:SourceArn: !GetAtt TransformLeadEventBridgeRule.Arn
-
-  TransformLeadEventBridgeRule:
-    Type: AWS::Events::Rule
-    Properties:
-      EventPattern:
-        source:
-          - "aws.s3"
-        detail-type:
-          - "Object Created"
-        detail:
-          bucket:
-            name:
-              - !Sub "crm-integrations-${Environment}"
-          object:
-            key:
-              - { "prefix": "raw/carsales-au/" }
-      Targets:
-        - Id: "TransformCarSalesDataTarget"
-          Arn: !GetAtt TransformCarSalesDataQueue.Arn
-=======
+                
   CarsalesAuWebhookGateway:
     Type: AWS::Serverless::Api
     Properties:
@@ -367,4 +271,98 @@
       Dimensions:
         - Name: FunctionName
           Value: !Ref NewLeadHandler
->>>>>>> 66cbc454
+
+  TransformCarSalesData:
+    Type: AWS::Serverless::Function
+    Properties:
+      FunctionName: !Sub carsales-${Environment}-TransformData
+      CodeUri: app/
+      Handler: transform_data.lambda_handler
+      Timeout: 60
+      MemorySize: 256
+      Role: !GetAtt LambdaRole.Arn
+    
+  TransformCarSalesDataLogGroup:
+    Type: AWS::Logs::LogGroup
+    Properties:
+      LogGroupName: !Sub "/aws/lambda/carsales-${Environment}-TransformData"
+
+  TransformCarSalesDataEventMapping:
+    Type: AWS::Lambda::EventSourceMapping
+    Properties:
+      BatchSize: 1
+      EventSourceArn: !GetAtt TransformCarSalesDataQueue.Arn
+      MaximumBatchingWindowInSeconds: 0
+      FunctionName: !GetAtt TransformCarSalesData.Arn
+
+  TransformCarSalesDataQueue:
+    Type: AWS::SQS::Queue
+    Properties:
+      QueueName: !Sub "carsales-${Environment}-TransformQueue"
+      VisibilityTimeout: 60
+      RedrivePolicy:
+        deadLetterTargetArn: !GetAtt TransformCarSalesDataDeadLetterQueue.Arn
+        maxReceiveCount: 3
+
+  TransformCarSalesDataDeadLetterQueue:
+    Type: AWS::SQS::Queue
+    Properties:
+      QueueName: !Sub "carsales-${Environment}-TransformDLQ"
+      MessageRetentionPeriod: 1209600
+      VisibilityTimeout: 10
+  
+  TransformCarSalesDataDLQAlarm:
+    Type: AWS::CloudWatch::Alarm
+    Properties:
+      AlarmName: !Sub "carsales-${Environment}-TransformDLQ"
+      AlarmDescription: There are over 1 unprocessed messages in the CarSales Transform DLQ
+      ActionsEnabled: true
+      AlarmActions:
+        - !Sub arn:aws:sns:${AWS::Region}:${AWS::AccountId}:alert_client_engineering
+      Dimensions:
+        - Name: QueueName
+          Value: !GetAtt TransformCarSalesDataDeadLetterQueue.QueueName
+      EvaluationPeriods: 1
+      MetricName: ApproximateNumberOfMessagesVisible
+      Namespace: AWS/SQS
+      Period: 300
+      Statistic: Sum
+      ComparisonOperator: GreaterThanThreshold
+      Threshold: 1
+      TreatMissingData: notBreaching
+
+  TransformCarSalesDataQueuePolicy:
+    Type: "AWS::SQS::QueuePolicy"
+    Properties:
+      Queues:
+        - !Ref TransformCarSalesDataQueue
+      PolicyDocument:
+        Version: "2012-10-17"
+        Statement:
+          - Effect: Allow
+            Principal:
+              Service: events.amazonaws.com
+            Action: sqs:SendMessage
+            Resource: !GetAtt TransformCarSalesDataQueue.Arn
+            Condition:
+              ArnEquals:
+                aws:SourceArn: !GetAtt TransformLeadEventBridgeRule.Arn
+
+  TransformLeadEventBridgeRule:
+    Type: AWS::Events::Rule
+    Properties:
+      EventPattern:
+        source:
+          - "aws.s3"
+        detail-type:
+          - "Object Created"
+        detail:
+          bucket:
+            name:
+              - !Sub "crm-integrations-${Environment}"
+          object:
+            key:
+              - { "prefix": "raw/carsales-au/" }
+      Targets:
+        - Id: "TransformCarSalesDataTarget"
+          Arn: !GetAtt TransformCarSalesDataQueue.Arn