--- conflicted
+++ resolved
@@ -45,13 +45,6 @@
         run: |
           changed_services="${{ steps.find-changed-services.outputs.changed_services }}"
           echo "Changed services: $changed_services"
-<<<<<<< HEAD
-          for service in $changed_services; do
-            echo "Running pytest on $service"
-            coverage run -m pytest $service/tests || true
-            service_name="${service//\//-}"
-=======
-
           if [ -z "$changed_services" ]; then
             echo "No services changed. Skipping unit tests."
             exit 0
@@ -79,7 +72,6 @@
             fi
 
             coverage run -m pytest $service_path/tests || true
->>>>>>> 87616fc5
             coverage xml -o .reports/coverage-${service_name}.xml || true
 
             deactivate
@@ -92,10 +84,6 @@
           pip install ruff
           changed_files="${{ steps.find-changed-files.outputs.changed_files }}"
           echo "Changed files: $changed_files"
-<<<<<<< HEAD
-=======
-
->>>>>>> 87616fc5
           PY_FILES=$(echo "$changed_files" | tr ' ' '\n' | grep '\.py$') || true
           PY_FILES=$(echo "$PY_FILES" | tr '\n' ' ')
           PY_FILES="${PY_FILES## }"
@@ -114,12 +102,7 @@
           pip install cfn-lint
           changed_files="${{ steps.find-changed-files.outputs.changed_files }}"
           echo "Changed files: $changed_files"
-<<<<<<< HEAD
           TEMPLATE_FILES=$(echo "$changed_files" | tr ' ' '\n' | grep 'template\.yaml$') || true
-=======
-
-          TEMPLATE_FILES=$(echo "$changed_files" | tr ' ' '\n' | grep 'template\.yaml$') || true 
->>>>>>> 87616fc5
           TEMPLATE_FILES=$(echo "$TEMPLATE_FILES" | tr '\n' ' ')
           TEMPLATE_FILES="${TEMPLATE_FILES## }"
 
