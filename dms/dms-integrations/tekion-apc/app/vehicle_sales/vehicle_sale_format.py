--- conflicted
+++ resolved
@@ -99,11 +99,7 @@
 
     if not isinstance(days_to_first_payment, int):
         raise ValueError("daysToFirstPayment must be an integer")
-<<<<<<< HEAD
-
-=======
         
->>>>>>> 8a317984
     first_payment_date = date + timedelta(days=days_to_first_payment)
 
     return first_payment_date.strftime("%Y-%m-%d")
