openapi: 3.0.1
info:
  title: dms data service
  version: 1.0.0
  description: |-
    All API requests must be made over HTTPS. Calls made over plain HTTP will be redirected to HTTPS. Max request size of 6MB.
servers:
  - url: https://dms-service.testenv.impel.io
    description: Impel test environment endpoint.
  - url: https://dms-service.impel.io
    description: Impel prod environment endpoint.

#{{DMS_DATA_SERVICE_AWS_VALIDATION}}
paths:
  /create-dealer/v1:
    post:
      summary: Create a dealer.
      operationId: create-dealer
      description: |-
        This API creates a dealer.
      parameters:
      - schema:
          type: string
        in: header
        name: client_id
        required: true
        description: Client ID provided by Impel.
      - schema:
          type: string
        in: header
        name: x_api_key
        required: true
        description: API Key provided by Impel
      requestBody:
        content:
          application/json:
            schema:
              type: object
              properties:
                dms_id:
                  type: string
                  description: The DMS ID assigned to the dealer.
                  example: "string"
                  minimum: 1
                impel_dealer_id:
                  type: string
                  description: The unique id of the dealer assigned by Impel.
<<<<<<< HEAD
=======
                  example: "unique_dealer_id"
                  minimum: 1
                  maximum: 100
>>>>>>> 89ebd9df
                location_name:
                  type: string
                  description: The name of dealer's location.
                  example: "3371 Fort Meade Rd"
                state:
                  type: string
                  description: The state where the dealer is located.
                  example: "Maryland"
                city:
                  type: string
                  description: The city where the dealer is located.
                  example: "Laurel"
                zip_code:
                  type: integer
                  description: The zipcode where the dealer being created is located.
                  example: 20724
                impel_integration_partner_id:
                  type: string
                  description: The integration partner ID.
                  example: "reyrey"
                full_name:
                  type: string
                  description: The full name of the dealer.
                  example: "Ourisman Honda VW of Laurel"
      responses:
        '200':
          description: Success
          content:
            application/json:
              schema:
                type: object
                properties:
                  message:
                    type: string
                    example: "Dealer created successfully."
        '400':
          description: Bad Request.
        '401':
          description: This request is unauthorized.
        '500':
          description: Internal Server Error. Please contact Impel support.
        '409':
          description: Dealer with the provided impel_dealer_id already exists.
      #{{CREATE_DEALER_LAMBDA_INFO}}
  /repair-order/v1:
    get:
      summary: Get DMS repair order data.
      operationId: get-repair-order
      description: |-
        This API endpoint enables the retrieval of DMS repair order data.
      parameters:
      - schema:
          type: string
        in: header
        name: client_id
        required: true
        description: Client ID provided by Impel.
      - schema:
          type: string
        in: header
        name: x_api_key
        required: true
        description: API Key provided by Impel
      - schema:
          type: integer
          minimum: 1
        in: query
        name: page
        required: false
        description: The results page to retrieve, starts at 1.
      - schema:
          type: integer
          minimum: 1
          maximum: 1000
        in: query
        name: result_count
        required: false
        description: The number of results per page to return.
      - schema:
          type: string
        in: query
        name: impel_dealer_id
        required: false
        description: The unique id of the dealer assigned by impel of the repair order to query for.
      - schema:
          type: string
        in: query
        name: dms_id
        required: false
        description: The id of the dealer assigned by the dms of the repair order to query for.
      - schema:
          type: string
        in: query
        name: impel_integration_partner_id
        required: false
        description: The id of the DMS assigned by Impel of the repair order to query for.
      - schema:
          type: string
          format: date-time
          example: 2023-05-25T06:35:34
        in: query
        name: db_creation_date_start
        required: false
        description: The earliest db_creation_date of the repair order to query for.
      - schema:
          type: string
          format: date-time
          example: 2023-05-25T06:35:34
        in: query
        name: db_creation_date_end
        required: false
        description: The latest db_creation_date of the repair order to query for.
      - schema:
          type: string
          format: date-time
          example: 2023-05-25T06:35:34
        in: query
        name: ro_open_date_start
        required: false
        description: The earliest ro_open_date of the repair order to query for.
      - schema:
          type: string
          format: date-time
          example: 2023-05-25T06:35:34
        in: query
        name: ro_open_date_end
        required: false
        description: The latest ro_open_date of the repair order to query for.
      - schema:
          type: string
          format: date-time
          example: 2023-05-25T06:35:34
        in: query
        name: ro_close_date_start
        required: false
        description: The earliest ro_close_date of the repair order to query for.
      - schema:
          type: string
          format: date-time
          example: 2023-05-25T06:35:34
        in: query
        name: ro_close_date_end
        required: false
        description: The latest ro_close_date of the repair order to query for in YYYY-MM-DD format.
      - schema:
          type: string
        in: query
        name: repair_order_no
        required: false
        description: The repair order number to query for.
      - schema:
          type: string
        in: query
        name: vin
        description: The Vehicle Identification Number of the repair order to query for.
      - schema:
          type: string
        in: query
        name: dealer_customer_no
        description: The dealer's identifier for the customer of the repair order to query for.
      - schema:
          type: string
        in: query
        name: stock_num
        description: The Stock Number of the repair order to query for.
      responses:
        '200':
          description: Success
          content:
            application/json:
              schema:
                "$ref": "#/components/schemas/RepairOrderResponse"
        '400':
          description: Bad Request.
        '401':
          description: This request is unauthorized.
        '500':
          description: Internal Server Error. Please contact Impel support.
      #{{REPAIR_ORDER_LAMBDA_INFO}}
  /vehicle-sale/v1:
    get:
      summary: Get DMS vehicle sale data.
      operationId: get-vehicle-sale
      description: |-
        This API endpoint enables the retrieval of DMS vehicle sale data.
      parameters:
      - schema:
          type: string
        in: header
        name: client_id
        required: true
        description: Client ID provided by Impel.
      - schema:
          type: string
        in: header
        name: x_api_key
        required: true
        description: API Key provided by Impel
      - schema:
          type: integer
          minimum: 1
        in: query
        name: page
        required: false
        description: The results page to retrieve, starts at 1.
      - schema:
          type: integer
          minimum: 1
          maximum: 1000
        in: query
        name: result_count
        required: false
        description: The number of results per page to return.
      - schema:
          type: string
        in: query
        name: impel_dealer_id
        required: false
        description: The unique id of the dealer assigned by impel of the repair order to query for.
      - schema:
          type: string
        in: query
        name: dms_id
        required: false
        description: The id of the dealer assigned by the dms of the vehicle sale to query for.
      - schema:
          type: string
        in: query
        name: impel_integration_partner_id
        required: false
        description: The id of the DMS assigned by Impel of the vehicle sale to query for.
      - schema:
          type: string
          format: date-time
          example: 2023-05-25T06:35:34
        in: query
        name: db_creation_date_start
        required: false
        description: The earliest db_creation_date of the vehicle sale to query for.
      - schema:
          type: string
          format: date-time
          example: 2023-05-25T06:35:34
        in: query
        name: db_creation_date_end
        required: false
        description: The latest db_creation_date of the vehicle sale to query for.
      - schema:
          type: string
          format: date-time
          example: 2023-05-25T06:35:34
        in: query
        name: sale_date_start
        required: false
        description: The earliest sale_date of the vehicle sale to query for.
      - schema:
          type: string
          format: date-time
          example: 2023-05-25T06:35:34
        in: query
        name: sale_date_end
        required: false
        description: The latest sale_date of the vehicle sale to query for in YYYY-MM-DD format.
      - schema:
          type: string
        in: query
        name: vin
        description: The Vehicle Identification Number of the vehicle sale to query for.
      - schema:
          type: string
        in: query
        name: dealer_customer_no
        description: The dealer's identifier for the customer of the vehicle sale to query for.
      - schema:
          type: string
        in: query
        name: stock_num
        description: The Stock Number of the vehicle sale to query for.
      responses:
        '200':
          description: Success
          content:
            application/json:
              schema:
                "$ref": "#/components/schemas/VehicleSaleResponse"
        '400':
          description: Bad Request.
        '401':
          description: This request is unauthorized.
        '500':
          description: Internal Server Error. Please contact Impel support.
      #{{VEHICLE_SALE_LAMBDA_INFO}}
  /dealer/v1:
    get:
      summary: Get DMS dealer data.
      operationId: get-dealer
      description: |-
        This API endpoint enables the retrieval of DMS dealer data.
      parameters:
      - schema:
          type: string
        in: header
        name: client_id
        required: true
        description: Client ID provided by Impel.
      - schema:
          type: string
        in: header
        name: x_api_key
        required: true
        description: API Key provided by Impel
      - schema:
          type: integer
          minimum: 1
        in: query
        name: page
        required: false
        description: The results page to retrieve, starts at 1.
      - schema:
          type: integer
          minimum: 1
          maximum: 1000
        in: query
        name: result_count
        required: false
        description: The number of results per page to return.
      - schema:
          type: string
        in: query
        name: impel_dealer_id
        required: false
        description: The unique id of the dealer assigned by impel of the repair order to query for.
      - schema:
          type: string
        in: query
        name: dms_id
        required: false
        description: The id of the dealer assigned by the dms to query for.
      - schema:
          type: string
        in: query
        name: impel_integration_partner_id
        required: false
        description: The id of the DMS assigned by Impel to query for.
      responses:
        '200':
          description: Success
          content:
            application/json:
              schema:
                "$ref": "#/components/schemas/DealerResponse"
        '400':
          description: Bad Request.
        '401':
          description: This request is unauthorized.
        '500':
          description: Internal Server Error. Please contact Impel support.
      #{{DEALER_LAMBDA_INFO}}
  /appointment/v1:
    get:
      summary: Get DMS appointment data.
      operationId: get-appointment
      description: |-
        This API endpoint enables the retrieval of DMS repair order data.
      parameters:
      - schema:
          type: string
        in: header
        name: client_id
        required: true
        description: Client ID provided by Impel.
      - schema:
          type: string
        in: header
        name: x_api_key
        required: true
        description: API Key provided by Impel
      - schema:
          type: integer
          minimum: 1
        in: query
        name: page
        required: false
        description: The results page to retrieve, starts at 1.
      - schema:
          type: integer
          minimum: 1
          maximum: 1000
        in: query
        name: result_count
        required: false
        description: The number of results per page to return.
      - schema:
          type: string
        in: query
        name: impel_dealer_id
        required: false
        description: The unique id of the dealer assigned by impel.
      - schema:
          type: string
        in: query
        name: dms_id
        required: false
        description: The id of the dealer assigned by the dms of the vehicle to query for.
      - schema:
          type: string
        in: query
        name: impel_integration_partner_id
        required: false
        description: The id of the DMS assigned by Impel.
      - schema:
          type: string
          format: date
          example: 2023-05-25
        in: query
        name: appointment_date_start
        required: false
        description: The earliest appointment_date of the appointment to query for.
      - schema:
          type: string
          format: date
          example: 2023-05-25
        in: query
        name: appointment_date_end
        required: false
        description: The latest appointment_date of the appointment to query for.
      - schema:
          type: string
          format: date-time
          example: 2023-05-25T06:35:34
        in: query
        name: db_creation_date_start
        required: false
        description: The earliest db_creation_date of the appointment to query for.
      - schema:
          type: string
          format: date-time
          example: 2023-05-25T06:35:34
        in: query
        name: db_creation_date_end
        required: false
        description: The latest db_creation_date of the appointment to query for.
      - schema:
          type: string
          format: date-time
          example: 2023-05-25T06:35:34
        in: query
        name: db_update_date_start
        required: false
        description: The earliest db_update_date of the appointment to query for. On first insertion this is the same as db_creation_date.
      - schema:
          type: string
          format: date-time
          example: 2023-05-25T06:35:34
        in: query
        name: db_update_date_end
        required: false
        description: The latest db_update_date of the appointment to query for. On first insertion this is the same as db_creation_date.
      - schema:
          type: string
        in: query
        name: appointment_no
        description: The dealer's appointment number of the vehicle to query for.
      - schema:
          type: string
        in: query
        name: stock_num
        description: The Stock Number of the vehicle to query for.
      - schema:
          type: string
        in: query
        name: vin
        description: The Vehicle Identification Number of the vehicle to query for.
      responses:
        '200':
          description: Success
          content:
            application/json:
              schema:
                "$ref": "#/components/schemas/AppointmentResponse"
        '400':
          description: Bad Request.
        '401':
          description: This request is unauthorized.
        '500':
          description: Internal Server Error. Please contact Impel support.
      #{{APPOINTMENT_LAMBDA_INFO}}
components:
  schemas:
    AppointmentResponse:
      type: object
      properties:
        received_date_utc:
          type: string
        results:
          type: array
          items:
            allOf:
              - $ref: '#/components/schemas/Appointment'
              - type: object
                properties:
                  dealer:
                    $ref: '#/components/schemas/Dealer'
              - type: object
                properties:
                  integration_partner:
                    $ref: '#/components/schemas/IntegrationPartner'
              - type: object
                properties:
                  dealer_integration_partner:
                    $ref: '#/components/schemas/DealerIntegrationPartner'
              - type: object
                properties:
                  consumer:
                    $ref: '#/components/schemas/Consumer'
              - type: object
                properties:
                  vehicle:
                    $ref: '#/components/schemas/Vehicle'
              - type: object
                properties:
                  service_contracts:
                    type: array
                    items:
                      $ref: '#/components/schemas/ServiceContracts'
              - type: object
                properties:
                  op_codes:
                    type: array
                    items:
                      $ref: '#/components/schemas/OpCode'
        has_next_page:
          type: boolean
    RepairOrderResponse:
      type: object
      properties:
        received_date_utc:
          type: string
        results:
          type: array
          items:
            allOf:
              - $ref: '#/components/schemas/RepairOrder'
              - type: object
                properties:
                  dealer:
                    $ref: '#/components/schemas/Dealer'
              - type: object
                properties:
                  integration_partner:
                    $ref: '#/components/schemas/IntegrationPartner'
              - type: object
                properties:
                  dealer_integration_partner:
                    $ref: '#/components/schemas/DealerIntegrationPartner'
              - type: object
                properties:
                  vehicle:
                    $ref: '#/components/schemas/Vehicle'
              - type: object
                properties:
                  consumer:
                    $ref: '#/components/schemas/Consumer'
              - type: object
                properties:
                  op_codes:
                    type: array
                    items:
                      $ref: '#/components/schemas/OpCode'
        has_next_page:
          type: boolean
    VehicleSaleResponse:
      type: object
      properties:
        received_date_utc:
          type: string
        results:
          type: array
          items:
            allOf:
              - $ref: '#/components/schemas/VehicleSale'
              - type: object
                properties:
                  dealer:
                    $ref: '#/components/schemas/Dealer'
              - type: object
                properties:
                  integration_partner:
                    $ref: '#/components/schemas/IntegrationPartner'
              - type: object
                properties:
                  dealer_integration_partner:
                    $ref: '#/components/schemas/DealerIntegrationPartner'
              - type: object
                properties:
                  vehicle:
                    $ref: '#/components/schemas/Vehicle'
              - type: object
                properties:
                  consumer:
                    $ref: '#/components/schemas/Consumer'
        has_next_page:
          type: boolean
    DealerResponse:
      type: object
      properties:
        received_date_utc:
          type: string
        results:
          type: array
          items:
            allOf:
              - $ref: '#/components/schemas/DealerIntegrationPartner'
              - type: object
                properties:
                  dealer:
                    $ref: '#/components/schemas/Dealer'
              - type: object
                properties:
                  integration_partner:
                    $ref: '#/components/schemas/IntegrationPartner'
        has_next_page:
          type: boolean
    IntegrationPartner:
      type: object
      properties:
        id:
          type: integer
        impel_integration_partner_id:
          type: string
        type:
          type: string
        db_creation_date:
          type: string
          format: date-time
    Dealer:
      type: object
      properties:
        id:
          type: integer
        sfdc_account_id:
          type: integer
        dealer_group_id:
          type: integer
        impel_dealer_id:
          type: string
        location_name:
          type: string
        state:
          type: string
        city:
          type: string
        zip_code:
          type: string
        db_creation_date:
          type: string
          format: date-time
    DealerIntegrationPartner:
      type: object
      properties:
        id:
          type: integer
        integration_partner_id:
          type: integer
        dealer_id:
          type: integer
        dms_id:
          type: string
        is_active:
          type: boolean
        db_creation_date:
          type: string
          format: date-time
    OpCode:
      type: object
      properties:
        id:
          type: integer
        op_code:
            type: string
        op_code_desc:
            type: string
        dealer_integration_partner_id:
            type: string
    Consumer:
      type: object
      properties:
        id:
          type: integer
        dealer_integration_partner_id:
            type: string
        dealer_customer_no:
            type: string
        first_name:
            type: string
        last_name:
            type: string
        email:
            type: string
        ip_address:
            type: string
        cell_phone:
            type: string
        city:
            type: string
        state:
            type: string
        metro:
            type: string
        postal_code:
            type: string
        home_phone:
            type: string
        email_optin_flag:
            type: boolean
        phone_optin_flag:
            type: boolean
        postal_mail_optin_flag:
            type: boolean
        sms_optin_flag:
            type: boolean
        db_creation_date:
          type: string
          format: date-time
        metadata:
            type: string
        master_consumer_id:
            type: string
    Vehicle:
      type: object
      properties:
        id:
          type: integer
        vin:
            type: string
        oem_name:
            type: string
        type:
            type: string
        vehicle_class:
            type: string
        mileage:
            type: string
        make:
            type: string
        model:
            type: string
        year:
            type: string
        db_creation_date:
            type: string
            format: date-time
        dealer_integration_partner_id:
            type: integer
        new_or_used:
            type: string
        metadata:
            type: string
    VehicleSale:
      type: object
      properties:
        id:
          type: integer
        dealer_integration_partner_id:
          type: integer
        vehicle_id:
          type: integer
        consumer_id:
          type: integer
        sale_date:
          type: string
          format: date
          example: '2021-11-19'
        listed_price:
          type: number
          format: float
        sales_tax:
          type: number
          format: float
        mileage_on_vehicle:
          type: integer
        deal_type:
          type: string
        cost_of_vehicle:
          type: number
          format: float
        oem_msrp:
          type: number
          format: float
        adjustment_on_price:
          type: number
          format: float
        days_in_stock:
          type: integer
        date_of_state_inspection:
          type: string
          format: date
          example: '2021-11-19'
        trade_in_value:
          type: number
          format: float
        payoff_on_trade:
          type: number
          format: float
        value_at_end_of_lease:
          type: number
          format: float
        miles_per_year:
          type: integer
        profit_on_sale:
          type: number
          format: float
        has_service_contract:
          type: boolean
        vehicle_gross:
          type: number
          format: float
        delivery_date:
          type: string
          format: date
          example: '2021-11-19'
        db_creation_date:
          type: string
          format: date
          example: '2021-11-19'
        vin:
          type: string
          example: '1G1FX6S05P4158304'
    RepairOrder:
        type: object
        properties:
          id:
            type: integer
          dealer_integration_partner_id:
            type: integer
          consumer_id:
            type: integer
          vehicle_id:
            type: integer
          ro_open_date:
            type: string
            format: date-time
            example: '2021-11-19T16:57:31+0000'
          ro_close_date:
            type: string
            format: date-time
            example: '2021-11-19T16:57:31+0000'
          txn_pay_type:
            type: integer
          repair_order_no:
            type: string
          advisor_name:
            type: string
          total_amount:
            type: number
            format: float
          consumer_total_amount:
            type: number
            format: float
          warranty_total_amount:
            type: number
            format: float
          internal_total_amount:
            type: number
            format: float
          comment:
            type: string
          recommendation:
            type: string
          db_creation_date:
              type: string
              format: date-time
          metadata:
              type: string
    Appointment:
      type: object
      properties:
        id:
          type: integer
        dealer_integration_partner_id:
          type: integer
        vehicle_id:
          type: integer
        consumer_id:
          type: integer
        appointment_time:
          type: string
        appointment_date:
          type: string
          format: date
        appointment_source:
          type: string
        reason_code:
          type: string
        appointment_create_ts:
          type: string
          format: date-time
        appointment_update_ts:
          type: string
          format: date-time
        rescheduled_flag:
          type: boolean
        appointment_no:
          type: string
        last_ro_date:
          type: string
          format: date-time
        last_ro_num:
          type: string
        converted_ro_num:
          type: string
        db_creation_date:
          type: string
          format: date-time
    ServiceContracts:
      type: object
      properties:
        id:
          type: integer
        dealer_integration_partner_id:
            type: integer
        contract_id:
            type: string
        contract_name:
            type: string
        start_date:
            type: string
            format: datetime
        amount:
            type: string
        cost:
            type: string
        deductible:
            type: string
        expiration_months:
            type: string
        expiration_miles:
            type: string
        db_creation_date:
            type: string
            format: datetime
        warranty_expiration_date:
            type: string
            format: datetime
        extended_warranty:
            type: object
        service_package_flag:
            type: boolean
        vehicle_sale_id:
            type: integer
        appointment_id:
            type: integer<|MERGE_RESOLUTION|>--- conflicted
+++ resolved
@@ -45,12 +45,6 @@
                 impel_dealer_id:
                   type: string
                   description: The unique id of the dealer assigned by Impel.
-<<<<<<< HEAD
-=======
-                  example: "unique_dealer_id"
-                  minimum: 1
-                  maximum: 100
->>>>>>> 89ebd9df
                 location_name:
                   type: string
                   description: The name of dealer's location.
